/*
 * Copyright 2020 Spotify AB
 *
 * Licensed under the Apache License, Version 2.0 (the "License");
 * you may not use this file except in compliance with the License.
 * You may obtain a copy of the License at
 *
 *     http://www.apache.org/licenses/LICENSE-2.0
 *
 * Unless required by applicable law or agreed to in writing, software
 * distributed under the License is distributed on an "AS IS" BASIS,
 * WITHOUT WARRANTIES OR CONDITIONS OF ANY KIND, either express or implied.
 * See the License for the specific language governing permissions and
 * limitations under the License.
 */

import React, { useState } from 'react';
import { Grid, makeStyles } from '@material-ui/core';
import {
  InfoCard,
  Page,
  pageTheme,
  Content,
  useApi,
  errorApiRef,
  Header,
  SupportButton,
  ContentHeader,
  RouteRef,
} from '@backstage/core';
import { RegisterComponentForm } from '../RegisterComponentForm';
import { catalogApiRef } from '@backstage/plugin-catalog';
import { useMountedState } from 'react-use';
import { Entity, Location } from '@backstage/catalog-model';
import { RegisterComponentResultDialog } from '../RegisterComponentResultDialog';

const useStyles = makeStyles(theme => ({
  dialogPaper: {
    minHeight: 250,
    minWidth: 600,
  },
  icon: {
    width: 20,
    marginRight: theme.spacing(1),
  },
  contentText: {
    paddingBottom: theme.spacing(2),
  },
}));

const FormStates = {
  Idle: 'idle',
  Success: 'success',
  Submitting: 'submitting',
} as const;

type ValuesOf<T> = T extends Record<any, infer V> ? V : never;

export const RegisterComponentPage = ({
  catalogRouteRef,
}: {
  catalogRouteRef: RouteRef;
}) => {
  const classes = useStyles();
  const catalogApi = useApi(catalogApiRef);
  const [formState, setFormState] = useState<ValuesOf<typeof FormStates>>(
    FormStates.Idle,
  );
  const isMounted = useMountedState();

  const errorApi = useApi(errorApiRef);

  const [result, setResult] = useState<{
    data: {
      entities: Entity[];
      location: Location;
    } | null;
    error: null | Error;
  }>({
    data: null,
    error: null,
  });

  const handleSubmit = async (formData: Record<string, string>) => {
    setFormState(FormStates.Submitting);
<<<<<<< HEAD
    const { componentLocation: target, componentToken: token } = formData;

=======
    const { scmType, componentLocation: target } = formData;
>>>>>>> 4ee2c6a1
    try {
      const typeMapping = [
        { url: /^https:\/\/gitlab\.com\/.*/, type: 'gitlab' },
        { url: /^https:\/\/bitbucket\.org\/.*/, type: 'bitbucket/api' },
        { url: /^https:\/\/dev\.azure\.com\/.*/, type: 'azure/api' },
        { url: /.*/, type: 'github' },
      ];

<<<<<<< HEAD
      const type = typeMapping.filter(item => item.url.test(target))[0].type;

      const data = await catalogApi.addLocation(type, target, token);
=======
      const type =
        scmType === 'AUTO'
          ? typeMapping.filter(item => item.url.test(target))[0].type
          : scmType;
      const data = await catalogApi.addLocation(type, target);

>>>>>>> 4ee2c6a1
      if (!isMounted()) return;
      setResult({ error: null, data });
      setFormState(FormStates.Success);
    } catch (e) {
      errorApi.post(e);

      if (!isMounted()) return;

      setResult({ error: e, data: null });
      setFormState(FormStates.Idle);
    }
  };

  return (
    <Page theme={pageTheme.home}>
      <Header title="Register existing component" />
      <Content>
        <ContentHeader title="Start tracking your component in Backstage">
          <SupportButton>
            Start tracking your component in Backstage. TODO: Add more
            information about what this is.
          </SupportButton>
        </ContentHeader>
        <Grid container spacing={3} direction="column">
          <Grid item>
            <InfoCard>
              <RegisterComponentForm
                onSubmit={handleSubmit}
                submitting={formState === FormStates.Submitting}
              />
            </InfoCard>
          </Grid>
        </Grid>
      </Content>
      {formState === FormStates.Success && (
        <RegisterComponentResultDialog
          entities={result.data!.entities}
          onClose={() => setFormState(FormStates.Idle)}
          classes={{ paper: classes.dialogPaper }}
          catalogRouteRef={catalogRouteRef}
        />
      )}
    </Page>
  );
};<|MERGE_RESOLUTION|>--- conflicted
+++ resolved
@@ -83,12 +83,11 @@
 
   const handleSubmit = async (formData: Record<string, string>) => {
     setFormState(FormStates.Submitting);
-<<<<<<< HEAD
-    const { componentLocation: target, componentToken: token } = formData;
-
-=======
-    const { scmType, componentLocation: target } = formData;
->>>>>>> 4ee2c6a1
+    const {
+      scmType,
+      componentLocation: target,
+      componentToken: token,
+    } = formData;
     try {
       const typeMapping = [
         { url: /^https:\/\/gitlab\.com\/.*/, type: 'gitlab' },
@@ -97,18 +96,12 @@
         { url: /.*/, type: 'github' },
       ];
 
-<<<<<<< HEAD
-      const type = typeMapping.filter(item => item.url.test(target))[0].type;
-
-      const data = await catalogApi.addLocation(type, target, token);
-=======
       const type =
         scmType === 'AUTO'
           ? typeMapping.filter(item => item.url.test(target))[0].type
           : scmType;
-      const data = await catalogApi.addLocation(type, target);
+      const data = await catalogApi.addLocation(type, target, token);
 
->>>>>>> 4ee2c6a1
       if (!isMounted()) return;
       setResult({ error: null, data });
       setFormState(FormStates.Success);
