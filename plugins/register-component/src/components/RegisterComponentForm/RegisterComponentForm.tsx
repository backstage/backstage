/*
 * Copyright 2020 Spotify AB
 *
 * Licensed under the Apache License, Version 2.0 (the "License");
 * you may not use this file except in compliance with the License.
 * You may obtain a copy of the License at
 *
 *     http://www.apache.org/licenses/LICENSE-2.0
 *
 * Unless required by applicable law or agreed to in writing, software
 * distributed under the License is distributed on an "AS IS" BASIS,
 * WITHOUT WARRANTIES OR CONDITIONS OF ANY KIND, either express or implied.
 * See the License for the specific language governing permissions and
 * limitations under the License.
 */

import { BackstageTheme } from '@backstage/theme';
import {
  Button,
  FormControl,
  FormHelperText,
  InputLabel,
  LinearProgress,
  MenuItem,
  Select,
  TextField,
  Switch,
  FormControlLabel,
} from '@material-ui/core';
import { useApi } from '@backstage/core';
import { makeStyles } from '@material-ui/core/styles';
<<<<<<< HEAD
import React, { FC, useState } from 'react';
import { useForm } from 'react-hook-form';
=======
import React from 'react';
import { Controller, useForm } from 'react-hook-form';
>>>>>>> 4ee2c6a1
import { ComponentIdValidators } from '../../util/validate';
import { githubAuthApiRef } from '@backstage/core-api';

const useStyles = makeStyles<BackstageTheme>(theme => ({
  form: {
    alignItems: 'flex-start',
    display: 'flex',
    flexFlow: 'column nowrap',
  },
  hidden: {
    visibility: 'hidden',
  },
  submit: {
    marginTop: theme.spacing(1),
  },
  select: {
    minWidth: 120,
  },
}));

export type Props = {
  onSubmit: (formData: Record<string, string>) => Promise<void>;
  submitting?: boolean;
};

export const RegisterComponentForm = ({ onSubmit, submitting }: Props) => {
  const { control, register, handleSubmit, errors, formState } = useForm({
    mode: 'onChange',
  });
  const classes = useStyles();
  const hasErrors = !!errors.componentLocation;
  const dirty = formState?.isDirty;
  const githubAuthApi = useApi(githubAuthApiRef);

  const [token, setToken] = useState('');

  const handleClick = async () => {
    const tokenPromise = githubAuthApi.getAccessToken('repo, admin:org');
    const tokenWait = await tokenPromise;
    setToken(tokenWait);
  };

  return submitting ? (
    <LinearProgress data-testid="loading-progress" />
  ) : (
    <form
      autoComplete="off"
      onSubmit={handleSubmit(onSubmit)}
      className={classes.form}
      data-testid="register-form"
    >
      <FormControl>
        <TextField
          id="registerComponentInput"
          variant="outlined"
          label="Entity file URL"
          data-testid="componentLocationInput"
          error={hasErrors}
          placeholder="https://example.com/user/some-service/blob/master/catalog-info.yaml"
          name="componentLocation"
          required
          margin="normal"
          helperText="Enter the full path to the catalog-info.yaml file in GitHub, GitLab, Bitbucket or Azure to start tracking your component."
          inputRef={register({
            required: true,
            validate: ComponentIdValidators,
          })}
        />
        <FormControlLabel
          id="registerComponentCheckBox"
          name="componentPrivate"
          control={<Switch color="primary" name="switch" />}
          label="Private Repo"
          labelPlacement="end"
          onClick={handleClick}
        />

        <TextField
          name="componentToken"
          id="componentToken"
          className={classes.hidden}
          value={token}
          type="hidden"
          inputRef={register({})}
        />

        {errors.componentLocation && (
          <FormHelperText error={hasErrors} id="register-component-helper-text">
            {errors.componentLocation.message}
          </FormHelperText>
        )}
      </FormControl>

      <FormControl variant="outlined" className={classes.select}>
        <InputLabel id="scmLabel">Host type</InputLabel>
        <Controller
          control={control}
          name="scmType"
          defaultValue="AUTO"
          render={({ onChange, onBlur, value }) => (
            <Select
              labelId="scmLabel"
              id="scmSelect"
              label="scmLabel"
              value={value}
              onChange={onChange}
              onBlur={onBlur}
            >
              <MenuItem value="AUTO">Auto-detect</MenuItem>
              <MenuItem value="gitlab">GitLab</MenuItem>
              <MenuItem value="bitbucket/api">Bitbucket</MenuItem>
              <MenuItem value="azure/api">Azure</MenuItem>
            </Select>
          )}
        />
      </FormControl>
      <Button
        variant="contained"
        color="primary"
        type="submit"
        disabled={!dirty || hasErrors}
        className={classes.submit}
      >
        Submit
      </Button>
    </form>
  );
};<|MERGE_RESOLUTION|>--- conflicted
+++ resolved
@@ -29,13 +29,8 @@
 } from '@material-ui/core';
 import { useApi } from '@backstage/core';
 import { makeStyles } from '@material-ui/core/styles';
-<<<<<<< HEAD
-import React, { FC, useState } from 'react';
-import { useForm } from 'react-hook-form';
-=======
-import React from 'react';
+import React, { useState } from 'react';
 import { Controller, useForm } from 'react-hook-form';
->>>>>>> 4ee2c6a1
 import { ComponentIdValidators } from '../../util/validate';
 import { githubAuthApiRef } from '@backstage/core-api';
 
