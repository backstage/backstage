--- conflicted
+++ resolved
@@ -1,10 +1,6 @@
 {
   "name": "@backstage/plugin-api-docs",
-<<<<<<< HEAD
-  "version": "0.12.5",
-=======
   "version": "0.12.6-next.0",
->>>>>>> 66ce8958
   "description": "A Backstage plugin that helps represent API entities in the frontend",
   "backstage": {
     "role": "frontend-plugin",
