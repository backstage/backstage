--- conflicted
+++ resolved
@@ -44,10 +44,7 @@
     "@material-ui/icons": "^4.9.1",
     "@material-ui/lab": "4.0.0-alpha.57",
     "graphiql": "^1.8.8",
-<<<<<<< HEAD
-=======
     "graphql-ws": "^5.4.1",
->>>>>>> 6a1a6444
     "graphql": "^16.0.0",
     "isomorphic-form-data": "^2.0.0",
     "react-router": "6.0.0-beta.0",
