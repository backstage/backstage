--- conflicted
+++ resolved
@@ -73,11 +73,7 @@
               };
 
             return (
-<<<<<<< HEAD
-              <MuiStep key={`${step.id}`}>
-=======
               <MuiStep key={step.id}>
->>>>>>> ef529eb4
                 <MuiStepButton>
                   <MuiStepLabel
                     StepIconProps={stepIconProps}
