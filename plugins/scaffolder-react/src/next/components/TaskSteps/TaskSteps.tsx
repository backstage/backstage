--- conflicted
+++ resolved
@@ -73,11 +73,7 @@
               };
 
             return (
-<<<<<<< HEAD
-              <MuiStep key={`${step.id}`}>
-=======
               <MuiStep key={step.id}>
->>>>>>> 438f7f87
                 <MuiStepButton>
                   <MuiStepLabel
                     StepIconProps={stepIconProps}
