--- conflicted
+++ resolved
@@ -60,20 +60,14 @@
 
 export interface AuthConfig {
   google?: string;
+  oidc?: {
+      [key: string]: string;
+  };
   backstage: string;
 }
 
 export interface KubernetesRequestBody {
-<<<<<<< HEAD
   auth: AuthConfig;
-=======
-  auth?: {
-    google?: string;
-    oidc?: {
-      [key: string]: string;
-    };
-  };
->>>>>>> 490d663a
   entity: Entity;
 }
 
