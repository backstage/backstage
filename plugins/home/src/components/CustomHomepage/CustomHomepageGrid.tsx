/*
 * Copyright 2023 The Backstage Authors
 *
 * Licensed under the Apache License, Version 2.0 (the "License");
 * you may not use this file except in compliance with the License.
 * You may obtain a copy of the License at
 *
 *     http://www.apache.org/licenses/LICENSE-2.0
 *
 * Unless required by applicable law or agreed to in writing, software
 * distributed under the License is distributed on an "AS IS" BASIS,
 * WITHOUT WARRANTIES OR CONDITIONS OF ANY KIND, either express or implied.
 * See the License for the specific language governing permissions and
 * limitations under the License.
 */

import { isValidElement, useState, useCallback, useMemo } from 'react';
import { Layout, Layouts, Responsive, WidthProvider } from 'react-grid-layout';
import {
  ElementCollection,
  getComponentData,
  storageApiRef,
  useApi,
  useElementFilter,
} from '@backstage/core-plugin-api';
import 'react-grid-layout/css/styles.css';
import 'react-resizable/css/styles.css';
import Dialog from '@material-ui/core/Dialog';
import {
  createStyles,
  makeStyles,
  Theme,
  useTheme,
} from '@material-ui/core/styles';
import { compact } from 'lodash';
import useObservable from 'react-use/esm/useObservable';
import { ContentHeader, ErrorBoundary } from '@backstage/core-components';
import Typography from '@material-ui/core/Typography';
import { WidgetSettingsOverlay } from './WidgetSettingsOverlay';
import { AddWidgetDialog } from './AddWidgetDialog';
import { CustomHomepageButtons } from './CustomHomepageButtons';
import {
  CustomHomepageGridProps,
  CustomHomepageGridStateV1,
  CustomHomepageGridStateV1Schema,
  GridWidget,
  LayoutConfiguration,
  LayoutConfigurationSchema,
  Widget,
  WidgetSchema,
} from './types';
import { CardConfig } from '@backstage/plugin-home-react';
import { useTranslationRef } from '@backstage/frontend-plugin-api';
import { homeTranslationRef } from '../../translation';

// eslint-disable-next-line new-cap
const ResponsiveGrid = WidthProvider(Responsive);

const useStyles = makeStyles((theme: Theme) =>
  createStyles({
    responsiveGrid: {
      '& .react-grid-item > .react-resizable-handle:after': {
        position: 'absolute',
        content: '""',
        borderStyle: 'solid',
        borderWidth: '0 0 20px 20px',
        borderColor: `transparent transparent ${theme.palette.primary.light} transparent`,
      },
    },
    contentHeaderBtn: {
      marginLeft: theme.spacing(2),
    },
    widgetWrapper: {
      '& > div[class*="MuiCard-root"]': {
        width: '100%',
        height: '100%',
      },
      '& div[class*="MuiCardContent-root"]': {
        overflow: 'auto',
      },
      '& + .react-grid-placeholder': {
        backgroundColor: theme.palette.primary.light,
      },
      '&.edit > :active': {
        cursor: 'move',
      },
    },
  }),
);

function useHomeStorage(
  defaultWidgets: GridWidget[],
  key: string,
): [GridWidget[], (value: GridWidget[]) => void] {
  const storageApi = useApi(storageApiRef).forBucket('home.customHomepage');
  // TODO: Support multiple home pages
  const setWidgets = useCallback(
    (value: GridWidget[]) => {
      const grid: CustomHomepageGridStateV1 = {
        version: 1,
        pages: {
          default: value,
        },
      };
      storageApi.set(key, JSON.stringify(grid));
    },
    [key, storageApi],
  );
  const homeSnapshot = useObservable(
    storageApi.observe$<string>(key),
    storageApi.snapshot(key),
  );
  const widgets: GridWidget[] = useMemo(() => {
    if (homeSnapshot.presence === 'absent') {
      return defaultWidgets;
    }
    try {
      const grid: CustomHomepageGridStateV1 = JSON.parse(homeSnapshot.value!);
      return CustomHomepageGridStateV1Schema.parse(grid).pages.default;
    } catch (e) {
      return defaultWidgets;
    }
  }, [homeSnapshot, defaultWidgets]);

  return [widgets, setWidgets];
}

const convertConfigToDefaultWidgets = (
  config: LayoutConfiguration[],
  availableWidgets: Widget[],
): GridWidget[] => {
  const ret = config.map((conf, i) => {
    const c = LayoutConfigurationSchema.parse(conf);
    const name = isValidElement(c.component)
      ? getComponentData(c.component, 'core.extensionName')
      : (c.component as unknown as string);
    if (!name) {
      return null;
    }
    const widget = availableWidgets.find(w => w.name === name);
    if (!widget) {
      return null;
    }
    const widgetId = `${widget.name}__${i}${Math.random()
      .toString(36)
      .slice(2)}`;
    return {
      id: widgetId,
      layout: {
        i: widgetId,
        x: c.x,
        y: c.y,
        w: Math.min(widget.maxWidth ?? Number.MAX_VALUE, c.width),
        h: Math.min(widget.maxHeight ?? Number.MAX_VALUE, c.height),
        minW: widget.minWidth,
        maxW: widget.maxWidth,
        minH: widget.minHeight,
        maxH: widget.maxHeight,
        isDraggable: false,
        isResizable: false,
      },
      settings: {},
      movable: conf.movable,
      deletable: conf.deletable,
      resizable: conf.resizable,
    };
  });
  return compact(ret);
};

const availableWidgetsFilter = (elements: ElementCollection) => {
  return elements
    .selectByComponentData({
      key: 'core.extensionName',
    })
    .getElements<Widget>()
    .flatMap(elem => {
      const config = getComponentData<CardConfig>(elem, 'home.widget.config');
      return [
        WidgetSchema.parse({
          component: elem,
          name: getComponentData<string>(elem, 'core.extensionName'),
          title: getComponentData<string>(elem, 'title'),
          description: getComponentData<string>(elem, 'description'),
          settingsSchema: config?.settings?.schema,
          uiSchema: config?.settings?.uiSchema,
          width: config?.layout?.width?.defaultColumns,
          minWidth: config?.layout?.width?.minColumns,
          maxWidth: config?.layout?.width?.maxColumns,
          height: config?.layout?.height?.defaultRows,
          minHeight: config?.layout?.height?.minRows,
          maxHeight: config?.layout?.height?.maxRows,
        }),
      ];
    });
};

/**
 * A component that allows customizing components in home grid layout.
 *
 * @public
 */
export const CustomHomepageGrid = (props: CustomHomepageGridProps) => {
  const styles = useStyles();
  const theme = useTheme();
  const availableWidgets = useElementFilter(
    props.children,
    availableWidgetsFilter,
    [props],
  );
  const defaultLayout = useMemo(() => {
    return props.config
      ? convertConfigToDefaultWidgets(props.config, availableWidgets)
      : [];
  }, [props.config, availableWidgets]);
<<<<<<< HEAD
  const [widgets, setWidgets] = useHomeStorage(defaultLayout, 'home');
  const [lastStoredWidgets, setLastStoredWidgets] = useHomeStorage(
    defaultLayout,
    'lastStoredWidgets',
  );
  const [addWidgetDialogOpen, setAddWidgetDialogOpen] = React.useState(false);
=======
  const [widgets, setWidgets] = useHomeStorage(defaultLayout);
  const [addWidgetDialogOpen, setAddWidgetDialogOpen] = useState(false);
>>>>>>> 85fac541
  const editModeOn = widgets.find(w => w.layout.isResizable) !== undefined;
  const [editMode, setEditMode] = useState(editModeOn);
  const getWidgetByName = (name: string) => {
    return availableWidgets.find(widget => widget.name === name);
  };

  const getWidgetNameFromKey = (key: string) => {
    return key.split('__')[0];
  };
  const { t } = useTranslationRef(homeTranslationRef);

  const handleAdd = (widget: Widget) => {
    const widgetId = `${widget.name}__${widgets.length + 1}${Math.random()
      .toString(36)
      .slice(2)}`;

    setWidgets([
      ...widgets,
      {
        id: widgetId,
        layout: {
          i: widgetId,
          x: 0,
          y: Math.max(...widgets.map(w => w.layout.y + w.layout.h)) + 1,
          w: Math.min(widget.maxWidth ?? Number.MAX_VALUE, widget.width ?? 12),
          h: Math.min(widget.maxHeight ?? Number.MAX_VALUE, widget.height ?? 4),
          minW: widget.minWidth,
          maxW: widget.maxWidth,
          minH: widget.minHeight,
          maxH: widget.maxHeight,
          isResizable: editMode,
          isDraggable: editMode,
        },
        settings: {},
        movable: widget.movable,
        deletable: widget.deletable,
        resizable: widget.resizable,
      },
    ]);
    setAddWidgetDialogOpen(false);
  };

  const handleRemove = (widgetId: string) => {
    setWidgets(widgets.filter(w => w.id !== widgetId));
  };

  const handleSettingsSave = (
    widgetId: string,
    widgetSettings: Record<string, any>,
  ) => {
    const idx = widgets.findIndex(w => w.id === widgetId);
    if (idx >= 0) {
      const widget = widgets[idx];
      widget.settings = widgetSettings;
      widgets[idx] = widget;
      setWidgets(widgets);
    }
  };

  const clearLayout = () => {
    setWidgets([]);
  };

  const changeEditMode = (mode: boolean) => {
    setEditMode(mode);
    if (mode) {
      setLastStoredWidgets(widgets);
    }
    setWidgets(
      widgets.map(w => {
        const resizable = w.resizable === false ? false : mode;
        const movable = w.movable === false ? false : mode;
        return {
          ...w,
          layout: { ...w.layout, isDraggable: movable, isResizable: resizable },
        };
      }),
    );
  };

  const discardChanges = () => {
    // eslint-disable-next-line no-alert
    const accepted = window.confirm(
      'Are you sure? Unsaved changes will be lost',
    );
    if (!accepted) {
      return;
    }
    setWidgets(lastStoredWidgets);
    setEditMode(false);
    setLastStoredWidgets([]);
  };

  const handleLayoutChange = (newLayout: Layout[], _: Layouts) => {
    if (editMode) {
      const newWidgets = newLayout.map(l => {
        const widget = widgets.find(w => w.id === l.i);
        return {
          ...widget,
          layout: l,
        } as GridWidget;
      });
      setWidgets(newWidgets);
    }
  };

  const handleRestoreDefaultConfig = () => {
    setWidgets(
      defaultLayout.map(w => {
        const resizable = w.resizable === false ? false : editMode;
        const movable = w.movable === false ? false : editMode;
        return {
          ...w,
          layout: {
            ...w.layout,
            isDraggable: movable,
            isResizable: resizable,
          },
        };
      }),
    );
  };

  return (
    <>
      <ContentHeader title={props.title}>
        <CustomHomepageButtons
          editMode={editMode}
          numWidgets={widgets.length}
          clearLayout={clearLayout}
          setAddWidgetDialogOpen={setAddWidgetDialogOpen}
          changeEditMode={changeEditMode}
          defaultConfigAvailable={props.config !== undefined}
          restoreDefault={handleRestoreDefaultConfig}
          discardChanges={discardChanges}
        />
      </ContentHeader>
      <Dialog
        open={addWidgetDialogOpen}
        onClose={() => setAddWidgetDialogOpen(false)}
      >
        <AddWidgetDialog widgets={availableWidgets} handleAdd={handleAdd} />
      </Dialog>
      {!editMode && widgets.length === 0 && (
        <Typography variant="h5" align="center">
          {t('customHomepage.noWidgets')}
        </Typography>
      )}
      <ResponsiveGrid
        className={styles.responsiveGrid}
        measureBeforeMount
        compactType={props.compactType}
        style={props.style}
        allowOverlap={props.allowOverlap}
        preventCollision={props.preventCollision ?? true}
        draggableCancel=".overlayGridItem,.widgetSettingsDialog,.disabled"
        containerPadding={props.containerPadding}
        margin={props.containerMargin}
        breakpoints={
          props.breakpoints ? props.breakpoints : theme.breakpoints.values
        }
        cols={
          props.cols
            ? props.cols
            : { xl: 12, lg: 12, md: 10, sm: 6, xs: 4, xxs: 2 }
        }
        rowHeight={props.rowHeight ?? 60}
        onLayoutChange={handleLayoutChange}
        layouts={{ xl: widgets.map(w => w.layout) }}
      >
        {widgets.map((w: GridWidget) => {
          const l = w.layout;
          const widgetName = getWidgetNameFromKey(l.i);
          const widget = getWidgetByName(widgetName);
          if (!widget || !widget.component) {
            return null;
          }

          const widgetProps = {
            ...widget.component.props,
            ...(w.settings ?? {}),
          };

          return (
            <div
              key={l.i}
              className={`${styles.widgetWrapper} ${editMode && 'edit'} ${
                w.movable === false && 'disabled'
              }`}
            >
              <ErrorBoundary>
                <widget.component.type {...widgetProps} />
              </ErrorBoundary>
              {editMode && (
                <WidgetSettingsOverlay
                  id={l.i}
                  widget={widget}
                  handleRemove={handleRemove}
                  handleSettingsSave={handleSettingsSave}
                  settings={w.settings}
                  deletable={w.deletable}
                />
              )}
            </div>
          );
        })}
      </ResponsiveGrid>
    </>
  );
};<|MERGE_RESOLUTION|>--- conflicted
+++ resolved
@@ -213,17 +213,12 @@
       ? convertConfigToDefaultWidgets(props.config, availableWidgets)
       : [];
   }, [props.config, availableWidgets]);
-<<<<<<< HEAD
   const [widgets, setWidgets] = useHomeStorage(defaultLayout, 'home');
   const [lastStoredWidgets, setLastStoredWidgets] = useHomeStorage(
     defaultLayout,
     'lastStoredWidgets',
   );
   const [addWidgetDialogOpen, setAddWidgetDialogOpen] = React.useState(false);
-=======
-  const [widgets, setWidgets] = useHomeStorage(defaultLayout);
-  const [addWidgetDialogOpen, setAddWidgetDialogOpen] = useState(false);
->>>>>>> 85fac541
   const editModeOn = widgets.find(w => w.layout.isResizable) !== undefined;
   const [editMode, setEditMode] = useState(editModeOn);
   const getWidgetByName = (name: string) => {
