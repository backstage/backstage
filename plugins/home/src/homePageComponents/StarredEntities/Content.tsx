/*
 * Copyright 2022 The Backstage Authors
 *
 * Licensed under the Apache License, Version 2.0 (the "License");
 * you may not use this file except in compliance with the License.
 * You may obtain a copy of the License at
 *
 *     http://www.apache.org/licenses/LICENSE-2.0
 *
 * Unless required by applicable law or agreed to in writing, software
 * distributed under the License is distributed on an "AS IS" BASIS,
 * WITHOUT WARRANTIES OR CONDITIONS OF ANY KIND, either express or implied.
 * See the License for the specific language governing permissions and
 * limitations under the License.
 */

import {
  catalogApiRef,
  useStarredEntities,
} from '@backstage/plugin-catalog-react';
import { Entity, stringifyEntityRef } from '@backstage/catalog-model';
import { useApi } from '@backstage/core-plugin-api';
import { Progress, ResponseErrorPanel } from '@backstage/core-components';
import List from '@material-ui/core/List';
import Typography from '@material-ui/core/Typography';
import Tabs from '@material-ui/core/Tabs';
import Tab from '@material-ui/core/Tab';
import { ReactNode, useState } from 'react';
import useAsync from 'react-use/esm/useAsync';
import { StarredEntityListItem } from '../../components/StarredEntityListItem/StarredEntityListItem';
import { makeStyles } from '@material-ui/core/styles';
<<<<<<< HEAD
import Pagination from '@material-ui/lab/Pagination';
=======
import { useTranslationRef } from '@backstage/frontend-plugin-api';
import { homeTranslationRef } from '../../translation';
>>>>>>> 3eca47ff

const useStyles = makeStyles(theme => ({
  tabs: {
    marginBottom: theme.spacing(1),
  },
  list: {
    paddingTop: 0,
    paddingBottom: 0,
  },
  pagination: {
    display: 'flex',
    justifyContent: 'center',
    marginTop: theme.spacing(2),
  },
}));

/**
 * Props for the StarredEntities component
 *
 * @public
 */
export type StarredEntitiesProps = {
  noStarredEntitiesMessage?: ReactNode | undefined;
  groupByKind?: boolean;
  itemsPerPage?: number;
};

/**
 * A component to display a list of starred entities for the user.
 *
 * @public
 */
export const Content = ({
  noStarredEntitiesMessage,
  groupByKind,
  itemsPerPage,
}: StarredEntitiesProps) => {
  const classes = useStyles();
  const catalogApi = useApi(catalogApiRef);
  const { starredEntities, toggleStarredEntity } = useStarredEntities();
  const [activeTab, setActiveTab] = useState(0);
<<<<<<< HEAD
  const [page, setPage] = useState(1);
=======
  const { t } = useTranslationRef(homeTranslationRef);
>>>>>>> 3eca47ff

  // Grab starred entities from catalog to ensure they still exist and also retrieve display titles
  const entities = useAsync(async () => {
    if (!starredEntities.size) {
      return [];
    }

    return (
      await catalogApi.getEntitiesByRefs({
        entityRefs: [...starredEntities],
        fields: [
          'kind',
          'metadata.namespace',
          'metadata.name',
          'spec.type',
          'metadata.title',
          'spec.profile.displayName',
        ],
      })
    ).items.filter((e): e is Entity => !!e);
  }, [catalogApi, starredEntities]);

  if (starredEntities.size === 0)
    return (
      <Typography variant="body1">
        {noStarredEntitiesMessage ||
          t('starredEntities.noStarredEntitiesMessage')}
      </Typography>
    );

  if (entities.loading) {
    return <Progress />;
  }

  const handlePageChange = (
    _event: React.ChangeEvent<unknown>,
    value: number,
  ) => {
    setPage(value);
  };

  const paginatedEntitiesList = (entitiesList: Entity[]) => {
    if (!itemsPerPage) return entitiesList;
    const startIndex = (page - 1) * itemsPerPage;
    return entitiesList.slice(startIndex, startIndex + itemsPerPage);
  };

  const groupedEntities: { [kind: string]: Entity[] } = {};
  entities.value?.forEach(entity => {
    const kind = entity.kind;
    if (!groupedEntities[kind]) {
      groupedEntities[kind] = [];
    }
    groupedEntities[kind].push(entity);
  });

  const groupByKindEntries = Object.entries(groupedEntities);

  type ProfileSpec = {
    profile?: {
      displayName?: string;
    };
  };

  const isProfileSpec = (spec: any): spec is ProfileSpec => {
    return spec && typeof spec === 'object' && 'profile' in spec;
  };

  return entities.error ? (
    <ResponseErrorPanel error={entities.error} />
  ) : (
    <div>
      {!groupByKind && (
        <>
          <List className={classes.list}>
            {paginatedEntitiesList(entities.value || [])
              ?.sort((a, b) =>
                (
                  a.metadata.title ??
                  (isProfileSpec(a.spec)
                    ? a.spec.profile?.displayName
                    : undefined) ??
                  a.metadata.name
                ).localeCompare(
                  b.metadata.title ??
                    (isProfileSpec(b.spec)
                      ? b.spec.profile?.displayName
                      : undefined) ??
                    b.metadata.name,
                ),
              )
              .map(entity => (
                <StarredEntityListItem
                  key={stringifyEntityRef(entity)}
                  entity={entity}
                  onToggleStarredEntity={toggleStarredEntity}
                  showKind
                />
              ))}
          </List>
          {itemsPerPage && (
            <Pagination
              className={classes.pagination}
              count={Math.ceil((entities.value?.length || 0) / itemsPerPage)}
              page={page}
              onChange={handlePageChange}
            />
          )}
        </>
      )}

      {groupByKind && (
        <Tabs
          className={classes.tabs}
          value={activeTab}
          onChange={(_, newValue) => setActiveTab(newValue)}
          variant="scrollable"
          scrollButtons="auto"
          aria-label="entity-tabs"
        >
          {groupByKindEntries.map(([kind]) => (
            <Tab key={kind} label={kind} />
          ))}
        </Tabs>
      )}

      {groupByKind &&
        groupByKindEntries.map(([kind, entitiesByKind], index) => (
          <div key={kind} hidden={groupByKind && activeTab !== index}>
            <List className={classes.list}>
              {paginatedEntitiesList(entitiesByKind || [])
                ?.sort((a, b) =>
                  (
                    a.metadata.title ??
                    (isProfileSpec(a.spec)
                      ? a.spec.profile?.displayName
                      : undefined) ??
                    a.metadata.name
                  ).localeCompare(
                    b.metadata.title ??
                      (isProfileSpec(b.spec)
                        ? b.spec.profile?.displayName
                        : undefined) ??
                      b.metadata.name,
                  ),
                )
                .map(entity => (
                  <StarredEntityListItem
                    key={stringifyEntityRef(entity)}
                    entity={entity}
                    onToggleStarredEntity={toggleStarredEntity}
                    showKind={false}
                  />
                ))}
            </List>
            {itemsPerPage && (
              <Pagination
                className={classes.pagination}
                count={Math.ceil((entitiesByKind?.length || 0) / itemsPerPage)}
                page={page}
                onChange={handlePageChange}
              />
            )}
          </div>
        ))}
    </div>
  );
};<|MERGE_RESOLUTION|>--- conflicted
+++ resolved
@@ -29,12 +29,9 @@
 import useAsync from 'react-use/esm/useAsync';
 import { StarredEntityListItem } from '../../components/StarredEntityListItem/StarredEntityListItem';
 import { makeStyles } from '@material-ui/core/styles';
-<<<<<<< HEAD
 import Pagination from '@material-ui/lab/Pagination';
-=======
 import { useTranslationRef } from '@backstage/frontend-plugin-api';
 import { homeTranslationRef } from '../../translation';
->>>>>>> 3eca47ff
 
 const useStyles = makeStyles(theme => ({
   tabs: {
@@ -76,11 +73,8 @@
   const catalogApi = useApi(catalogApiRef);
   const { starredEntities, toggleStarredEntity } = useStarredEntities();
   const [activeTab, setActiveTab] = useState(0);
-<<<<<<< HEAD
   const [page, setPage] = useState(1);
-=======
   const { t } = useTranslationRef(homeTranslationRef);
->>>>>>> 3eca47ff
 
   // Grab starred entities from catalog to ensure they still exist and also retrieve display titles
   const entities = useAsync(async () => {
