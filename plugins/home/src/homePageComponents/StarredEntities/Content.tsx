--- conflicted
+++ resolved
@@ -25,11 +25,7 @@
 import Typography from '@material-ui/core/Typography';
 import Tabs from '@material-ui/core/Tabs';
 import Tab from '@material-ui/core/Tab';
-<<<<<<< HEAD
-import React, { useState } from 'react';
-=======
-import { ReactNode, useState } from 'react';
->>>>>>> 6b15e7c0
+import React, { ReactNode, useState } from 'react';
 import useAsync from 'react-use/esm/useAsync';
 import { StarredEntityListItem } from '../../components/StarredEntityListItem/StarredEntityListItem';
 import { makeStyles } from '@material-ui/core/styles';
@@ -75,10 +71,7 @@
   const catalogApi = useApi(catalogApiRef);
   const { starredEntities, toggleStarredEntity } = useStarredEntities();
   const [activeTab, setActiveTab] = useState(0);
-<<<<<<< HEAD
   const [page, setPage] = useState(1);
-=======
->>>>>>> 6b15e7c0
 
   // Grab starred entities from catalog to ensure they still exist and also retrieve display titles
   const entities = useAsync(async () => {
