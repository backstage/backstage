--- conflicted
+++ resolved
@@ -85,15 +85,9 @@
         fields: [
           'kind',
           'metadata.namespace',
-<<<<<<< HEAD
-          'metadata.title',
-          'metadata.name',
-          'spec.type',
-=======
           'metadata.name',
           'spec.type',
           'metadata.title',
->>>>>>> 0f4684f3
           'spec.profile.displayName',
         ],
       })
