--- conflicted
+++ resolved
@@ -21,22 +21,14 @@
     "clean": "backstage-cli clean"
   },
   "dependencies": {
-<<<<<<< HEAD
-    "@backstage/catalog-model": "^0.1.1-alpha.21",
-    "@backstage/core": "^0.1.1-alpha.21",
-    "@backstage/plugin-github-actions": "^0.1.1-alpha.21",
-    "@backstage/plugin-github-prs": "^0.1.1-alpha.21",
-    "@backstage/plugin-jenkins": "^0.1.1-alpha.21",
-    "@backstage/plugin-scaffolder": "^0.1.1-alpha.21",
-    "@backstage/plugin-techdocs": "^0.1.1-alpha.21",
-    "@backstage/theme": "^0.1.1-alpha.21",
-=======
     "@backstage/catalog-model": "^0.1.1-alpha.23",
     "@backstage/core": "^0.1.1-alpha.23",
+    "@backstage/plugin-github-actions": "^0.1.1-alpha.23",
+    "@backstage/plugin-github-prs": "^0.1.1-alpha.23",
+    "@backstage/plugin-jenkins": "^0.1.1-alpha.23",
     "@backstage/plugin-scaffolder": "^0.1.1-alpha.23",
     "@backstage/plugin-techdocs": "^0.1.1-alpha.23",
     "@backstage/theme": "^0.1.1-alpha.23",
->>>>>>> 4ee2c6a1
     "@material-ui/core": "^4.11.0",
     "@material-ui/icons": "^4.9.1",
     "@material-ui/lab": "4.0.0-alpha.45",
