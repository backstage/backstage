--- conflicted
+++ resolved
@@ -26,13 +26,10 @@
 export const entityRoute = createRouteRef({
   icon: NoIcon,
   path: '/catalog/:kind/:optionalNamespaceAndName/:selectedTabId/*',
-<<<<<<< HEAD
-=======
   title: 'Entity',
 });
 export const entityRouteDefault = createRouteRef({
   icon: NoIcon,
   path: '/catalog/:kind/:optionalNamespaceAndName',
->>>>>>> 13908d69
   title: 'Entity',
 });