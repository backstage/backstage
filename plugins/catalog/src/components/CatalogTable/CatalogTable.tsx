--- conflicted
+++ resolved
@@ -13,18 +13,13 @@
  * See the License for the specific language governing permissions and
  * limitations under the License.
  */
-import { Progress, Table, TableColumn } from '@backstage/core';
+import { Table, TableColumn } from '@backstage/core';
 import { Link } from '@material-ui/core';
 import { Alert } from '@material-ui/lab';
 import React, { FC } from 'react';
-import { generatePath, Link as RouterLink } from 'react-router-dom';
+import { Link as RouterLink, generatePath } from 'react-router-dom';
 import { Component } from '../../data/component';
-<<<<<<< HEAD
-import { InfoCard, Table, TableColumn } from '@backstage/core';
-import { Typography, Link } from '@material-ui/core';
-import { Link as RouterLink, generatePath } from 'react-router-dom';
-=======
->>>>>>> 4d7b28e8
+
 import { entityRoute } from '../../routes';
 
 const columns: TableColumn[] = [
@@ -66,13 +61,7 @@
   titlePreamble,
   actions,
 }) => {
-<<<<<<< HEAD
   if (error) {
-=======
-  if (loading) {
-    return <Progress />;
-  } else if (error) {
->>>>>>> 4d7b28e8
     return (
       <div>
         <Alert severity="error">
