--- conflicted
+++ resolved
@@ -29,11 +29,7 @@
 export function OffsetPaginatedCatalogTable(
   props: TableProps<CatalogTableRow>,
 ) {
-<<<<<<< HEAD
-  const { title, columns, data, isLoading } = props;
-=======
-  const { columns, data, isLoading, options } = props;
->>>>>>> 978e0f9c
+  const { title, columns, data, isLoading, options } = props;
   const { updateFilters, setLimit, setOffset, limit, totalItems, offset } =
     useEntityList();
   const [page, setPage] = React.useState(
