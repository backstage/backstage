--- conflicted
+++ resolved
@@ -34,17 +34,11 @@
 import { useAsync } from 'react-use';
 import { catalogApiRef } from '../..';
 import { EntityContextMenu } from '../EntityContextMenu/EntityContextMenu';
-<<<<<<< HEAD
-import { UnregisterEntityDialog } from '../UnregisterEntityDialog/UnregisterEntityDialog';
-import { FavouriteEntity } from '../FavouriteEntity/FavouriteEntity';
-import { EntityOverviewPage } from '../EntityOverviewPage/EntityOverviewPage';
-import { EntityDocsPage } from '../EntityDocsPage/EntityDocsPage';
-=======
+import { EntityPageDocs } from '../EntityPageDocs/EntityDocsPage';
 import { EntityPageApi } from '../EntityPageApi/EntityPageApi';
 import { EntityPageOverview } from '../EntityPageOverview/EntityPageOverview';
 import { FavouriteEntity } from '../FavouriteEntity/FavouriteEntity';
 import { UnregisterEntityDialog } from '../UnregisterEntityDialog/UnregisterEntityDialog';
->>>>>>> 4618f0b7
 
 const REDIRECT_DELAY = 1000;
 function headerProps(
@@ -113,8 +107,6 @@
     }
   }, [errorApi, navigate, error, loading, entity]);
 
-  const [selectedTabId, setSelectedTabId] = useState('');
-
   if (!name) {
     navigate('/catalog');
     return null;
@@ -132,11 +124,7 @@
     {
       id: 'overview',
       label: 'Overview',
-<<<<<<< HEAD
-      content: () => <EntityOverviewPage entity={entity!} />,
-=======
       content: (e: Entity) => <EntityPageOverview entity={e} />,
->>>>>>> 4618f0b7
     },
     {
       id: 'ci',
@@ -164,7 +152,7 @@
       label: 'Docs',
       show: (e: Entity) =>
         !!e.metadata.annotations?.['backstage.io/techdocs-ref'],
-      content: () => <EntityDocsPage entity={entity!} />,
+      content: (e: Entity) => <EntityPageDocs entity={e} />,
     },
   ];
 
@@ -175,15 +163,11 @@
     entity,
   );
 
-<<<<<<< HEAD
   const selectedTab = tabs.find(tab => tab.id === selectedTabId);
 
   const filteredHeaderTabs = entity
     ? tabs.filter(tab => (tab.show ? tab.show(entity) : true))
     : [];
-=======
-  const selectedTab = tabs.find(tab => tab.id === selectedTabId) || tabs[0];
->>>>>>> 4618f0b7
 
   return (
     <Page theme={getPageTheme(entity)}>
@@ -218,7 +202,6 @@
       {entity && (
         <>
           <HeaderTabs
-<<<<<<< HEAD
             tabs={filteredHeaderTabs}
             onChange={idx => {
               navigate(
@@ -227,20 +210,10 @@
             }}
             selectedIndex={tabs.findIndex(tab => tab.id === selectedTabId)}
           />
-          {selectedTab && selectedTab.content ? selectedTab.content() : null}
-=======
-            tabs={tabs}
-            onChange={idx => {
-              setSelectedTabId(tabs[idx].id);
-            }}
-          />
-
-          <Content>
-            {selectedTab && selectedTab.content
-              ? selectedTab.content(entity)
-              : null}
-          </Content>
->>>>>>> 4618f0b7
+
+          {selectedTab && selectedTab.content
+            ? selectedTab.content(entity)
+            : null}
 
           <UnregisterEntityDialog
             open={confirmationDialogOpen}
