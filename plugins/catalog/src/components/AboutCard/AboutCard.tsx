--- conflicted
+++ resolved
@@ -37,13 +37,8 @@
 import GitHubIcon from '@material-ui/icons/GitHub';
 import React from 'react';
 import { IconLinkVertical } from './IconLinkVertical';
-<<<<<<< HEAD
-import EditIcon from '@material-ui/icons/Edit';
-import DocsIcon from '@material-ui/icons/Description';
 import { findLocationForEntityMeta } from '../../data/utils';
 import { createEditLink, determineUrlType } from '../createEditLink';
-=======
->>>>>>> 3ca32f8b
 
 const useStyles = makeStyles(theme => ({
   links: {
