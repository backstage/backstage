--- conflicted
+++ resolved
@@ -76,25 +76,6 @@
       expect(screen.getByText('Description').nextSibling).toHaveTextContent(
         'This is the description',
       );
-<<<<<<< HEAD
-      expect(getByText('Owner')).toBeInTheDocument();
-      expect(getByText('Owner').nextSibling).toHaveTextContent('user:o');
-      expect(getByText('Domain')).toBeInTheDocument();
-      expect(getByText('Domain').nextSibling).toHaveTextContent('d');
-      expect(getByText('System')).toBeInTheDocument();
-      expect(getByText('System').nextSibling).toHaveTextContent('s');
-      expect(queryByText('Parent Component')).not.toBeInTheDocument();
-      expect(getByText('Type')).toBeInTheDocument();
-      expect(getByText('Type').nextSibling).toHaveTextContent('t');
-      expect(getByText('Lifecycle')).toBeInTheDocument();
-      expect(getByText('Lifecycle').nextSibling).toHaveTextContent('l');
-      expect(getByText('Tags')).toBeInTheDocument();
-      expect(getByText('Tags').nextSibling).toHaveTextContent('tag-1');
-      expect(getByText('Labels')).toBeInTheDocument();
-      expect(getByText('Labels').nextSibling).toHaveTextContent(
-        'label-1: label',
-      );
-=======
       expect(screen.getByText('Owner')).toBeInTheDocument();
       expect(screen.getByText('Owner').nextSibling).toHaveTextContent('user:o');
       expect(screen.getByText('Domain')).toBeInTheDocument();
@@ -108,7 +89,10 @@
       expect(screen.getByText('Lifecycle').nextSibling).toHaveTextContent('l');
       expect(screen.getByText('Tags')).toBeInTheDocument();
       expect(screen.getByText('Tags').nextSibling).toHaveTextContent('tag-1');
->>>>>>> 79ca6079
+      expect(screen.getByText('Labels')).toBeInTheDocument();
+      expect(screen.getByText('Labels').nextSibling).toHaveTextContent(
+        'label-1: label',
+      );
     });
 
     it('highlights missing required fields', async () => {
@@ -200,17 +184,12 @@
       expect(screen.getByText('Lifecycle').nextSibling).toHaveTextContent(
         'production',
       );
-<<<<<<< HEAD
-      expect(getByText('Tags')).toBeInTheDocument();
-      expect(getByText('Tags').nextSibling).toHaveTextContent('tag-1');
-      expect(getByText('Labels')).toBeInTheDocument();
-      expect(getByText('Labels').nextSibling).toHaveTextContent(
+      expect(screen.getByText('Tags')).toBeInTheDocument();
+      expect(screen.getByText('Tags').nextSibling).toHaveTextContent('tag-1');
+      expect(screen.getByText('Labels')).toBeInTheDocument();
+      expect(screen.getByText('Labels').nextSibling).toHaveTextContent(
         'label-1: label',
       );
-=======
-      expect(screen.getByText('Tags')).toBeInTheDocument();
-      expect(screen.getByText('Tags').nextSibling).toHaveTextContent('tag-1');
->>>>>>> 79ca6079
     });
 
     it('highlights missing required fields', async () => {
@@ -231,21 +210,7 @@
       expect(screen.getByText('Description').nextSibling).toHaveTextContent(
         'This is the description',
       );
-<<<<<<< HEAD
-      expect(getByText('Owner')).toBeInTheDocument();
-      expect(getByText('Owner').nextSibling).toHaveTextContent('No Owner');
-      expect(queryByText('Domain')).not.toBeInTheDocument();
-      expect(getByText('System')).toBeInTheDocument();
-      expect(getByText('System').nextSibling).toHaveTextContent('No System');
-      expect(queryByText('Parent Component')).not.toBeInTheDocument();
-      expect(getByText('Type')).toBeInTheDocument();
-      expect(getByText('Type').nextSibling).toHaveTextContent('unknown');
-      expect(getByText('Lifecycle')).toBeInTheDocument();
-      expect(getByText('Lifecycle').nextSibling).toHaveTextContent('unknown');
-      expect(getByText('Tags')).toBeInTheDocument();
-      expect(getByText('Tags').nextSibling).toHaveTextContent('No Tags');
-      expect(queryByText('Labels')).not.toBeInTheDocument();
-=======
+
       expect(screen.getByText('Owner')).toBeInTheDocument();
       expect(screen.getByText('Owner').nextSibling).toHaveTextContent(
         'No Owner',
@@ -264,7 +229,7 @@
       );
       expect(screen.getByText('Tags')).toBeInTheDocument();
       expect(screen.getByText('Tags').nextSibling).toHaveTextContent('No Tags');
->>>>>>> 79ca6079
+      expect(screen.queryByText('Labels')).not.toBeInTheDocument();
     });
   });
 
@@ -337,17 +302,12 @@
       expect(screen.getByText('Lifecycle').nextSibling).toHaveTextContent(
         'production',
       );
-<<<<<<< HEAD
-      expect(getByText('Tags')).toBeInTheDocument();
-      expect(getByText('Tags').nextSibling).toHaveTextContent('tag-1');
-      expect(getByText('Labels')).toBeInTheDocument();
-      expect(getByText('Labels').nextSibling).toHaveTextContent(
+      expect(screen.getByText('Tags')).toBeInTheDocument();
+      expect(screen.getByText('Tags').nextSibling).toHaveTextContent('tag-1');
+      expect(screen.getByText('Labels')).toBeInTheDocument();
+      expect(screen.getByText('Labels').nextSibling).toHaveTextContent(
         'label-1: label',
       );
-=======
-      expect(screen.getByText('Tags')).toBeInTheDocument();
-      expect(screen.getByText('Tags').nextSibling).toHaveTextContent('tag-1');
->>>>>>> 79ca6079
     });
 
     it('highlights missing required fields', async () => {
@@ -368,21 +328,6 @@
       expect(screen.getByText('Description').nextSibling).toHaveTextContent(
         'This is the description',
       );
-<<<<<<< HEAD
-      expect(getByText('Owner')).toBeInTheDocument();
-      expect(getByText('Owner').nextSibling).toHaveTextContent('No Owner');
-      expect(queryByText('Domain')).not.toBeInTheDocument();
-      expect(getByText('System')).toBeInTheDocument();
-      expect(getByText('System').nextSibling).toHaveTextContent('No System');
-      expect(queryByText('Parent Component')).not.toBeInTheDocument();
-      expect(getByText('Type')).toBeInTheDocument();
-      expect(getByText('Type').nextSibling).toHaveTextContent('unknown');
-      expect(getByText('Lifecycle')).toBeInTheDocument();
-      expect(getByText('Lifecycle').nextSibling).toHaveTextContent('unknown');
-      expect(getByText('Tags')).toBeInTheDocument();
-      expect(getByText('Tags').nextSibling).toHaveTextContent('No Tags');
-      expect(queryByText('Labels')).not.toBeInTheDocument();
-=======
       expect(screen.getByText('Owner')).toBeInTheDocument();
       expect(screen.getByText('Owner').nextSibling).toHaveTextContent(
         'No Owner',
@@ -401,7 +346,7 @@
       );
       expect(screen.getByText('Tags')).toBeInTheDocument();
       expect(screen.getByText('Tags').nextSibling).toHaveTextContent('No Tags');
->>>>>>> 79ca6079
+      expect(screen.queryByText('Labels')).not.toBeInTheDocument();
     });
   });
 
@@ -443,33 +388,21 @@
       expect(screen.getByText('Description').nextSibling).toHaveTextContent(
         'This is the description',
       );
-<<<<<<< HEAD
-      expect(getByText('Owner')).toBeInTheDocument();
-      expect(getByText('Owner').nextSibling).toHaveTextContent('user:guest');
-      expect(queryByText('Domain')).not.toBeInTheDocument();
-      expect(queryByText('System')).not.toBeInTheDocument();
-      expect(queryByText('Parent Component')).not.toBeInTheDocument();
-      expect(queryByText('Type')).not.toBeInTheDocument();
-      expect(queryByText('Lifecycle')).not.toBeInTheDocument();
-      expect(getByText('Tags')).toBeInTheDocument();
-      expect(getByText('Tags').nextSibling).toHaveTextContent('tag-1');
-      expect(getByText('Labels')).toBeInTheDocument();
-      expect(getByText('Labels').nextSibling).toHaveTextContent(
+      expect(screen.getByText('Owner')).toBeInTheDocument();
+      expect(screen.getByText('Owner').nextSibling).toHaveTextContent(
+        'user:guest',
+      );
+      expect(screen.queryByText('Domain')).not.toBeInTheDocument();
+      expect(screen.queryByText('System')).not.toBeInTheDocument();
+      expect(screen.queryByText('Parent Component')).not.toBeInTheDocument();
+      expect(screen.queryByText('Type')).not.toBeInTheDocument();
+      expect(screen.queryByText('Lifecycle')).not.toBeInTheDocument();
+      expect(screen.getByText('Tags')).toBeInTheDocument();
+      expect(screen.getByText('Tags').nextSibling).toHaveTextContent('tag-1');
+      expect(screen.getByText('Labels')).toBeInTheDocument();
+      expect(screen.getByText('Labels').nextSibling).toHaveTextContent(
         'label-1: label',
       );
-=======
-      expect(screen.getByText('Owner')).toBeInTheDocument();
-      expect(screen.getByText('Owner').nextSibling).toHaveTextContent(
-        'user:guest',
-      );
-      expect(screen.queryByText('Domain')).not.toBeInTheDocument();
-      expect(screen.queryByText('System')).not.toBeInTheDocument();
-      expect(screen.queryByText('Parent Component')).not.toBeInTheDocument();
-      expect(screen.queryByText('Type')).not.toBeInTheDocument();
-      expect(screen.queryByText('Lifecycle')).not.toBeInTheDocument();
-      expect(screen.getByText('Tags')).toBeInTheDocument();
-      expect(screen.getByText('Tags').nextSibling).toHaveTextContent('tag-1');
->>>>>>> 79ca6079
     });
 
     it('highlights missing required fields', async () => {
@@ -487,18 +420,6 @@
       expect(screen.getByText('Description').nextSibling).toHaveTextContent(
         'This is the description',
       );
-<<<<<<< HEAD
-      expect(getByText('Owner')).toBeInTheDocument();
-      expect(getByText('Owner').nextSibling).toHaveTextContent('No Owner');
-      expect(queryByText('Domain')).not.toBeInTheDocument();
-      expect(queryByText('System')).not.toBeInTheDocument();
-      expect(queryByText('Parent Component')).not.toBeInTheDocument();
-      expect(queryByText('Type')).not.toBeInTheDocument();
-      expect(queryByText('Lifecycle')).not.toBeInTheDocument();
-      expect(getByText('Tags')).toBeInTheDocument();
-      expect(getByText('Tags').nextSibling).toHaveTextContent('No Tags');
-      expect(queryByText('Labels')).not.toBeInTheDocument();
-=======
       expect(screen.getByText('Owner')).toBeInTheDocument();
       expect(screen.getByText('Owner').nextSibling).toHaveTextContent(
         'No Owner',
@@ -510,7 +431,7 @@
       expect(screen.queryByText('Lifecycle')).not.toBeInTheDocument();
       expect(screen.getByText('Tags')).toBeInTheDocument();
       expect(screen.getByText('Tags').nextSibling).toHaveTextContent('No Tags');
->>>>>>> 79ca6079
+      expect(screen.queryByText('Labels')).not.toBeInTheDocument();
     });
   });
 
@@ -585,19 +506,6 @@
       expect(screen.getByText('Description').nextSibling).toHaveTextContent(
         'This is the description',
       );
-<<<<<<< HEAD
-      expect(getByText('Owner')).toBeInTheDocument();
-      expect(getByText('Owner').nextSibling).toHaveTextContent('No Owner');
-      expect(queryByText('Domain')).not.toBeInTheDocument();
-      expect(queryByText('System')).not.toBeInTheDocument();
-      expect(queryByText('Parent Component')).not.toBeInTheDocument();
-      expect(getByText('Type')).toBeInTheDocument();
-      expect(getByText('Type').nextSibling).toHaveTextContent('unknown');
-      expect(queryByText('Lifecycle')).not.toBeInTheDocument();
-      expect(getByText('Tags')).toBeInTheDocument();
-      expect(getByText('Tags').nextSibling).toHaveTextContent('No Tags');
-      expect(queryByText('Labels')).not.toBeInTheDocument();
-=======
       expect(screen.getByText('Owner')).toBeInTheDocument();
       expect(screen.getByText('Owner').nextSibling).toHaveTextContent(
         'No Owner',
@@ -610,7 +518,7 @@
       expect(screen.queryByText('Lifecycle')).not.toBeInTheDocument();
       expect(screen.getByText('Tags')).toBeInTheDocument();
       expect(screen.getByText('Tags').nextSibling).toHaveTextContent('No Tags');
->>>>>>> 79ca6079
+      expect(screen.queryByText('Labels')).not.toBeInTheDocument();
     });
   });
 
@@ -658,23 +566,6 @@
       expect(screen.getByText('Description').nextSibling).toHaveTextContent(
         'This is the description',
       );
-<<<<<<< HEAD
-      expect(getByText('Owner')).toBeInTheDocument();
-      expect(getByText('Owner').nextSibling).toHaveTextContent('user:guest');
-      expect(queryByText('Domain')).not.toBeInTheDocument();
-      expect(getByText('System')).toBeInTheDocument();
-      expect(getByText('System').nextSibling).toHaveTextContent('system');
-      expect(queryByText('Parent Component')).not.toBeInTheDocument();
-      expect(getByText('Type')).toBeInTheDocument();
-      expect(getByText('Type').nextSibling).toHaveTextContent('s3');
-      expect(queryByText('Lifecycle')).not.toBeInTheDocument();
-      expect(getByText('Tags')).toBeInTheDocument();
-      expect(getByText('Tags').nextSibling).toHaveTextContent('tag-1');
-      expect(getByText('Labels')).toBeInTheDocument();
-      expect(getByText('Labels').nextSibling).toHaveTextContent(
-        'label-1: label',
-      );
-=======
       expect(screen.getByText('Owner')).toBeInTheDocument();
       expect(screen.getByText('Owner').nextSibling).toHaveTextContent(
         'user:guest',
@@ -690,7 +581,10 @@
       expect(screen.queryByText('Lifecycle')).not.toBeInTheDocument();
       expect(screen.getByText('Tags')).toBeInTheDocument();
       expect(screen.getByText('Tags').nextSibling).toHaveTextContent('tag-1');
->>>>>>> 79ca6079
+      expect(screen.getByText('Labels')).toBeInTheDocument();
+      expect(screen.getByText('Labels').nextSibling).toHaveTextContent(
+        'label-1: label',
+      );
     });
 
     it('highlights missing required fields', async () => {
@@ -710,20 +604,6 @@
       expect(screen.getByText('Description').nextSibling).toHaveTextContent(
         'This is the description',
       );
-<<<<<<< HEAD
-      expect(getByText('Owner')).toBeInTheDocument();
-      expect(getByText('Owner').nextSibling).toHaveTextContent('No Owner');
-      expect(queryByText('Domain')).not.toBeInTheDocument();
-      expect(getByText('System')).toBeInTheDocument();
-      expect(getByText('System').nextSibling).toHaveTextContent('No System');
-      expect(queryByText('Parent Component')).not.toBeInTheDocument();
-      expect(getByText('Type')).toBeInTheDocument();
-      expect(getByText('Type').nextSibling).toHaveTextContent('unknown');
-      expect(queryByText('Lifecycle')).not.toBeInTheDocument();
-      expect(getByText('Tags')).toBeInTheDocument();
-      expect(getByText('Tags').nextSibling).toHaveTextContent('No Tags');
-      expect(queryByText('Labels')).not.toBeInTheDocument();
-=======
       expect(screen.getByText('Owner')).toBeInTheDocument();
       expect(screen.getByText('Owner').nextSibling).toHaveTextContent(
         'No Owner',
@@ -739,7 +619,7 @@
       expect(screen.queryByText('Lifecycle')).not.toBeInTheDocument();
       expect(screen.getByText('Tags')).toBeInTheDocument();
       expect(screen.getByText('Tags').nextSibling).toHaveTextContent('No Tags');
->>>>>>> 79ca6079
+      expect(screen.queryByText('Labels')).not.toBeInTheDocument();
     });
   });
 
@@ -786,22 +666,6 @@
       expect(screen.getByText('Description').nextSibling).toHaveTextContent(
         'This is the description',
       );
-<<<<<<< HEAD
-      expect(getByText('Owner')).toBeInTheDocument();
-      expect(getByText('Owner').nextSibling).toHaveTextContent('user:guest');
-      expect(getByText('Domain')).toBeInTheDocument();
-      expect(getByText('Domain').nextSibling).toHaveTextContent('domain');
-      expect(queryByText('System')).not.toBeInTheDocument();
-      expect(queryByText('Parent Component')).not.toBeInTheDocument();
-      expect(queryByText('Type')).not.toBeInTheDocument();
-      expect(queryByText('Lifecycle')).not.toBeInTheDocument();
-      expect(getByText('Tags')).toBeInTheDocument();
-      expect(getByText('Tags').nextSibling).toHaveTextContent('tag-1');
-      expect(getByText('Labels')).toBeInTheDocument();
-      expect(getByText('Labels').nextSibling).toHaveTextContent(
-        'label-1: label',
-      );
-=======
       expect(screen.getByText('Owner')).toBeInTheDocument();
       expect(screen.getByText('Owner').nextSibling).toHaveTextContent(
         'user:guest',
@@ -816,7 +680,10 @@
       expect(screen.queryByText('Lifecycle')).not.toBeInTheDocument();
       expect(screen.getByText('Tags')).toBeInTheDocument();
       expect(screen.getByText('Tags').nextSibling).toHaveTextContent('tag-1');
->>>>>>> 79ca6079
+      expect(screen.getByText('Labels')).toBeInTheDocument();
+      expect(screen.getByText('Labels').nextSibling).toHaveTextContent(
+        'label-1: label',
+      );
     });
 
     it('highlights missing required fields', async () => {
@@ -835,19 +702,6 @@
       expect(screen.getByText('Description').nextSibling).toHaveTextContent(
         'This is the description',
       );
-<<<<<<< HEAD
-      expect(getByText('Owner')).toBeInTheDocument();
-      expect(getByText('Owner').nextSibling).toHaveTextContent('No Owner');
-      expect(getByText('Domain')).toBeInTheDocument();
-      expect(getByText('Domain').nextSibling).toHaveTextContent('No Domain');
-      expect(queryByText('System')).not.toBeInTheDocument();
-      expect(queryByText('Parent Component')).not.toBeInTheDocument();
-      expect(queryByText('Type')).not.toBeInTheDocument();
-      expect(queryByText('Lifecycle')).not.toBeInTheDocument();
-      expect(getByText('Tags')).toBeInTheDocument();
-      expect(getByText('Tags').nextSibling).toHaveTextContent('No Tags');
-      expect(queryByText('Labels')).not.toBeInTheDocument();
-=======
       expect(screen.getByText('Owner')).toBeInTheDocument();
       expect(screen.getByText('Owner').nextSibling).toHaveTextContent(
         'No Owner',
@@ -862,7 +716,7 @@
       expect(screen.queryByText('Lifecycle')).not.toBeInTheDocument();
       expect(screen.getByText('Tags')).toBeInTheDocument();
       expect(screen.getByText('Tags').nextSibling).toHaveTextContent('No Tags');
->>>>>>> 79ca6079
+      expect(screen.queryByText('Labels')).not.toBeInTheDocument();  
     });
   });
 });