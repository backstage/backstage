--- conflicted
+++ resolved
@@ -61,17 +61,9 @@
     getLocationByEntity: () =>
       Promise.resolve({ id: 'id', type: 'github', target: 'url' }),
   };
-<<<<<<< HEAD
-
   const testProfile: Partial<ProfileInfo> = {
     displayName: 'Display Name',
   };
-
-=======
-  const testProfile: Partial<ProfileInfo> = {
-    displayName: 'Display Name',
-  };
->>>>>>> e37abb73
   const indentityApi: Partial<IdentityApi> = {
     getUserId: () => 'tools@example.com',
     getProfile: () => testProfile,
