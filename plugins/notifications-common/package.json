--- conflicted
+++ resolved
@@ -39,11 +39,8 @@
     "test": "backstage-cli package test"
   },
   "dependencies": {
-<<<<<<< HEAD
+    "@backstage/config": "workspace:^",
     "@backstage/types": "workspace:^",
-=======
-    "@backstage/config": "workspace:^",
->>>>>>> f5d247fd
     "@material-ui/icons": "^4.9.1"
   },
   "devDependencies": {
