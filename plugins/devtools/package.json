{
  "name": "@backstage/plugin-devtools",
<<<<<<< HEAD
  "version": "0.1.25",
=======
  "version": "0.1.26-next.0",
>>>>>>> 66ce8958
  "backstage": {
    "role": "frontend-plugin",
    "pluginId": "devtools",
    "pluginPackages": [
      "@backstage/plugin-devtools",
      "@backstage/plugin-devtools-backend",
      "@backstage/plugin-devtools-common"
    ]
  },
  "publishConfig": {
    "access": "public"
  },
  "homepage": "https://backstage.io",
  "repository": {
    "type": "git",
    "url": "https://github.com/backstage/backstage",
    "directory": "plugins/devtools"
  },
  "license": "Apache-2.0",
  "sideEffects": false,
  "exports": {
    ".": "./src/index.ts",
    "./alpha": "./src/alpha.ts",
    "./package.json": "./package.json"
  },
  "main": "src/index.ts",
  "types": "src/index.ts",
  "typesVersions": {
    "*": {
      "alpha": [
        "src/alpha.ts"
      ],
      "package.json": [
        "package.json"
      ]
    }
  },
  "files": [
    "dist"
  ],
  "scripts": {
    "build": "backstage-cli package build",
    "clean": "backstage-cli package clean",
    "lint": "backstage-cli package lint",
    "prepack": "backstage-cli package prepack",
    "postpack": "backstage-cli package postpack",
    "start": "backstage-cli package start",
    "test": "backstage-cli package test"
  },
  "dependencies": {
    "@backstage/core-compat-api": "workspace:^",
    "@backstage/core-components": "workspace:^",
    "@backstage/core-plugin-api": "workspace:^",
    "@backstage/errors": "workspace:^",
    "@backstage/frontend-plugin-api": "workspace:^",
    "@backstage/plugin-devtools-common": "workspace:^",
    "@backstage/plugin-permission-react": "workspace:^",
    "@material-ui/core": "^4.9.13",
    "@material-ui/icons": "^4.9.1",
    "@material-ui/lab": "^4.0.0-alpha.57",
    "react-json-view": "^1.21.3",
    "react-use": "^17.2.4"
  },
  "devDependencies": {
    "@backstage/cli": "workspace:^",
    "@backstage/dev-utils": "workspace:^",
    "@testing-library/jest-dom": "^6.0.0",
    "@types/react": "^18.0.0",
    "react": "^18.0.2",
    "react-dom": "^18.0.2",
    "react-router-dom": "^6.3.0"
  },
  "peerDependencies": {
    "@types/react": "^17.0.0 || ^18.0.0",
    "react": "^17.0.0 || ^18.0.0",
    "react-dom": "^17.0.0 || ^18.0.0",
    "react-router-dom": "^6.3.0"
  },
  "peerDependenciesMeta": {
    "@types/react": {
      "optional": true
    }
  }
}<|MERGE_RESOLUTION|>--- conflicted
+++ resolved
@@ -1,10 +1,6 @@
 {
   "name": "@backstage/plugin-devtools",
-<<<<<<< HEAD
-  "version": "0.1.25",
-=======
   "version": "0.1.26-next.0",
->>>>>>> 66ce8958
   "backstage": {
     "role": "frontend-plugin",
     "pluginId": "devtools",
