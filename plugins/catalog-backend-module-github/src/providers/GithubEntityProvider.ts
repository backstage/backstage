--- conflicted
+++ resolved
@@ -348,21 +348,11 @@
   }
 
   private async onPush(event: PushEvent) {
-<<<<<<< HEAD
-    const organizations = await this.getOrganizations();
-
-    if (
-      !event.organization?.login ||
-      !organizations.includes(event.organization.login)
-=======
-    const configOrganization = this.config.organization;
-    const eventOrganization = event.organization?.login;
-
-    if (
-      configOrganization.toLocaleLowerCase('en-US') !==
-      eventOrganization?.toLocaleLowerCase('en-US')
->>>>>>> 2afa2cfd
-    ) {
+    const organizations = await this.getOrganizations(); // TODO: make sure they are lowercase
+    const eventOrganization =
+      event.organization?.login.toLocaleLowerCase('en-US');
+
+    if (!eventOrganization || !organizations.includes(eventOrganization)) {
       this.logger.debug(
         `skipping push event from organization ${event.organization?.login}`,
       );
@@ -445,21 +435,11 @@
   }
 
   private async onRepoChange(event: RepositoryEvent) {
-<<<<<<< HEAD
-    const organizations = await this.getOrganizations();
-
-    if (
-      !event.organization?.login ||
-      !organizations.includes(event.organization.login)
-=======
-    const configOrganization = this.config.organization;
-    const eventOrganization = event.organization?.login;
-
-    if (
-      configOrganization.toLocaleLowerCase('en-US') !==
-      eventOrganization?.toLocaleLowerCase('en-US')
->>>>>>> 2afa2cfd
-    ) {
+    const organizations = await this.getOrganizations(); // TODO: make sure they are lowercase
+    const eventOrganization =
+      event.organization?.login.toLocaleLowerCase('en-US');
+
+    if (!eventOrganization || !organizations.includes(eventOrganization)) {
       this.logger.debug(
         `skipping repository event from organization ${event.organization?.login}`,
       );
