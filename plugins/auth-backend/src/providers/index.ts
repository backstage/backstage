/*
 * Copyright 2020 The Backstage Authors
 *
 * Licensed under the Apache License, Version 2.0 (the "License");
 * you may not use this file except in compliance with the License.
 * You may obtain a copy of the License at
 *
 *     http://www.apache.org/licenses/LICENSE-2.0
 *
 * Unless required by applicable law or agreed to in writing, software
 * distributed under the License is distributed on an "AS IS" BASIS,
 * WITHOUT WARRANTIES OR CONDITIONS OF ANY KIND, either express or implied.
 * See the License for the specific language governing permissions and
 * limitations under the License.
 */

export * from './github';
export * from './gitlab';
export * from './google';
export * from './microsoft';
export * from './oauth2';
<<<<<<< HEAD
=======
export * from './okta';

>>>>>>> ec652c90
export { factories as defaultAuthProviderFactories } from './factories';

// Export the minimal interface required for implementing a
// custom Authorization Handler
export type {
  AuthProviderRouteHandlers,
  AuthProviderFactoryOptions,
  AuthProviderFactory,
} from './types';

// These types are needed for a postMessage from the login pop-up
// to the frontend
export type { AuthResponse, BackstageIdentity, ProfileInfo } from './types';<|MERGE_RESOLUTION|>--- conflicted
+++ resolved
@@ -19,11 +19,8 @@
 export * from './google';
 export * from './microsoft';
 export * from './oauth2';
-<<<<<<< HEAD
-=======
 export * from './okta';
 
->>>>>>> ec652c90
 export { factories as defaultAuthProviderFactories } from './factories';
 
 // Export the minimal interface required for implementing a
