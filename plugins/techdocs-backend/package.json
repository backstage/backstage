{
  "name": "@backstage/plugin-techdocs-backend",
  "version": "0.1.1-alpha.23",
  "main": "src/index.ts",
  "types": "src/index.ts",
  "license": "Apache-2.0",
  "private": false,
  "publishConfig": {
    "access": "public",
    "main": "dist/index.cjs.js",
    "types": "dist/index.d.ts"
  },
  "scripts": {
    "start": "backstage-cli backend:dev",
    "build": "backstage-cli backend:build",
    "lint": "backstage-cli lint",
    "test": "backstage-cli test",
    "prepack": "backstage-cli prepack",
    "postpack": "backstage-cli postpack",
    "clean": "backstage-cli clean"
  },
  "dependencies": {
<<<<<<< HEAD
    "@backstage/backend-common": "^0.1.1-alpha.21",
    "@backstage/catalog-model": "^0.1.1-alpha.21",
    "@backstage/core": "^0.1.1-alpha.21",
    "@backstage/core-api": "^0.1.1-alpha.21",
    "@backstage/config": "^0.1.1-alpha.21",
=======
    "@backstage/backend-common": "^0.1.1-alpha.23",
    "@backstage/catalog-model": "^0.1.1-alpha.23",
    "@backstage/config": "^0.1.1-alpha.23",
>>>>>>> 4ee2c6a1
    "@types/dockerode": "^2.5.34",
    "@types/express": "^4.17.6",
    "command-exists-promise": "^2.0.2",
    "default-branch": "^1.0.8",
    "dockerode": "^3.2.1",
    "express": "^4.17.1",
    "express-promise-router": "^3.0.3",
    "fs-extra": "^9.0.1",
    "git-url-parse": "^11.2.0",
    "knex": "^0.21.1",
    "node-fetch": "^2.6.0",
    "nodegit": "^0.27.0",
    "winston": "^3.2.1",
    "react": "^16.13.1"
  },
  "devDependencies": {
    "@backstage/cli": "^0.1.1-alpha.23",
    "@types/node-fetch": "^2.5.7",
    "supertest": "^4.0.2"
  },
  "files": [
    "dist"
  ]
}<|MERGE_RESOLUTION|>--- conflicted
+++ resolved
@@ -20,17 +20,11 @@
     "clean": "backstage-cli clean"
   },
   "dependencies": {
-<<<<<<< HEAD
-    "@backstage/backend-common": "^0.1.1-alpha.21",
-    "@backstage/catalog-model": "^0.1.1-alpha.21",
-    "@backstage/core": "^0.1.1-alpha.21",
-    "@backstage/core-api": "^0.1.1-alpha.21",
-    "@backstage/config": "^0.1.1-alpha.21",
-=======
     "@backstage/backend-common": "^0.1.1-alpha.23",
     "@backstage/catalog-model": "^0.1.1-alpha.23",
+    "@backstage/core": "^0.1.1-alpha.23",
+    "@backstage/core-api": "^0.1.1-alpha.23",
     "@backstage/config": "^0.1.1-alpha.23",
->>>>>>> 4ee2c6a1
     "@types/dockerode": "^2.5.34",
     "@types/express": "^4.17.6",
     "command-exists-promise": "^2.0.2",
