/*
 * Copyright 2020 Spotify AB
 *
 * Licensed under the Apache License, Version 2.0 (the "License");
 * you may not use this file except in compliance with the License.
 * You may obtain a copy of the License at
 *
 *     http://www.apache.org/licenses/LICENSE-2.0
 *
 * Unless required by applicable law or agreed to in writing, software
 * distributed under the License is distributed on an "AS IS" BASIS,
 * WITHOUT WARRANTIES OR CONDITIONS OF ANY KIND, either express or implied.
 * See the License for the specific language governing permissions and
 * limitations under the License.
 */

import os from 'os';
import path from 'path';
import parseGitUrl from 'git-url-parse';
import { Clone, Repository, Cred } from 'nodegit';
import fs from 'fs-extra';
// @ts-ignore
import defaultBranch from 'default-branch';
import { Entity } from '@backstage/catalog-model';
import { InputError } from '@backstage/backend-common';
import { RemoteProtocol } from './techdocs/stages/prepare/types';
import { Logger } from 'winston';

export type ParsedLocationAnnotation = {
  type: RemoteProtocol;
  target: string;
};

export const parseReferenceAnnotation = (
  annotationName: string,
  entity: Entity,
): ParsedLocationAnnotation => {
  const annotation = entity.metadata.annotations?.[annotationName];

  if (!annotation) {
    throw new InputError(
      `No location annotation provided in entity: ${entity.metadata.name}`,
    );
  }

  // split on the first colon for the protocol and the rest after the first split
  // is the location.
  const [type, target] = annotation.split(/:(.+)/) as [
    RemoteProtocol?,
    string?,
  ];

  if (!type || !target) {
    throw new InputError(
      `Failure to parse either protocol or location for entity: ${entity.metadata.name}`,
    );
  }

  return {
    type,
    target,
  };
};

export const getLocationForEntity = (
  entity: Entity,
): ParsedLocationAnnotation => {
  const { type, target } = parseReferenceAnnotation(
    'backstage.io/techdocs-ref',
    entity,
  );

  switch (type) {
    case 'github':
      return { type, target };
    case 'dir':
      if (path.isAbsolute(target)) return { type, target };

      return parseReferenceAnnotation(
        'backstage.io/managed-by-location',
        entity,
      );
    default:
      throw new Error(`Invalid reference annotation ${type}`);
  }
};

export const getGitHubRepositoryTempFolder = async (
  repositoryUrl: string,
  branch?: string,
  privateToken?: string,
): Promise<string> => {
  const parsedGitLocation = parseGitUrl(repositoryUrl);
  parsedGitLocation.token = privateToken || '';
  parsedGitLocation.ref = branch || 'master';

  // removes .git from git location path
  parsedGitLocation.git_suffix = false;

  if (!parsedGitLocation.ref) {
    parsedGitLocation.ref = await defaultBranch(
      parsedGitLocation.toString('https'),
    );
  }

  return path.join(
    // fs.realpathSync fixes a problem with macOS returning a path that is a symlink
    fs.realpathSync(os.tmpdir()),
    'backstage-repo',
    parsedGitLocation.source,
    parsedGitLocation.owner,
    parsedGitLocation.name,
    parsedGitLocation.ref,
  );
};

export const checkoutGithubRepository = async (
  repoUrl: string,
<<<<<<< HEAD
  branch?: string,
  privateToken?: string,
=======
  logger: Logger,
>>>>>>> 0597211a
): Promise<string> => {
  const parsedGitLocation = parseGitUrl(repoUrl);

  parsedGitLocation.token = privateToken || '';
  const repositoryTmpPath = await getGitHubRepositoryTempFolder(
    repoUrl,
    branch,
    privateToken,
  );

  // TODO: Should propably not be hardcoded names of env variables, but seems too hard to access config down here
  const user = process.env.GITHUB_PRIVATE_TOKEN_USER || '';
  let token = process.env.GITHUB_PRIVATE_TOKEN || '';
  if (privateToken !== '') {
    token = privateToken || '';
  }

  if (fs.existsSync(repositoryTmpPath)) {
<<<<<<< HEAD
    const repository = await Repository.open(repositoryTmpPath);

    const currentBranchName = (await repository.getCurrentBranch()).shorthand();

    await repository.fetch('origin', {
      callbacks: {
        credentials: () => {
          return Cred.userpassPlaintextNew(token as string, 'x-oauth-basic');
        },
      },
    });

    await repository.mergeBranches(
      currentBranchName,
      `origin/${currentBranchName}`,
    );

    return repositoryTmpPath;
=======
    try {
      const repository = await Repository.open(repositoryTmpPath);
      const currentBranchName = (
        await repository.getCurrentBranch()
      ).shorthand();
      await repository.fetch('origin');
      await repository.mergeBranches(
        currentBranchName,
        `origin/${currentBranchName}`,
      );
      return repositoryTmpPath;
    } catch (e) {
      logger.info(
        `Found error "${e.message}" in cached repository "${repoUrl}" when getting latest changes. Removing cached repository.`,
      );
      fs.removeSync(repositoryTmpPath);
    }
>>>>>>> 0597211a
  }

  if (user && token) {
    parsedGitLocation.token = `${user}:${token}`;
  }

  const repositoryCheckoutUrl = parsedGitLocation.toString('https');

  fs.mkdirSync(repositoryTmpPath, { recursive: true });
  await Clone.clone(repositoryCheckoutUrl, repositoryTmpPath, {
    fetchOpts: {
      callbacks: {
        credentials: () => {
          return Cred.userpassPlaintextNew(token as string, 'x-oauth-basic');
        },
      },
    },
  });

  return repositoryTmpPath;
};

export const getLastCommitTimestamp = async (
  repositoryUrl: string,
<<<<<<< HEAD
  branch: string,
  privateToken?: string,
): Promise<number> => {
  const repositoryLocation = await checkoutGithubRepository(
    repositoryUrl,
    branch,
    privateToken,
=======
  logger: Logger,
): Promise<number> => {
  const repositoryLocation = await checkoutGithubRepository(
    repositoryUrl,
    logger,
>>>>>>> 0597211a
  );

  const repository = await Repository.open(repositoryLocation);
  const commit = await repository.getReferenceCommit('HEAD');

  return commit.date().getTime();
};<|MERGE_RESOLUTION|>--- conflicted
+++ resolved
@@ -116,12 +116,9 @@
 
 export const checkoutGithubRepository = async (
   repoUrl: string,
-<<<<<<< HEAD
   branch?: string,
   privateToken?: string,
-=======
   logger: Logger,
->>>>>>> 0597211a
 ): Promise<string> => {
   const parsedGitLocation = parseGitUrl(repoUrl);
 
@@ -140,36 +137,26 @@
   }
 
   if (fs.existsSync(repositoryTmpPath)) {
-<<<<<<< HEAD
-    const repository = await Repository.open(repositoryTmpPath);
-
-    const currentBranchName = (await repository.getCurrentBranch()).shorthand();
-
-    await repository.fetch('origin', {
-      callbacks: {
-        credentials: () => {
-          return Cred.userpassPlaintextNew(token as string, 'x-oauth-basic');
-        },
-      },
-    });
-
-    await repository.mergeBranches(
-      currentBranchName,
-      `origin/${currentBranchName}`,
-    );
-
-    return repositoryTmpPath;
-=======
     try {
       const repository = await Repository.open(repositoryTmpPath);
+
       const currentBranchName = (
         await repository.getCurrentBranch()
       ).shorthand();
-      await repository.fetch('origin');
+
+      await repository.fetch('origin', {
+        callbacks: {
+          credentials: () => {
+            return Cred.userpassPlaintextNew(token as string, 'x-oauth-basic');
+          },
+        },
+      });
+
       await repository.mergeBranches(
         currentBranchName,
         `origin/${currentBranchName}`,
       );
+
       return repositoryTmpPath;
     } catch (e) {
       logger.info(
@@ -177,7 +164,6 @@
       );
       fs.removeSync(repositoryTmpPath);
     }
->>>>>>> 0597211a
   }
 
   if (user && token) {
@@ -202,21 +188,15 @@
 
 export const getLastCommitTimestamp = async (
   repositoryUrl: string,
-<<<<<<< HEAD
   branch: string,
   privateToken?: string,
+  logger: Logger,
 ): Promise<number> => {
   const repositoryLocation = await checkoutGithubRepository(
     repositoryUrl,
     branch,
     privateToken,
-=======
-  logger: Logger,
-): Promise<number> => {
-  const repositoryLocation = await checkoutGithubRepository(
-    repositoryUrl,
     logger,
->>>>>>> 0597211a
   );
 
   const repository = await Repository.open(repositoryLocation);
