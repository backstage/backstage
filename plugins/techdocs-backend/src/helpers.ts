--- conflicted
+++ resolved
@@ -17,11 +17,7 @@
 import os from 'os';
 import path from 'path';
 import parseGitUrl from 'git-url-parse';
-<<<<<<< HEAD
-import { Clone, Repository, Cred } from 'nodegit';
-=======
-import NodeGit, { Clone, Repository } from 'nodegit';
->>>>>>> 4ee2c6a1
+import NodeGit, { Clone, Repository, Cred } from 'nodegit';
 import fs from 'fs-extra';
 // @ts-ignore
 import defaultBranch from 'default-branch';
