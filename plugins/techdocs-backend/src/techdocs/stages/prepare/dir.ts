/*
 * Copyright 2020 Spotify AB
 *
 * Licensed under the Apache License, Version 2.0 (the "License");
 * you may not use this file except in compliance with the License.
 * You may obtain a copy of the License at
 *
 *     http://www.apache.org/licenses/LICENSE-2.0
 *
 * Unless required by applicable law or agreed to in writing, software
 * distributed under the License is distributed on an "AS IS" BASIS,
 * WITHOUT WARRANTIES OR CONDITIONS OF ANY KIND, either express or implied.
 * See the License for the specific language governing permissions and
 * limitations under the License.
 */
import { PreparerBase } from './types';
import { Entity } from '@backstage/catalog-model';
import path from 'path';
import {
  parseReferenceAnnotation,
  checkoutGithubRepository,
} from '../../../helpers';
import { InputError } from '@backstage/backend-common';
import parseGitUrl from 'git-url-parse';
import { Logger } from 'winston';

export class DirectoryPreparer implements PreparerBase {
  private readonly logger: Logger;

  constructor(logger: Logger) {
    this.logger = logger;
  }

  private async resolveManagedByLocationToDir(entity: Entity, token?: string) {
    const { type, target } = parseReferenceAnnotation(
      'backstage.io/managed-by-location',
      entity,
    );

    this.logger.debug(
      `[TechDocs] Building docs for entity with type 'dir' and managed-by-location '${type}'`,
    );
    switch (type) {
      case 'github': {
        const parsedGitLocation = parseGitUrl(target);
        const repoLocation = await checkoutGithubRepository(
          target,
<<<<<<< HEAD
          entity.metadata.annotations?.['github.com/project-slug-branch'],
          token,
=======
          this.logger,
>>>>>>> 0597211a
        );

        return path.dirname(
          path.join(repoLocation, parsedGitLocation.filepath),
        );
      }
      case 'file':
        return path.dirname(target);
      default:
        throw new InputError(`Unable to resolve location type ${type}`);
    }
  }

  async prepare(entity: Entity, token?: string): Promise<string> {
    const { target } = parseReferenceAnnotation(
      'backstage.io/techdocs-ref',
      entity,
    );

    const managedByLocationDirectory = await this.resolveManagedByLocationToDir(
      entity,
      token,
    );

    return new Promise(resolve => {
      resolve(path.resolve(managedByLocationDirectory, target));
    });
  }
}<|MERGE_RESOLUTION|>--- conflicted
+++ resolved
@@ -45,12 +45,9 @@
         const parsedGitLocation = parseGitUrl(target);
         const repoLocation = await checkoutGithubRepository(
           target,
-<<<<<<< HEAD
           entity.metadata.annotations?.['github.com/project-slug-branch'],
           token,
-=======
           this.logger,
->>>>>>> 0597211a
         );
 
         return path.dirname(
