/*
 * Copyright 2020 Spotify AB
 *
 * Licensed under the Apache License, Version 2.0 (the "License");
 * you may not use this file except in compliance with the License.
 * You may obtain a copy of the License at
 *
 *     http://www.apache.org/licenses/LICENSE-2.0
 *
 * Unless required by applicable law or agreed to in writing, software
 * distributed under the License is distributed on an "AS IS" BASIS,
 * WITHOUT WARRANTIES OR CONDITIONS OF ANY KIND, either express or implied.
 * See the License for the specific language governing permissions and
 * limitations under the License.
 */

import { Entity } from '@backstage/catalog-model';
import { Writable, PassThrough } from 'stream';
import Docker from 'dockerode';
import { SupportedGeneratorKey } from './types';
import { spawn } from 'child_process';

// TODO: Implement proper support for more generators.
export function getGeneratorKey(entity: Entity): SupportedGeneratorKey {
  if (!entity) {
    throw new Error('No entity provided');
  }

  return 'techdocs';
}

type RunDockerContainerOptions = {
  imageName: string;
  args: string[];
  logStream?: Writable;
  docsDir: string;
  resultDir: string;
  dockerClient: Docker;
  createOptions?: Docker.ContainerCreateOptions;
};

export type RunCommandOptions = {
  command: string;
  args: string[];
<<<<<<< HEAD
  options: object;
=======
>>>>>>> 7ab4e360
  logStream?: Writable;
};

export async function runDockerContainer({
  imageName,
  args,
  logStream = new PassThrough(),
  docsDir,
  resultDir,
  dockerClient,
  createOptions,
}: RunDockerContainerOptions) {
  await new Promise((resolve, reject) => {
    dockerClient.pull(imageName, {}, (err, stream) => {
      if (err) return reject(err);
      stream.pipe(logStream, { end: false });
      stream.on('end', () => resolve());
      stream.on('error', (error: Error) => reject(error));
      return undefined;
    });
  });

  const [{ Error: error, StatusCode: statusCode }] = await dockerClient.run(
    imageName,
    args,
    logStream,
    {
      Volumes: {
        '/content': {},
        '/result': {},
      },
      WorkingDir: '/content',
      HostConfig: {
        Binds: [`${docsDir}:/content`, `${resultDir}:/result`],
      },
      ...createOptions,
    },
  );

  if (error) {
    throw new Error(
      `Docker failed to run with the following error message: ${error}`,
    );
  }

  if (statusCode !== 0) {
    throw new Error(
      `Docker container returned a non-zero exit code (${statusCode})`,
    );
  }

  return { error, statusCode };
}

/**
 *
 * @param options the options object
 * @param options.command the command to run
 * @param options.args the arguments to pass the command
<<<<<<< HEAD
 * @param options.options options used in spawn
=======
>>>>>>> 7ab4e360
 * @param options.logStream the log streamer to capture log messages
 */
export const runCommand = async ({
  command,
  args,
<<<<<<< HEAD
  options,
  logStream = new PassThrough(),
}: RunCommandOptions) => {
  await new Promise((resolve, reject) => {
    const process = spawn(command, args, options);
=======
  logStream = new PassThrough(),
}: RunCommandOptions) => {
  await new Promise((resolve, reject) => {
    const process = spawn(command, args);
>>>>>>> 7ab4e360

    process.stdout.on('data', stream => {
      logStream.write(stream);
    });

    process.stderr.on('data', stream => {
      logStream.write(stream);
    });

    process.on('error', error => {
      return reject(error);
    });

    process.on('close', code => {
      if (code !== 0) {
        return reject(`Command ${command} failed, exit code: ${code}`);
      }
      return resolve();
    });
  });
};<|MERGE_RESOLUTION|>--- conflicted
+++ resolved
@@ -42,10 +42,7 @@
 export type RunCommandOptions = {
   command: string;
   args: string[];
-<<<<<<< HEAD
   options: object;
-=======
->>>>>>> 7ab4e360
   logStream?: Writable;
 };
 
@@ -105,27 +102,18 @@
  * @param options the options object
  * @param options.command the command to run
  * @param options.args the arguments to pass the command
-<<<<<<< HEAD
  * @param options.options options used in spawn
-=======
->>>>>>> 7ab4e360
  * @param options.logStream the log streamer to capture log messages
  */
 export const runCommand = async ({
   command,
   args,
-<<<<<<< HEAD
   options,
   logStream = new PassThrough(),
 }: RunCommandOptions) => {
   await new Promise((resolve, reject) => {
     const process = spawn(command, args, options);
-=======
-  logStream = new PassThrough(),
-}: RunCommandOptions) => {
-  await new Promise((resolve, reject) => {
-    const process = spawn(command, args);
->>>>>>> 7ab4e360
+
 
     process.stdout.on('data', stream => {
       logStream.write(stream);
