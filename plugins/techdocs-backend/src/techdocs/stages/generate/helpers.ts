/*
 * Copyright 2020 Spotify AB
 *
 * Licensed under the Apache License, Version 2.0 (the "License");
 * you may not use this file except in compliance with the License.
 * You may obtain a copy of the License at
 *
 *     http://www.apache.org/licenses/LICENSE-2.0
 *
 * Unless required by applicable law or agreed to in writing, software
 * distributed under the License is distributed on an "AS IS" BASIS,
 * WITHOUT WARRANTIES OR CONDITIONS OF ANY KIND, either express or implied.
 * See the License for the specific language governing permissions and
 * limitations under the License.
 */

import { Entity } from '@backstage/catalog-model';
import { Writable, PassThrough } from 'stream';
import Docker from 'dockerode';
import { SupportedGeneratorKey } from './types';
import { spawn } from 'child_process';

// TODO: Implement proper support for more generators.
export function getGeneratorKey(entity: Entity): SupportedGeneratorKey {
  if (!entity) {
    throw new Error('No entity provided');
  }

  return 'techdocs';
}

type RunDockerContainerOptions = {
  imageName: string;
  args: string[];
  logStream?: Writable;
  docsDir: string;
  resultDir: string;
  dockerClient: Docker;
  createOptions?: Docker.ContainerCreateOptions;
};

export type RunCommandOptions = {
  command: string;
  args: string[];
  options: object;
  logStream?: Writable;
};

export async function runDockerContainer({
  imageName,
  args,
  logStream = new PassThrough(),
  docsDir,
  resultDir,
  dockerClient,
  createOptions,
}: RunDockerContainerOptions) {
  try {
    await dockerClient.ping();
  } catch (e) {
    throw new Error(
      `This operation requires Docker. Docker does not appear to be available. Docker.ping() failed with: ${e.message}`,
    );
  }

  await new Promise((resolve, reject) => {
    dockerClient.pull(imageName, {}, (err, stream) => {
      if (err) return reject(err);
      stream.pipe(logStream, { end: false });
      stream.on('end', () => resolve());
      stream.on('error', (error: Error) => reject(error));
      return undefined;
    });
  });

  const [{ Error: error, StatusCode: statusCode }] = await dockerClient.run(
    imageName,
    args,
    logStream,
    {
      Volumes: {
        '/content': {},
        '/result': {},
      },
      WorkingDir: '/content',
      HostConfig: {
        Binds: [`${docsDir}:/content`, `${resultDir}:/result`],
      },
      ...createOptions,
    },
  );

  if (error) {
    throw new Error(
      `Docker failed to run with the following error message: ${error}`,
    );
  }

  if (statusCode !== 0) {
    throw new Error(
      `Docker container returned a non-zero exit code (${statusCode})`,
    );
  }

  return { error, statusCode };
}

/**
 *
 * @param options the options object
 * @param options.command the command to run
 * @param options.args the arguments to pass the command
 * @param options.options options used in spawn
 * @param options.logStream the log streamer to capture log messages
 */
export const runCommand = async ({
  command,
  args,
  options,
  logStream = new PassThrough(),
}: RunCommandOptions) => {
  await new Promise((resolve, reject) => {
    const process = spawn(command, args, options);

<<<<<<< HEAD

=======
>>>>>>> ddc1cbd9
    process.stdout.on('data', stream => {
      logStream.write(stream);
    });

    process.stderr.on('data', stream => {
      logStream.write(stream);
    });

    process.on('error', error => {
      return reject(error);
    });

    process.on('close', code => {
      if (code !== 0) {
        return reject(`Command ${command} failed, exit code: ${code}`);
      }
      return resolve();
    });
  });
};<|MERGE_RESOLUTION|>--- conflicted
+++ resolved
@@ -122,10 +122,6 @@
   await new Promise((resolve, reject) => {
     const process = spawn(command, args, options);
 
-<<<<<<< HEAD
-
-=======
->>>>>>> ddc1cbd9
     process.stdout.on('data', stream => {
       logStream.write(stream);
     });
