apiVersion: apps/v1
kind: Deployment
metadata:
  name: dice-roller
  labels:
    'backstage.io/kubernetes-id': dice-roller
spec:
  selector:
    matchLabels:
      app: dice-roller
  replicas: 10
  template:
    metadata:
      labels:
        app: dice-roller
        'backstage.io/kubernetes-id': dice-roller
    spec:
      containers:
        - name: nginx
          image: nginx:1.14.2
          args:
            - bash
            - -c
            - yes > /dev/null & yes > /dev/null & yes > /dev/null
          resources:
            requests:
              memory: '64Mi'
              cpu: '50m'
            limits:
              memory: '128Mi'
              cpu: '50m'
          ports:
            - containerPort: 80
<<<<<<< HEAD
#
#---
#apiVersion: apps/v1
#kind: Deployment
#metadata:
#  name: dice-roller-canary
#  labels:
#    'backstage.io/kubernetes-id': dice-roller
#spec:
#  selector:
#    matchLabels:
#      app: dice-roller-canary
#  replicas: 2
#  template:
#    metadata:
#      labels:
#        app: dice-roller-canary
#        'backstage.io/kubernetes-id': dice-roller
#    spec:
#      containers:
#        - name: nginx
#          image: nginx:1.14.2
#          ports:
#            - containerPort: 80
#          resources:
#            requests:
#              memory: '64Mi'
#              cpu: '50m'
#            limits:
#              memory: '128Mi'
#              cpu: '500m'
#        - name: side-car
#          image: nginx:1.14.2
#          ports:
#            - containerPort: 81
#          resources:
#            requests:
#              memory: '64Mi'
#              cpu: '50m'
#            limits:
#              memory: '128Mi'
#              cpu: '500m'
#        - name: other-side-car
#          image: nginx:1.14.2
#          ports:
#            - containerPort: 82
#          resources:
#            requests:
#              memory: '64Mi'
#              cpu: '50m'
#            limits:
#              memory: '128Mi'
#              cpu: '500m'
#
#---
#apiVersion: apps/v1
#kind: Deployment
#metadata:
#  name: dice-roller-bad-config
#  labels:
#    'backstage.io/kubernetes-id': dice-roller
#spec:
#  selector:
#    matchLabels:
#      app: dice-roller-bad-config
#  replicas: 2
#  template:
#    metadata:
#      labels:
#        app: dice-roller-bad-config
#        'backstage.io/kubernetes-id': dice-roller
#    spec:
#      containers:
#        - name: nginx
#          image: nginx:6000000
#          resources:
#            requests:
#              memory: '64Mi'
#              cpu: '50m'
#            limits:
#              memory: '128Mi'
#              cpu: '500m'
#          ports:
#            - containerPort: 80
#
#---
#apiVersion: apps/v1
#kind: Deployment
#metadata:
#  name: dice-roller-big
#  labels:
#    'backstage.io/kubernetes-id': dice-roller
#spec:
#  selector:
#    matchLabels:
#      app: dice-roller-big
#  replicas: 1
#  template:
#    metadata:
#      labels:
#        app: dice-roller-big
#        'backstage.io/kubernetes-id': dice-roller
#    spec:
#      containers:
#        - name: nginx
#          image: nginx:1.14.2
#          resources:
#            requests:
#              memory: '64Mi'
#              cpu: '100000m'
#            limits:
#              memory: '128Mi'
#              cpu: '100000m'
#          ports:
#            - containerPort: 80
#
#---
#apiVersion: apps/v1
#kind: Deployment
#metadata:
#  name: dice-roller-bad-cm
#  labels:
#    'backstage.io/kubernetes-id': dice-roller
#spec:
#  selector:
#    matchLabels:
#      app: dice-roller-bad-cm
#  replicas: 1
#  template:
#    metadata:
#      labels:
#        app: dice-roller-bad-cm
#        'backstage.io/kubernetes-id': dice-roller
#    spec:
#      containers:
#        - name: nginx
#          image: nginx:1.14.2
#          env:
#            - name: SOME_ENV_VAR
#              valueFrom:
#                configMapKeyRef:
#                  name: some-cm
#                  key: some-key
#          resources:
#            requests:
#              memory: '64Mi'
#              cpu: '50m'
#            limits:
#              memory: '128Mi'
#              cpu: '500m'
#          ports:
#            - containerPort: 80
#
#---
#apiVersion: autoscaling/v1
#kind: HorizontalPodAutoscaler
#metadata:
#  name: dice-roller
#  labels:
#    'backstage.io/kubernetes-id': dice-roller
#spec:
#  scaleTargetRef:
#    apiVersion: apps/v1
#    kind: Deployment
#    name: dice-roller
#  minReplicas: 10
#  maxReplicas: 15
#  targetCPUUtilizationPercentage: 50
#
#---
#apiVersion: networking.k8s.io/v1beta1
#kind: Ingress
#metadata:
#  name: dice-roller
#  annotations:
#    nginx.ingress.kubernetes.io/rewrite-target: /$1
#  labels:
#    'backstage.io/kubernetes-id': dice-roller
#spec:
#  rules:
#    - host: nginx
#      http:
#        paths:
#          - path: /
#            backend:
#              serviceName: dice-roller
#              servicePort: 80
#
#---
#apiVersion: v1
#kind: ConfigMap
#metadata:
#  name: dice-roller
#  namespace: default
#  labels:
#    'backstage.io/kubernetes-id': dice-roller
#data:
#  foo: bar
#
#---
#apiVersion: v1
#kind: Secret
#metadata:
#  name: dice-roller
#  labels:
#    'backstage.io/kubernetes-id': dice-roller
#type: Opaque
#data:
#  username: YWRtaW4=
#---
#apiVersion: v1
#kind: Service
#metadata:
#  name: dice-roller
#  labels:
#    'backstage.io/kubernetes-id': dice-roller
#spec:
#  selector:
#    app: dice-roller
#  ports:
#    - protocol: TCP
#      port: 80
#      targetPort: 9376
#      name: port1
#    - protocol: TCP
#      port: 81
#      targetPort: 9377
#      name: port2
#
#---
#apiVersion: v1
#kind: Service
#metadata:
#  name: dice-roller-lb
#  labels:
#    'backstage.io/kubernetes-id': dice-roller
#spec:
#  selector:
#    app: dice-roller
#  ports:
#    - port: 8765
#      targetPort: 9376
#  type: LoadBalancer
=======

---
apiVersion: apps/v1
kind: Deployment
metadata:
  name: dice-roller-canary
  labels:
    'backstage.io/kubernetes-id': dice-roller
spec:
  selector:
    matchLabels:
      app: dice-roller-canary
  replicas: 2
  template:
    metadata:
      labels:
        app: dice-roller-canary
        'backstage.io/kubernetes-id': dice-roller
    spec:
      containers:
        - name: nginx
          image: nginx:1.14.2
          ports:
            - containerPort: 80
          resources:
            requests:
              memory: '64Mi'
              cpu: '50m'
            limits:
              memory: '128Mi'
              cpu: '500m'
        - name: side-car
          image: nginx:1.14.2
          ports:
            - containerPort: 81
          resources:
            requests:
              memory: '64Mi'
              cpu: '50m'
            limits:
              memory: '128Mi'
              cpu: '500m'
        - name: other-side-car
          image: nginx:1.14.2
          ports:
            - containerPort: 82
          resources:
            requests:
              memory: '64Mi'
              cpu: '50m'
            limits:
              memory: '128Mi'
              cpu: '500m'

---
apiVersion: apps/v1
kind: Deployment
metadata:
  name: dice-roller-bad-config
  labels:
    'backstage.io/kubernetes-id': dice-roller
spec:
  selector:
    matchLabels:
      app: dice-roller-bad-config
  replicas: 2
  template:
    metadata:
      labels:
        app: dice-roller-bad-config
        'backstage.io/kubernetes-id': dice-roller
    spec:
      containers:
        - name: nginx
          image: nginx:6000000
          resources:
            requests:
              memory: '64Mi'
              cpu: '50m'
            limits:
              memory: '128Mi'
              cpu: '500m'
          ports:
            - containerPort: 80

---
apiVersion: apps/v1
kind: Deployment
metadata:
  name: dice-roller-big
  labels:
    'backstage.io/kubernetes-id': dice-roller
spec:
  selector:
    matchLabels:
      app: dice-roller-big
  replicas: 1
  template:
    metadata:
      labels:
        app: dice-roller-big
        'backstage.io/kubernetes-id': dice-roller
    spec:
      containers:
        - name: nginx
          image: nginx:1.14.2
          resources:
            requests:
              memory: '64Mi'
              cpu: '100000m'
            limits:
              memory: '128Mi'
              cpu: '100000m'
          ports:
            - containerPort: 80

---
apiVersion: apps/v1
kind: Deployment
metadata:
  name: dice-roller-bad-cm
  labels:
    'backstage.io/kubernetes-id': dice-roller
spec:
  selector:
    matchLabels:
      app: dice-roller-bad-cm
  replicas: 1
  template:
    metadata:
      labels:
        app: dice-roller-bad-cm
        'backstage.io/kubernetes-id': dice-roller
    spec:
      containers:
        - name: nginx
          image: nginx:1.14.2
          env:
            - name: SOME_ENV_VAR
              valueFrom:
                configMapKeyRef:
                  name: some-cm
                  key: some-key
          resources:
            requests:
              memory: '64Mi'
              cpu: '50m'
            limits:
              memory: '128Mi'
              cpu: '500m'
          ports:
            - containerPort: 80

---
apiVersion: autoscaling/v1
kind: HorizontalPodAutoscaler
metadata:
  name: dice-roller
  labels:
    'backstage.io/kubernetes-id': dice-roller
spec:
  scaleTargetRef:
    apiVersion: apps/v1
    kind: Deployment
    name: dice-roller
  minReplicas: 10
  maxReplicas: 15
  targetCPUUtilizationPercentage: 50

---
apiVersion: batch/v1
kind: CronJob
metadata:
  name: dice-roller-cronjob
  labels:
    'backstage.io/kubernetes-id': dice-roller
spec:
  schedule: '*/1 * * * *'
  jobTemplate:
    metadata:
      labels:
        'backstage.io/kubernetes-id': dice-roller
    spec:
      template:
        metadata:
          labels:
            'backstage.io/kubernetes-id': dice-roller
        spec:
          containers:
            - name: busybox
              image: busybox
              imagePullPolicy: IfNotPresent
              command:
                - /bin/sh
                - -c
                - date; echo Rolling a die!
          restartPolicy: OnFailure

---
apiVersion: networking.k8s.io/v1beta1
kind: Ingress
metadata:
  name: dice-roller
  annotations:
    nginx.ingress.kubernetes.io/rewrite-target: /$1
  labels:
    'backstage.io/kubernetes-id': dice-roller
spec:
  rules:
    - host: nginx
      http:
        paths:
          - path: /
            backend:
              serviceName: dice-roller
              servicePort: 80

---
apiVersion: v1
kind: ConfigMap
metadata:
  name: dice-roller
  namespace: default
  labels:
    'backstage.io/kubernetes-id': dice-roller
data:
  foo: bar

---
apiVersion: v1
kind: Secret
metadata:
  name: dice-roller
  labels:
    'backstage.io/kubernetes-id': dice-roller
type: Opaque
data:
  username: YWRtaW4=
---
apiVersion: v1
kind: Service
metadata:
  name: dice-roller
  labels:
    'backstage.io/kubernetes-id': dice-roller
spec:
  selector:
    app: dice-roller
  ports:
    - protocol: TCP
      port: 80
      targetPort: 9376
      name: port1
    - protocol: TCP
      port: 81
      targetPort: 9377
      name: port2

---
apiVersion: v1
kind: Service
metadata:
  name: dice-roller-lb
  labels:
    'backstage.io/kubernetes-id': dice-roller
spec:
  selector:
    app: dice-roller
  ports:
    - port: 8765
      targetPort: 9376
  type: LoadBalancer
>>>>>>> 552a6795

---
apiVersion: v1
kind: ServiceAccount
metadata:
  name: dice-roller
automountServiceAccountToken: false

---
apiVersion: rbac.authorization.k8s.io/v1
kind: ClusterRoleBinding
metadata:
  name: sa-admin
roleRef:
  kind: ClusterRole
  name: cluster-admin
  apiGroup: rbac.authorization.k8s.io
subjects:
  - kind: ServiceAccount
    name: dice-roller
    namespace: default<|MERGE_RESOLUTION|>--- conflicted
+++ resolved
@@ -31,251 +31,6 @@
               cpu: '50m'
           ports:
             - containerPort: 80
-<<<<<<< HEAD
-#
-#---
-#apiVersion: apps/v1
-#kind: Deployment
-#metadata:
-#  name: dice-roller-canary
-#  labels:
-#    'backstage.io/kubernetes-id': dice-roller
-#spec:
-#  selector:
-#    matchLabels:
-#      app: dice-roller-canary
-#  replicas: 2
-#  template:
-#    metadata:
-#      labels:
-#        app: dice-roller-canary
-#        'backstage.io/kubernetes-id': dice-roller
-#    spec:
-#      containers:
-#        - name: nginx
-#          image: nginx:1.14.2
-#          ports:
-#            - containerPort: 80
-#          resources:
-#            requests:
-#              memory: '64Mi'
-#              cpu: '50m'
-#            limits:
-#              memory: '128Mi'
-#              cpu: '500m'
-#        - name: side-car
-#          image: nginx:1.14.2
-#          ports:
-#            - containerPort: 81
-#          resources:
-#            requests:
-#              memory: '64Mi'
-#              cpu: '50m'
-#            limits:
-#              memory: '128Mi'
-#              cpu: '500m'
-#        - name: other-side-car
-#          image: nginx:1.14.2
-#          ports:
-#            - containerPort: 82
-#          resources:
-#            requests:
-#              memory: '64Mi'
-#              cpu: '50m'
-#            limits:
-#              memory: '128Mi'
-#              cpu: '500m'
-#
-#---
-#apiVersion: apps/v1
-#kind: Deployment
-#metadata:
-#  name: dice-roller-bad-config
-#  labels:
-#    'backstage.io/kubernetes-id': dice-roller
-#spec:
-#  selector:
-#    matchLabels:
-#      app: dice-roller-bad-config
-#  replicas: 2
-#  template:
-#    metadata:
-#      labels:
-#        app: dice-roller-bad-config
-#        'backstage.io/kubernetes-id': dice-roller
-#    spec:
-#      containers:
-#        - name: nginx
-#          image: nginx:6000000
-#          resources:
-#            requests:
-#              memory: '64Mi'
-#              cpu: '50m'
-#            limits:
-#              memory: '128Mi'
-#              cpu: '500m'
-#          ports:
-#            - containerPort: 80
-#
-#---
-#apiVersion: apps/v1
-#kind: Deployment
-#metadata:
-#  name: dice-roller-big
-#  labels:
-#    'backstage.io/kubernetes-id': dice-roller
-#spec:
-#  selector:
-#    matchLabels:
-#      app: dice-roller-big
-#  replicas: 1
-#  template:
-#    metadata:
-#      labels:
-#        app: dice-roller-big
-#        'backstage.io/kubernetes-id': dice-roller
-#    spec:
-#      containers:
-#        - name: nginx
-#          image: nginx:1.14.2
-#          resources:
-#            requests:
-#              memory: '64Mi'
-#              cpu: '100000m'
-#            limits:
-#              memory: '128Mi'
-#              cpu: '100000m'
-#          ports:
-#            - containerPort: 80
-#
-#---
-#apiVersion: apps/v1
-#kind: Deployment
-#metadata:
-#  name: dice-roller-bad-cm
-#  labels:
-#    'backstage.io/kubernetes-id': dice-roller
-#spec:
-#  selector:
-#    matchLabels:
-#      app: dice-roller-bad-cm
-#  replicas: 1
-#  template:
-#    metadata:
-#      labels:
-#        app: dice-roller-bad-cm
-#        'backstage.io/kubernetes-id': dice-roller
-#    spec:
-#      containers:
-#        - name: nginx
-#          image: nginx:1.14.2
-#          env:
-#            - name: SOME_ENV_VAR
-#              valueFrom:
-#                configMapKeyRef:
-#                  name: some-cm
-#                  key: some-key
-#          resources:
-#            requests:
-#              memory: '64Mi'
-#              cpu: '50m'
-#            limits:
-#              memory: '128Mi'
-#              cpu: '500m'
-#          ports:
-#            - containerPort: 80
-#
-#---
-#apiVersion: autoscaling/v1
-#kind: HorizontalPodAutoscaler
-#metadata:
-#  name: dice-roller
-#  labels:
-#    'backstage.io/kubernetes-id': dice-roller
-#spec:
-#  scaleTargetRef:
-#    apiVersion: apps/v1
-#    kind: Deployment
-#    name: dice-roller
-#  minReplicas: 10
-#  maxReplicas: 15
-#  targetCPUUtilizationPercentage: 50
-#
-#---
-#apiVersion: networking.k8s.io/v1beta1
-#kind: Ingress
-#metadata:
-#  name: dice-roller
-#  annotations:
-#    nginx.ingress.kubernetes.io/rewrite-target: /$1
-#  labels:
-#    'backstage.io/kubernetes-id': dice-roller
-#spec:
-#  rules:
-#    - host: nginx
-#      http:
-#        paths:
-#          - path: /
-#            backend:
-#              serviceName: dice-roller
-#              servicePort: 80
-#
-#---
-#apiVersion: v1
-#kind: ConfigMap
-#metadata:
-#  name: dice-roller
-#  namespace: default
-#  labels:
-#    'backstage.io/kubernetes-id': dice-roller
-#data:
-#  foo: bar
-#
-#---
-#apiVersion: v1
-#kind: Secret
-#metadata:
-#  name: dice-roller
-#  labels:
-#    'backstage.io/kubernetes-id': dice-roller
-#type: Opaque
-#data:
-#  username: YWRtaW4=
-#---
-#apiVersion: v1
-#kind: Service
-#metadata:
-#  name: dice-roller
-#  labels:
-#    'backstage.io/kubernetes-id': dice-roller
-#spec:
-#  selector:
-#    app: dice-roller
-#  ports:
-#    - protocol: TCP
-#      port: 80
-#      targetPort: 9376
-#      name: port1
-#    - protocol: TCP
-#      port: 81
-#      targetPort: 9377
-#      name: port2
-#
-#---
-#apiVersion: v1
-#kind: Service
-#metadata:
-#  name: dice-roller-lb
-#  labels:
-#    'backstage.io/kubernetes-id': dice-roller
-#spec:
-#  selector:
-#    app: dice-roller
-#  ports:
-#    - port: 8765
-#      targetPort: 9376
-#  type: LoadBalancer
-=======
 
 ---
 apiVersion: apps/v1
@@ -548,7 +303,6 @@
     - port: 8765
       targetPort: 9376
   type: LoadBalancer
->>>>>>> 552a6795
 
 ---
 apiVersion: v1
