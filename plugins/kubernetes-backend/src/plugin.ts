/*
 * Copyright 2023 The Backstage Authors
 *
 * Licensed under the Apache License, Version 2.0 (the "License");
 * you may not use this file except in compliance with the License.
 * You may obtain a copy of the License at
 *
 *     http://www.apache.org/licenses/LICENSE-2.0
 *
 * Unless required by applicable law or agreed to in writing, software
 * distributed under the License is distributed on an "AS IS" BASIS,
 * WITHOUT WARRANTIES OR CONDITIONS OF ANY KIND, either express or implied.
 * See the License for the specific language governing permissions and
 * limitations under the License.
 */

import { loggerToWinstonLogger } from '@backstage/backend-common';
import {
  coreServices,
  createBackendPlugin,
} from '@backstage/backend-plugin-api';
import { catalogServiceRef } from '@backstage/plugin-catalog-node/alpha';

import { KubernetesBuilder } from '@backstage/plugin-kubernetes-backend';

import {
  kubernetesAuthStrategyExtensionPoint,
  kubernetesClusterSupplierExtensionPoint,
  kubernetesFetcherExtensionPoint,
  kubernetesObjectsProviderExtensionPoint,
  kubernetesServiceLocatorExtensionPoint,
  type AuthenticationStrategy,
  type KubernetesAuthStrategyExtensionPoint,
  type KubernetesClusterSupplierExtensionPoint,
  type KubernetesClustersSupplier,
  type KubernetesFetcher,
  type KubernetesFetcherExtensionPoint,
  type KubernetesObjectsProvider,
  type KubernetesObjectsProviderExtensionPoint,
  type KubernetesServiceLocator,
  type KubernetesServiceLocatorExtensionPoint,
} from '@backstage/plugin-kubernetes-node';

class ObjectsProvider implements KubernetesObjectsProviderExtensionPoint {
  private objectsProvider: KubernetesObjectsProvider | undefined;

  getObjectsProvider() {
    return this.objectsProvider;
  }

  addObjectsProvider(provider: KubernetesObjectsProvider) {
    if (this.objectsProvider) {
      throw new Error(
        'Multiple Kubernetes objects provider is not supported at this time',
      );
    }
    this.objectsProvider = provider;
  }
}

class ClusterSuplier implements KubernetesClusterSupplierExtensionPoint {
  private clusterSupplier: KubernetesClustersSupplier | undefined;

  getClusterSupplier() {
    return this.clusterSupplier;
  }

  addClusterSupplier(clusterSupplier: KubernetesClustersSupplier) {
    if (this.clusterSupplier) {
      throw new Error(
        'Multiple Kubernetes Cluster Suppliers is not supported at this time',
      );
    }
    this.clusterSupplier = clusterSupplier;
  }
}

class Fetcher implements KubernetesFetcherExtensionPoint {
  private fetcher: KubernetesFetcher | undefined;

  getFetcher() {
    return this.fetcher;
  }

  addFetcher(fetcher: KubernetesFetcher) {
    if (this.fetcher) {
      throw new Error(
        'Multiple Kubernetes Fetchers is not supported at this time',
      );
    }
    this.fetcher = fetcher;
  }
}

class ServiceLocator implements KubernetesServiceLocatorExtensionPoint {
  private serviceLocator: KubernetesServiceLocator | undefined;

  getServiceLocator() {
    return this.serviceLocator;
  }

  addServiceLocator(serviceLocator: KubernetesServiceLocator) {
    if (this.serviceLocator) {
      throw new Error(
        'Multiple Kubernetes Service Locators is not supported at this time',
      );
    }
    this.serviceLocator = serviceLocator;
  }
}

class AuthStrategy implements KubernetesAuthStrategyExtensionPoint {
  private authStrategies: Array<{
    key: string;
    strategy: AuthenticationStrategy;
  }>;

  constructor() {
    this.authStrategies = new Array<{
      key: string;
      strategy: AuthenticationStrategy;
    }>();
  }

  static addAuthStrategiesFromArray(
    authStrategies: Array<{ key: string; strategy: AuthenticationStrategy }>,
    builder: KubernetesBuilder,
  ) {
    authStrategies.forEach(st => builder.addAuthStrategy(st.key, st.strategy));
  }

  getAuthenticationStrategies() {
    return this.authStrategies;
  }

  addAuthStrategy(key: string, authStrategy: AuthenticationStrategy) {
    this.authStrategies.push({ key, strategy: authStrategy });
  }
}

/**
 * This is the backend plugin that provides the Kubernetes integration.
 * @alpha
 */

export const kubernetesPlugin = createBackendPlugin({
  pluginId: 'kubernetes',
  register(env) {
    const extPointObjectsProvider = new ObjectsProvider();
    const extPointClusterSuplier = new ClusterSuplier();
    const extPointAuthStrategy = new AuthStrategy();
    const extPointFetcher = new Fetcher();
    const extPointServiceLocator = new ServiceLocator();

    env.registerExtensionPoint(
      kubernetesObjectsProviderExtensionPoint,
      extPointObjectsProvider,
    );
    env.registerExtensionPoint(
      kubernetesClusterSupplierExtensionPoint,
      extPointClusterSuplier,
    );
    env.registerExtensionPoint(
      kubernetesAuthStrategyExtensionPoint,
      extPointAuthStrategy,
    );
    env.registerExtensionPoint(
      kubernetesFetcherExtensionPoint,
      extPointFetcher,
    );
    env.registerExtensionPoint(
      kubernetesServiceLocatorExtensionPoint,
      extPointServiceLocator,
    );

    env.registerInit({
      deps: {
        http: coreServices.httpRouter,
        logger: coreServices.logger,
        config: coreServices.rootConfig,
        discovery: coreServices.discovery,
        catalogApi: catalogServiceRef,
        tokenManager: coreServices.tokenManager,
        permissions: coreServices.permissions,
        auth: coreServices.auth,
        httpAuth: coreServices.httpAuth,
      },
      async init({
        http,
        logger,
        config,
<<<<<<< HEAD
        catalogApi,
        tokenManager,
        permissions,
=======
        discovery,
        catalogApi,
        permissions,
        auth,
        httpAuth,
>>>>>>> 5fd9f765
      }) {
        const winstonLogger = loggerToWinstonLogger(logger);
        // TODO: expose all of the customization & extension points of the builder here
        const builder: KubernetesBuilder = KubernetesBuilder.createBuilder({
          logger: winstonLogger,
          config,
          catalogApi,
          tokenManager,
          permissions,
          discovery,
          auth,
          httpAuth,
        })
          .setObjectsProvider(extPointObjectsProvider.getObjectsProvider())
          .setClusterSupplier(extPointClusterSuplier.getClusterSupplier())
          .setFetcher(extPointFetcher.getFetcher())
          .setServiceLocator(extPointServiceLocator.getServiceLocator());

        AuthStrategy.addAuthStrategiesFromArray(
          extPointAuthStrategy.getAuthenticationStrategies(),
          builder,
        );
        const { router } = await builder.build();
        http.use(router);
      },
    });
  },
});<|MERGE_RESOLUTION|>--- conflicted
+++ resolved
@@ -189,17 +189,12 @@
         http,
         logger,
         config,
-<<<<<<< HEAD
+        discovery,
         catalogApi,
         tokenManager,
         permissions,
-=======
-        discovery,
-        catalogApi,
-        permissions,
         auth,
         httpAuth,
->>>>>>> 5fd9f765
       }) {
         const winstonLogger = loggerToWinstonLogger(logger);
         // TODO: expose all of the customization & extension points of the builder here
