/*
 * Copyright 2020 The Backstage Authors
 *
 * Licensed under the Apache License, Version 2.0 (the "License");
 * you may not use this file except in compliance with the License.
 * You may obtain a copy of the License at
 *
 *     http://www.apache.org/licenses/LICENSE-2.0
 *
 * Unless required by applicable law or agreed to in writing, software
 * distributed under the License is distributed on an "AS IS" BASIS,
 * WITHOUT WARRANTIES OR CONDITIONS OF ANY KIND, either express or implied.
 * See the License for the specific language governing permissions and
 * limitations under the License.
 */
import { CatalogApi } from '@backstage/catalog-client';
import { Config } from '@backstage/config';
import {
  ANNOTATION_KUBERNETES_AUTH_PROVIDER,
  ANNOTATION_KUBERNETES_OIDC_TOKEN_PROVIDER,
  kubernetesPermissions,
} from '@backstage/plugin-kubernetes-common';
import { PermissionEvaluator } from '@backstage/plugin-permission-common';
import { createPermissionIntegrationRouter } from '@backstage/plugin-permission-node';
import express from 'express';
import Router from 'express-promise-router';
import { Duration } from 'luxon';
import { Logger } from 'winston';

import { getCombinedClusterSupplier } from '../cluster-locator';
import {
  AnonymousStrategy,
  DispatchStrategy,
  GoogleStrategy,
  ServiceAccountStrategy,
  AwsIamStrategy,
  GoogleServiceAccountStrategy,
  AzureIdentityStrategy,
  OidcStrategy,
  AksStrategy,
} from '../auth';

import { addResourceRoutesToRouter } from '../routes/resourcesRoutes';
import { MultiTenantServiceLocator } from '../service-locator/MultiTenantServiceLocator';
import { SingleTenantServiceLocator } from '../service-locator/SingleTenantServiceLocator';
import {
  KubernetesObjectsProviderOptions,
  ObjectsByEntityRequest,
  ServiceLocatorMethod,
} from '../types/types';
import {
  AuthenticationStrategy,
  AuthMetadata,
  CustomResource,
  KubernetesClustersSupplier,
  KubernetesFetcher,
  KubernetesObjectsProvider,
  KubernetesObjectTypes,
  KubernetesServiceLocator,
} from '@backstage/plugin-kubernetes-node';
import {
  DEFAULT_OBJECTS,
  KubernetesFanOutHandler,
} from './KubernetesFanOutHandler';
import { KubernetesClientBasedFetcher } from './KubernetesFetcher';
import { KubernetesProxy } from './KubernetesProxy';
<<<<<<< HEAD
import { TokenManager } from '@backstage/backend-common';
=======
import { createLegacyAuthAdapters } from '@backstage/backend-common';
import {
  AuthService,
  DiscoveryService,
  HttpAuthService,
} from '@backstage/backend-plugin-api';
>>>>>>> 5fd9f765

/**
 *
 * @public
 */
export interface KubernetesEnvironment {
  logger: Logger;
  config: Config;
  catalogApi: CatalogApi;
  discovery: DiscoveryService;
  permissions: PermissionEvaluator;
<<<<<<< HEAD
  tokenManager: TokenManager;
=======
  auth?: AuthService;
  httpAuth?: HttpAuthService;
>>>>>>> 5fd9f765
}

/**
 * The return type of the `KubernetesBuilder.build` method
 *
 * @public
 */
export type KubernetesBuilderReturn = Promise<{
  router: express.Router;
  clusterSupplier: KubernetesClustersSupplier;
  customResources: CustomResource[];
  fetcher: KubernetesFetcher;
  proxy: KubernetesProxy;
  objectsProvider: KubernetesObjectsProvider;
  serviceLocator: KubernetesServiceLocator;
  authStrategyMap: { [key: string]: AuthenticationStrategy };
}>;

/**
 *
 * @public
 */
export class KubernetesBuilder {
  private clusterSupplier?: KubernetesClustersSupplier;
  private defaultClusterRefreshInterval: Duration = Duration.fromObject({
    minutes: 60,
  });
  private objectsProvider?: KubernetesObjectsProvider;
  private fetcher?: KubernetesFetcher;
  private serviceLocator?: KubernetesServiceLocator;
  private proxy?: KubernetesProxy;
  private authStrategyMap?: { [key: string]: AuthenticationStrategy };

  static createBuilder(env: KubernetesEnvironment) {
    return new KubernetesBuilder(env);
  }

  constructor(protected readonly env: KubernetesEnvironment) {}

  public async build(): KubernetesBuilderReturn {
    const logger = this.env.logger;
    const config = this.env.config;
    const permissions = this.env.permissions;

    logger.info('Initializing Kubernetes backend');

    if (!config.has('kubernetes')) {
      if (process.env.NODE_ENV !== 'development') {
        throw new Error('Kubernetes configuration is missing');
      }
      logger.warn(
        'Failed to initialize kubernetes backend: kubernetes config is missing',
      );
      return {
        router: Router(),
      } as unknown as KubernetesBuilderReturn;
    }

    const { auth, httpAuth } = createLegacyAuthAdapters({
      auth: this.env.auth,
      httpAuth: this.env.httpAuth,
      discovery: this.env.discovery,
    });

    const customResources = this.buildCustomResources();

    const fetcher = this.getFetcher();

    const clusterSupplier = this.getClusterSupplier();

    const authStrategyMap = this.getAuthStrategyMap();

    const proxy = this.getProxy(logger, clusterSupplier);

    const serviceLocator = this.getServiceLocator();

    const objectsProvider = this.getObjectsProvider({
      logger,
      fetcher,
      config,
      serviceLocator,
      customResources,
      objectTypesToFetch: this.getObjectTypesToFetch(),
    });

    const router = this.buildRouter(
      objectsProvider,
      clusterSupplier,
      this.env.catalogApi,
      proxy,
      permissions,
      auth,
      httpAuth,
    );

    return {
      clusterSupplier,
      customResources,
      fetcher,
      proxy,
      objectsProvider,
      router,
      serviceLocator,
      authStrategyMap,
    };
  }

  public setClusterSupplier(clusterSupplier?: KubernetesClustersSupplier) {
    this.clusterSupplier = clusterSupplier;
    return this;
  }

  public setDefaultClusterRefreshInterval(refreshInterval: Duration) {
    this.defaultClusterRefreshInterval = refreshInterval;
    return this;
  }

  public setObjectsProvider(objectsProvider?: KubernetesObjectsProvider) {
    this.objectsProvider = objectsProvider;
    return this;
  }

  public setFetcher(fetcher?: KubernetesFetcher) {
    this.fetcher = fetcher;
    return this;
  }

  public setServiceLocator(serviceLocator?: KubernetesServiceLocator) {
    this.serviceLocator = serviceLocator;
    return this;
  }

  public setProxy(proxy?: KubernetesProxy) {
    this.proxy = proxy;
    return this;
  }

  public setAuthStrategyMap(authStrategyMap: {
    [key: string]: AuthenticationStrategy;
  }) {
    this.authStrategyMap = authStrategyMap;
  }

  public addAuthStrategy(key: string, strategy: AuthenticationStrategy) {
    if (key.includes('-')) {
      throw new Error('Strategy name can not include dashes');
    }
    this.getAuthStrategyMap()[key] = strategy;
    return this;
  }

  protected buildCustomResources() {
    const customResources: CustomResource[] = (
      this.env.config.getOptionalConfigArray('kubernetes.customResources') ?? []
    ).map(
      c =>
        ({
          group: c.getString('group'),
          apiVersion: c.getString('apiVersion'),
          plural: c.getString('plural'),
          objectType: 'customresources',
        } as CustomResource),
    );

    this.env.logger.info(
      `action=LoadingCustomResources numOfCustomResources=${customResources.length}`,
    );
    return customResources;
  }

  protected buildClusterSupplier(
    refreshInterval: Duration,
  ): KubernetesClustersSupplier {
    const config = this.env.config;
    this.clusterSupplier = getCombinedClusterSupplier(
      config,
      this.env.catalogApi,
      this.env.tokenManager,
      new DispatchStrategy({ authStrategyMap: this.getAuthStrategyMap() }),
      this.env.logger,
      refreshInterval,
    );

    return this.clusterSupplier;
  }

  protected buildObjectsProvider(
    options: KubernetesObjectsProviderOptions,
  ): KubernetesObjectsProvider {
    const authStrategyMap = this.getAuthStrategyMap();
    this.objectsProvider = new KubernetesFanOutHandler({
      ...options,
      authStrategy: new DispatchStrategy({
        authStrategyMap,
      }),
    });

    return this.objectsProvider;
  }

  protected buildFetcher(): KubernetesFetcher {
    this.fetcher = new KubernetesClientBasedFetcher({
      logger: this.env.logger,
    });

    return this.fetcher;
  }

  protected buildServiceLocator(
    method: ServiceLocatorMethod,
    clusterSupplier: KubernetesClustersSupplier,
  ): KubernetesServiceLocator {
    switch (method) {
      case 'multiTenant':
        this.serviceLocator =
          this.buildMultiTenantServiceLocator(clusterSupplier);
        break;
      case 'singleTenant':
        this.serviceLocator =
          this.buildSingleTenantServiceLocator(clusterSupplier);
        break;
      case 'http':
        this.serviceLocator = this.buildHttpServiceLocator(clusterSupplier);
        break;
      default:
        throw new Error(
          `Unsupported kubernetes.serviceLocatorMethod "${method}"`,
        );
    }

    return this.serviceLocator;
  }

  protected buildMultiTenantServiceLocator(
    clusterSupplier: KubernetesClustersSupplier,
  ): KubernetesServiceLocator {
    return new MultiTenantServiceLocator(clusterSupplier);
  }

  protected buildSingleTenantServiceLocator(
    clusterSupplier: KubernetesClustersSupplier,
  ): KubernetesServiceLocator {
    return new SingleTenantServiceLocator(clusterSupplier);
  }

  protected buildHttpServiceLocator(
    _clusterSupplier: KubernetesClustersSupplier,
  ): KubernetesServiceLocator {
    throw new Error('not implemented');
  }

  protected buildProxy(
    logger: Logger,
    clusterSupplier: KubernetesClustersSupplier,
  ): KubernetesProxy {
    const authStrategyMap = this.getAuthStrategyMap();
    const authStrategy = new DispatchStrategy({
      authStrategyMap,
    });
    this.proxy = new KubernetesProxy({
      logger,
      clusterSupplier,
      authStrategy,
    });
    return this.proxy;
  }

  protected buildRouter(
    objectsProvider: KubernetesObjectsProvider,
    clusterSupplier: KubernetesClustersSupplier,
    catalogApi: CatalogApi,
    proxy: KubernetesProxy,
    permissionApi: PermissionEvaluator,
    authService: AuthService,
    httpAuth: HttpAuthService,
  ): express.Router {
    const logger = this.env.logger;
    const router = Router();
    router.use('/proxy', proxy.createRequestHandler({ permissionApi }));
    router.use(express.json());
    router.use(
      createPermissionIntegrationRouter({
        permissions: kubernetesPermissions,
      }),
    );
    // @deprecated
    router.post('/services/:serviceId', async (req, res) => {
      const serviceId = req.params.serviceId;
      const requestBody: ObjectsByEntityRequest = req.body;
      try {
        const response = await objectsProvider.getKubernetesObjectsByEntity({
          entity: requestBody.entity,
          auth: requestBody.auth || {},
        });
        res.json(response);
      } catch (e) {
        logger.error(
          `action=retrieveObjectsByServiceId service=${serviceId}, error=${e}`,
        );
        res.status(500).json({ error: e.message });
      }
    });

    router.get('/clusters', async (_, res) => {
      const clusterDetails = await this.fetchClusterDetails(clusterSupplier);
      res.json({
        items: clusterDetails.map(cd => {
          const oidcTokenProvider =
            cd.authMetadata[ANNOTATION_KUBERNETES_OIDC_TOKEN_PROVIDER];
          const authProvider =
            cd.authMetadata[ANNOTATION_KUBERNETES_AUTH_PROVIDER];
          const strategy = this.getAuthStrategyMap()[authProvider];
          let auth: AuthMetadata = {};
          if (strategy) {
            auth = strategy.presentAuthMetadata(cd.authMetadata);
          }

          return {
            name: cd.name,
            title: cd.title,
            dashboardUrl: cd.dashboardUrl,
            authProvider,
            ...(oidcTokenProvider && { oidcTokenProvider }),
            ...(auth && Object.keys(auth).length !== 0 && { auth }),
          };
        }),
      });
    });

    addResourceRoutesToRouter(
      router,
      catalogApi,
      objectsProvider,
      authService,
      httpAuth,
    );

    return router;
  }

  protected buildAuthStrategyMap() {
    this.authStrategyMap = {
      aks: new AksStrategy(),
      aws: new AwsIamStrategy({ config: this.env.config }),
      azure: new AzureIdentityStrategy(this.env.logger),
      google: new GoogleStrategy(),
      googleServiceAccount: new GoogleServiceAccountStrategy(),
      localKubectlProxy: new AnonymousStrategy(),
      oidc: new OidcStrategy(),
      serviceAccount: new ServiceAccountStrategy(),
    };
    return this.authStrategyMap;
  }

  protected async fetchClusterDetails(
    clusterSupplier: KubernetesClustersSupplier,
  ) {
    const clusterDetails = await clusterSupplier.getClusters();

    this.env.logger.info(
      `action=loadClusterDetails numOfClustersLoaded=${clusterDetails.length}`,
    );

    return clusterDetails;
  }

  protected getServiceLocatorMethod() {
    return this.env.config.getString(
      'kubernetes.serviceLocatorMethod.type',
    ) as ServiceLocatorMethod;
  }

  protected getFetcher(): KubernetesFetcher {
    return this.fetcher ?? this.buildFetcher();
  }

  protected getClusterSupplier() {
    return (
      this.clusterSupplier ??
      this.buildClusterSupplier(this.defaultClusterRefreshInterval)
    );
  }

  protected getServiceLocator(): KubernetesServiceLocator {
    return (
      this.serviceLocator ??
      this.buildServiceLocator(
        this.getServiceLocatorMethod(),
        this.getClusterSupplier(),
      )
    );
  }

  protected getObjectsProvider(options: KubernetesObjectsProviderOptions) {
    return this.objectsProvider ?? this.buildObjectsProvider(options);
  }

  protected getObjectTypesToFetch() {
    const objectTypesToFetchStrings = this.env.config.getOptionalStringArray(
      'kubernetes.objectTypes',
    ) as KubernetesObjectTypes[];

    const apiVersionOverrides = this.env.config.getOptionalConfig(
      'kubernetes.apiVersionOverrides',
    );

    let objectTypesToFetch;

    if (objectTypesToFetchStrings) {
      objectTypesToFetch = DEFAULT_OBJECTS.filter(obj =>
        objectTypesToFetchStrings.includes(obj.objectType),
      );
    }

    if (apiVersionOverrides) {
      objectTypesToFetch = objectTypesToFetch ?? DEFAULT_OBJECTS;

      for (const obj of objectTypesToFetch) {
        if (apiVersionOverrides.has(obj.objectType)) {
          obj.apiVersion = apiVersionOverrides.getString(obj.objectType);
        }
      }
    }

    return objectTypesToFetch;
  }

  protected getProxy(
    logger: Logger,
    clusterSupplier: KubernetesClustersSupplier,
  ) {
    return this.proxy ?? this.buildProxy(logger, clusterSupplier);
  }

  protected getAuthStrategyMap() {
    return this.authStrategyMap ?? this.buildAuthStrategyMap();
  }
}<|MERGE_RESOLUTION|>--- conflicted
+++ resolved
@@ -64,16 +64,12 @@
 } from './KubernetesFanOutHandler';
 import { KubernetesClientBasedFetcher } from './KubernetesFetcher';
 import { KubernetesProxy } from './KubernetesProxy';
-<<<<<<< HEAD
-import { TokenManager } from '@backstage/backend-common';
-=======
-import { createLegacyAuthAdapters } from '@backstage/backend-common';
+import { createLegacyAuthAdapters, TokenManager } from '@backstage/backend-common';
 import {
   AuthService,
   DiscoveryService,
   HttpAuthService,
 } from '@backstage/backend-plugin-api';
->>>>>>> 5fd9f765
 
 /**
  *
@@ -85,12 +81,9 @@
   catalogApi: CatalogApi;
   discovery: DiscoveryService;
   permissions: PermissionEvaluator;
-<<<<<<< HEAD
   tokenManager: TokenManager;
-=======
   auth?: AuthService;
   httpAuth?: HttpAuthService;
->>>>>>> 5fd9f765
 }
 
 /**
