--- conflicted
+++ resolved
@@ -26,16 +26,9 @@
   KubernetesRequestBody,
   KubernetesServiceLocator,
   ServiceLocatorMethod,
-<<<<<<< HEAD
-  ClusterDetails,
-  KubernetesClustersSupplier,
   CustomResource,
-} from '..';
-import { getCombinedClusterDetails } from '../cluster-locator';
-=======
 } from '../types/types';
 import { KubernetesClientProvider } from './KubernetesClientProvider';
->>>>>>> cbb85fd8
 import { KubernetesFanOutHandler } from './KubernetesFanOutHandler';
 import { KubernetesClientBasedFetcher } from './KubernetesFetcher';
 
