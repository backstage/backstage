/*
 * Copyright 2020 Spotify AB
 *
 * Licensed under the Apache License, Version 2.0 (the "License");
 * you may not use this file except in compliance with the License.
 * You may obtain a copy of the License at
 *
 *     http://www.apache.org/licenses/LICENSE-2.0
 *
 * Unless required by applicable law or agreed to in writing, software
 * distributed under the License is distributed on an "AS IS" BASIS,
 * WITHOUT WARRANTIES OR CONDITIONS OF ANY KIND, either express or implied.
 * See the License for the specific language governing permissions and
 * limitations under the License.
 */

import { ClusterDetails } from '..';
import {
  AppsV1Api,
  AutoscalingV1Api,
  CoreV1Api,
  KubeConfig,
  NetworkingV1beta1Api,
  CustomObjectsApi,
} from '@kubernetes/client-node';

export class KubernetesClientProvider {
<<<<<<< HEAD
  private readonly coreClientMap: {
    [key: string]: CoreV1Api;
  };

  private readonly appsClientMap: {
    [key: string]: AppsV1Api;
  };

  private readonly autoscalingClientMap: {
    [key: string]: AutoscalingV1Api;
  };

  private readonly networkingBeta1ClientMap: {
    [key: string]: NetworkingV1beta1Api;
  };

  private readonly customObjectsClientMap: {
    [key: string]: CustomObjectsApi;
  };

  constructor() {
    this.coreClientMap = {};
    this.appsClientMap = {};
    this.autoscalingClientMap = {};
    this.networkingBeta1ClientMap = {};
    this.customObjectsClientMap = {};
  }

=======
>>>>>>> d471f98c
  // visible for testing
  getKubeConfig(clusterDetails: ClusterDetails) {
    const cluster = {
      name: clusterDetails.name,
      server: clusterDetails.url,
      // TODO configure this
      skipTLSVerify: true,
    };

    // TODO configure
    const user = {
      name: 'backstage',
      token: clusterDetails.serviceAccountToken,
    };

    const context = {
      name: `${clusterDetails.name}`,
      user: user.name,
      cluster: cluster.name,
    };

    const kc = new KubeConfig();
    kc.loadFromOptions({
      clusters: [cluster],
      users: [user],
      contexts: [context],
      currentContext: context.name,
    });
    return kc;
  }

  getCoreClientByClusterDetails(clusterDetails: ClusterDetails) {
    const kc = this.getKubeConfig(clusterDetails);

    return kc.makeApiClient(CoreV1Api);
  }

  getAppsClientByClusterDetails(clusterDetails: ClusterDetails) {
    const kc = this.getKubeConfig(clusterDetails);

    return kc.makeApiClient(AppsV1Api);
  }

  getAutoscalingClientByClusterDetails(clusterDetails: ClusterDetails) {
    const kc = this.getKubeConfig(clusterDetails);

    return kc.makeApiClient(AutoscalingV1Api);
  }

  getNetworkingBeta1Client(clusterDetails: ClusterDetails) {
    const kc = this.getKubeConfig(clusterDetails);

    return kc.makeApiClient(NetworkingV1beta1Api);
  }

  getCustomObjectsClient(clusterDetails: ClusterDetails) {
    const clientMapKey = clusterDetails.name;

    if (this.customObjectsClientMap.hasOwnProperty(clientMapKey)) {
      return this.customObjectsClientMap[clientMapKey];
    }

    const kc = this.getKubeConfig(clusterDetails);

    const client = kc.makeApiClient(CustomObjectsApi);

    this.customObjectsClientMap[clientMapKey] = client;

    return client;
  }
}<|MERGE_RESOLUTION|>--- conflicted
+++ resolved
@@ -25,37 +25,6 @@
 } from '@kubernetes/client-node';
 
 export class KubernetesClientProvider {
-<<<<<<< HEAD
-  private readonly coreClientMap: {
-    [key: string]: CoreV1Api;
-  };
-
-  private readonly appsClientMap: {
-    [key: string]: AppsV1Api;
-  };
-
-  private readonly autoscalingClientMap: {
-    [key: string]: AutoscalingV1Api;
-  };
-
-  private readonly networkingBeta1ClientMap: {
-    [key: string]: NetworkingV1beta1Api;
-  };
-
-  private readonly customObjectsClientMap: {
-    [key: string]: CustomObjectsApi;
-  };
-
-  constructor() {
-    this.coreClientMap = {};
-    this.appsClientMap = {};
-    this.autoscalingClientMap = {};
-    this.networkingBeta1ClientMap = {};
-    this.customObjectsClientMap = {};
-  }
-
-=======
->>>>>>> d471f98c
   // visible for testing
   getKubeConfig(clusterDetails: ClusterDetails) {
     const cluster = {
@@ -112,18 +81,8 @@
   }
 
   getCustomObjectsClient(clusterDetails: ClusterDetails) {
-    const clientMapKey = clusterDetails.name;
-
-    if (this.customObjectsClientMap.hasOwnProperty(clientMapKey)) {
-      return this.customObjectsClientMap[clientMapKey];
-    }
-
     const kc = this.getKubeConfig(clusterDetails);
 
-    const client = kc.makeApiClient(CustomObjectsApi);
-
-    this.customObjectsClientMap[clientMapKey] = client;
-
-    return client;
+    return kc.makeApiClient(CustomObjectsApi);
   }
 }