--- conflicted
+++ resolved
@@ -36,12 +36,8 @@
   },
   "dependencies": {
     "@azure/identity": "^2.0.4",
-<<<<<<< HEAD
     "@backstage/backend-common": "^0.13.3",
     "@backstage/catalog-client": "^1.0.2",
-=======
-    "@backstage/backend-common": "^0.13.6-next.0",
->>>>>>> 6327a171
     "@backstage/catalog-model": "^1.0.2",
     "@backstage/config": "^1.0.1",
     "@backstage/errors": "^1.0.0",
