{
  "name": "@backstage/plugin-kubernetes-backend",
  "description": "A Backstage backend plugin that integrates towards Kubernetes",
  "version": "0.5.1",
  "main": "src/index.ts",
  "types": "src/index.ts",
  "license": "Apache-2.0",
  "private": false,
  "publishConfig": {
    "access": "public",
    "main": "dist/index.cjs.js",
    "types": "dist/index.d.ts"
  },
  "backstage": {
    "role": "backend-plugin"
  },
  "homepage": "https://backstage.io",
  "repository": {
    "type": "git",
    "url": "https://github.com/backstage/backstage",
    "directory": "plugins/kubernetes-backend"
  },
  "keywords": [
    "backstage",
    "kubernetes"
  ],
  "configSchema": "schema.d.ts",
  "scripts": {
    "start": "backstage-cli package start",
    "build": "backstage-cli package build",
    "lint": "backstage-cli package lint",
    "test": "backstage-cli package test",
    "prepack": "backstage-cli package prepack",
    "postpack": "backstage-cli package postpack",
    "clean": "backstage-cli package clean"
  },
  "dependencies": {
    "@azure/identity": "^2.0.4",
<<<<<<< HEAD
    "@backstage/backend-common": "^0.13.3-next.2",
    "@backstage/catalog-client": "^1.0.2-next.0",
    "@backstage/catalog-model": "^1.0.2-next.0",
    "@backstage/config": "^1.0.1-next.0",
=======
    "@backstage/backend-common": "^0.13.3",
    "@backstage/catalog-model": "^1.0.2",
    "@backstage/config": "^1.0.1",
>>>>>>> c1254ad9
    "@backstage/errors": "^1.0.0",
    "@backstage/plugin-kubernetes-common": "^0.2.10",
    "@google-cloud/container": "^3.0.0",
    "@kubernetes/client-node": "^0.16.0",
    "@types/express": "^4.17.6",
    "@types/luxon": "^2.0.4",
    "aws-sdk": "^2.840.0",
    "aws4": "^1.11.0",
    "compression": "^1.7.4",
    "cors": "^2.8.5",
    "express": "^4.17.1",
    "express-promise-router": "^4.1.0",
    "fs-extra": "10.1.0",
    "helmet": "^5.0.2",
    "lodash": "^4.17.21",
    "luxon": "^2.0.2",
    "morgan": "^1.10.0",
    "stream-buffers": "^3.0.2",
    "winston": "^3.2.1",
    "yn": "^4.0.0"
  },
  "devDependencies": {
    "@backstage/cli": "^0.17.1",
    "@types/aws4": "^1.5.1",
    "aws-sdk-mock": "^5.2.1",
    "supertest": "^6.1.3"
  },
  "files": [
    "dist",
    "schema.d.ts"
  ]
}<|MERGE_RESOLUTION|>--- conflicted
+++ resolved
@@ -36,16 +36,10 @@
   },
   "dependencies": {
     "@azure/identity": "^2.0.4",
-<<<<<<< HEAD
-    "@backstage/backend-common": "^0.13.3-next.2",
-    "@backstage/catalog-client": "^1.0.2-next.0",
-    "@backstage/catalog-model": "^1.0.2-next.0",
-    "@backstage/config": "^1.0.1-next.0",
-=======
     "@backstage/backend-common": "^0.13.3",
+    "@backstage/catalog-client": "^1.0.2",
     "@backstage/catalog-model": "^1.0.2",
     "@backstage/config": "^1.0.1",
->>>>>>> c1254ad9
     "@backstage/errors": "^1.0.0",
     "@backstage/plugin-kubernetes-common": "^0.2.10",
     "@google-cloud/container": "^3.0.0",
