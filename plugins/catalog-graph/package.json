{
  "name": "@backstage/plugin-catalog-graph",
  "version": "0.2.17-next.2",
  "main": "src/index.ts",
  "types": "src/index.ts",
  "license": "Apache-2.0",
  "private": false,
  "publishConfig": {
    "access": "public",
    "main": "dist/index.esm.js",
    "types": "dist/index.d.ts"
  },
  "backstage": {
    "role": "frontend-plugin"
  },
  "scripts": {
    "build": "backstage-cli package build",
    "start": "backstage-cli package start",
    "lint": "backstage-cli package lint",
    "test": "backstage-cli package test",
    "diff": "backstage-cli plugin:diff",
    "prepack": "backstage-cli package prepack",
    "postpack": "backstage-cli package postpack",
    "clean": "backstage-cli package clean"
  },
  "dependencies": {
    "@backstage/catalog-client": "^1.0.2-next.0",
    "@backstage/catalog-model": "^1.0.2-next.0",
    "@backstage/core-components": "^0.9.4-next.2",
    "@backstage/core-plugin-api": "^1.0.2-next.1",
    "@backstage/plugin-catalog-react": "^1.1.0-next.2",
    "@backstage/theme": "^0.2.15",
    "@material-ui/core": "^4.12.2",
    "@material-ui/icons": "^4.9.1",
    "@material-ui/lab": "4.0.0-alpha.57",
    "classnames": "^2.3.1",
    "lodash": "^4.17.15",
    "p-limit": "^3.1.0",
    "qs": "^6.9.4",
    "react-router": "6.0.0-beta.0",
    "react-use": "^17.2.4"
  },
  "peerDependencies": {
    "@types/react": "^16.13.1 || ^17.0.0",
    "react": "^16.13.1 || ^17.0.0"
  },
  "devDependencies": {
    "@backstage/cli": "^0.17.1-next.2",
    "@backstage/plugin-catalog": "^1.2.0-next.2",
    "@backstage/core-app-api": "^1.0.2-next.1",
    "@backstage/dev-utils": "^1.0.2-next.2",
    "@backstage/test-utils": "^1.1.0-next.2",
<<<<<<< HEAD
=======
    "@backstage/types": "^1.0.0",
>>>>>>> 6a1a6444
    "@testing-library/jest-dom": "^5.10.1",
    "@testing-library/react": "^12.1.3",
    "@testing-library/react-hooks": "^8.0.0",
    "@testing-library/user-event": "^14.0.0",
    "@types/jest": "^26.0.7"
  },
  "files": [
    "dist"
  ]
}<|MERGE_RESOLUTION|>--- conflicted
+++ resolved
@@ -50,10 +50,7 @@
     "@backstage/core-app-api": "^1.0.2-next.1",
     "@backstage/dev-utils": "^1.0.2-next.2",
     "@backstage/test-utils": "^1.1.0-next.2",
-<<<<<<< HEAD
-=======
     "@backstage/types": "^1.0.0",
->>>>>>> 6a1a6444
     "@testing-library/jest-dom": "^5.10.1",
     "@testing-library/react": "^12.1.3",
     "@testing-library/react-hooks": "^8.0.0",
