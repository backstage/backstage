--- conflicted
+++ resolved
@@ -13,14 +13,9 @@
  * See the License for the specific language governing permissions and
  * limitations under the License.
  */
-<<<<<<< HEAD
+
 import React from 'react';
-import { SentryIssue } from '../../data/sentry-issue';
-=======
-
-import React, { FC } from 'react';
 import { SentryIssue } from '../../api';
->>>>>>> 23190a8a
 import { Link, Typography } from '@material-ui/core';
 import { makeStyles } from '@material-ui/core/styles';
 import { BackstageTheme } from '@backstage/theme';
