/*
 * Copyright 2024 The Backstage Authors
 *
 * Licensed under the Apache License, Version 2.0 (the "License");
 * you may not use this file except in compliance with the License.
 * You may obtain a copy of the License at
 *
 *     http://www.apache.org/licenses/LICENSE-2.0
 *
 * Unless required by applicable law or agreed to in writing, software
 * distributed under the License is distributed on an "AS IS" BASIS,
 * WITHOUT WARRANTIES OR CONDITIONS OF ANY KIND, either express or implied.
 * See the License for the specific language governing permissions and
 * limitations under the License.
 */
import { TestDatabaseId, TestDatabases } from '@backstage/backend-test-utils';
import { DatabaseNotificationsStore } from './DatabaseNotificationsStore';
import { Knex } from 'knex';
import {
  Notification,
  NotificationSeverity,
} from '@backstage/plugin-notifications-common';

jest.setTimeout(60_000);

const databases = TestDatabases.create();

async function createStore(databaseId: TestDatabaseId) {
  const knex = await databases.init(databaseId);
  const mgr = {
    getClient: async () => knex,
    migrations: {
      skip: false,
    },
  };
  return {
    knex,
    storage: await DatabaseNotificationsStore.create({ database: mgr }),
  };
}

const idOnly = (notification: Notification) => notification.id;

const user = 'user:default/john.doe';

const id0 = '08e0871e-e60a-4f68-8110-5ae3513f992e';
const id1 = '01e0871e-e60a-4f68-8110-5ae3513f992e';
const id2 = '02e0871e-e60a-4f68-8110-5ae3513f992e';
const id3 = '03e0871e-e60a-4f68-8110-5ae3513f992e';
const id4 = '04e0871e-e60a-4f68-8110-5ae3513f992e';
const id5 = '05e0871e-e60a-4f68-8110-5ae3513f992e';
const id6 = '06e0871e-e60a-4f68-8110-5ae3513f992e';
const id7 = '07e0871e-e60a-4f68-8110-5ae3513f992e';
const ids = [id1, id2, id3, id4, id5, id6, id7];

const now = Date.now();
const timeDelay = 5 * 1000; /* 5 secs */

const testNotification1: Notification = {
  id: id1,
  user,
  created: new Date(now - 1 * 60 * 60 * 1000 /* an hour ago */),
  origin: 'abcd-origin',
  payload: {
    title: 'Notification 1 - please find me',
    description: 'a description of the notification',
    topic: 'efgh-topic',
    link: '/catalog',
    severity: 'critical',
    metadata: [
      {
        name: 'deadline',
        value: '2017-05-15T08:30:00',
        type: 'date',
      },
      {
        name: 'name',
        value: 'John',
        type: 'string',
      },
    ],
  },
};
const testNotification2: Notification = {
  id: id2,
  user,
  created: new Date(now),
  origin: 'cd-origin',
  payload: {
    title: 'Notification 2',
    topic: 'gh-topic',
    link: '/catalog',
    severity: 'normal',
    scope: 'scaffolder-1234',
    metadata: [
      {
        name: 'name',
        value: 'Chris',
        type: 'string',
      },
    ],
  },
};
const testNotification3: Notification = {
  id: id3,
  user,
  created: new Date(now - 5 * timeDelay),
  origin: 'bcd-origin',
  payload: {
    title: 'Notification 3',
    topic: 'fgh-topic',
    link: '/catalog',
    severity: 'normal',
    metadata: [
      {
        name: 'name',
        value: 'Chris',
        type: 'string',
      },
    ],
  },
};
const testNotification4: Notification = {
  id: id4,
  user,
  created: new Date(now - 4 * timeDelay),
  origin: 'plugin-test',
  payload: {
    title: 'Notification 4',
    link: '/catalog',
    severity: 'normal',
  },
};
const testNotification5: Notification = {
  id: id5,
  user,
  created: new Date(now - 3 * timeDelay),
  origin: 'plugin-test',
  payload: {
    title: 'Notification 5',
    link: '/catalog',
    severity: 'normal',
  },
};
const testNotification6: Notification = {
  id: id6,
  user,
  created: new Date(now - 2 * timeDelay),
  origin: 'plugin-test',
  payload: {
    title: 'Notification 6',
    link: '/catalog',
    severity: 'normal',
  },
};
const testNotification7: Notification = {
  id: id7,
  user,
  created: new Date(now - 1 * timeDelay),
  origin: 'plugin-test',
  payload: {
    title: 'Notification 7',
    link: '/catalog',
    severity: 'normal',
  },
};
const otherUserNotification: Notification = {
  id: id0,
  user: 'user:default/jane.doe',
  created: new Date(now),
  origin: 'plugin-test',
  payload: {
    title: 'Notification Other - please do not find me',
    link: '/catalog',
    severity: 'normal',
    metadata: [
      {
        name: 'name',
        value: 'Roy',
        type: 'string',
      },
    ],
  },
};

describe.each(databases.eachSupportedId())(
  'DatabaseNotificationsStore (%s)',
  databaseId => {
    let storage: DatabaseNotificationsStore;
    let knex: Knex;

    beforeAll(async () => {
      ({ storage, knex } = await createStore(databaseId));
    });

    afterEach(async () => {
      jest.resetAllMocks();
      await knex('notification').del();
      await knex('broadcast').del();
    });

    describe('saveNotification', () => {
      it('should store a notification', async () => {
        await storage.saveNotification(testNotification1);
        const notification = await storage.getNotification({ id: id1 });
        expect(notification?.id).toBe(id1);
        expect(notification?.user).toBe(user);
        expect(notification?.origin).toBe('abcd-origin');
        expect(notification?.payload?.title).toBe(
          'Notification 1 - please find me',
        );
        expect(notification?.payload?.description).toBe(
          'a description of the notification',
        );
        expect(notification?.payload?.topic).toBe('efgh-topic');
        expect(notification?.payload?.link).toBe('/catalog');
        expect(notification?.payload?.severity).toBe('critical');
        expect(
          notification?.payload?.metadata?.find(m => m.name === 'deadline')
            ?.value,
        ).toBe('2017-05-15T08:30:00');
      });
    });

    describe('getNotifications', () => {
      it('should return all notifications for user', async () => {
        await storage.saveNotification(testNotification1);
        await storage.saveNotification(testNotification2);
        await storage.saveBroadcast(testNotification3);
        await storage.saveNotification(otherUserNotification);

        const notifications = await storage.getNotifications({ user });
        expect(notifications.map(idOnly)).toEqual([
          /* default sorting from new to old */
          id2,
          id3,
          id1,
        ]);
      });

      it('should return read notifications for user', async () => {
        await storage.saveNotification(testNotification1);
        await storage.saveBroadcast(testNotification2);
        await storage.saveNotification(testNotification3);
        await storage.saveNotification(otherUserNotification);

        await storage.markRead({ ids: [id1, id3], user });

        const notifications = await storage.getNotifications({
          user,
          read: true,
        });
        expect(notifications.map(idOnly)).toEqual([id3, id1]);
      });

      it('should return unread notifications for user', async () => {
        await storage.saveNotification(testNotification1);
        await storage.saveBroadcast(testNotification2);
        await storage.saveNotification(testNotification3);
        await storage.saveNotification(otherUserNotification);

        await storage.markRead({ ids: [id1, id3], user });

        const notifications = await storage.getNotifications({
          user,
          read: false,
        });
        expect(notifications).toHaveLength(1);
        expect(notifications.at(0)?.id).toEqual(id2);
      });

      it('should return both read and unread notifications for user', async () => {
        await storage.saveNotification(testNotification1);
        await storage.saveBroadcast(testNotification2);
        await storage.saveNotification(testNotification3);

        await storage.markRead({ ids: [id1, id3], user });

        const notifications = await storage.getNotifications({
          user,
          read: undefined,
        });
        expect(notifications.map(idOnly)).toEqual([id2, id3, id1]);
      });

      it('should allow searching for notifications', async () => {
        await storage.saveNotification(testNotification2);
        await storage.saveBroadcast(testNotification1);
        await storage.saveNotification(otherUserNotification);

        const notifications = await storage.getNotifications({
          user,
          search: 'find me',
        });
        expect(notifications).toHaveLength(1);
        expect(notifications.at(0)?.id).toEqual(id1);
      });

      it('should filter notifications based on created date', async () => {
        await storage.saveNotification(testNotification1);
        await storage.saveBroadcast(testNotification2);
        await storage.saveNotification(otherUserNotification);

        const notifications = await storage.getNotifications({
          user,
          createdAfter: new Date(Date.now() - 5 * 60 * 1000 /* 5mins */),
        });
        expect(notifications.length).toBe(1);
        expect(notifications.at(0)?.id).toEqual(id2);
      });

<<<<<<< HEAD
      it('should filter notifications based on metadata', async () => {
        await storage.saveNotification(testNotification1);
        await storage.saveBroadcast(testNotification2);
        await storage.saveNotification(otherUserNotification);

        const notifications = await storage.getNotifications({
          user,
          metadata: {
            deadline: '2017-05-15T08:30:00',
            name: 'John',
          },
        });
        expect(notifications.length).toBe(1);
        expect(notifications.at(0)?.id).toEqual(id1);
      });

      it('should filter notifications in metadata based on a partial match', async () => {
        await storage.saveNotification(testNotification2);
        await storage.saveBroadcast(testNotification3);
        await storage.saveNotification(otherUserNotification);

        const notifications = await storage.getNotifications({
          user,
          metadata: {
            name: 'chr',
          },
        });
        expect(notifications.length).toBe(2);
        expect(notifications.at(0)?.id).toEqual(id2);
        expect(notifications.at(1)?.id).toEqual(id3);
      });
=======
      it('should filter notifications based on topic', async () => {
        await storage.saveNotification(testNotification1);
        await storage.saveNotification(testNotification2);
        await storage.saveNotification(testNotification3);

        const notifications = await storage.getNotifications({
          user,
          topic: 'efgh-topic',
        });

        expect(notifications.length).toBe(1);
        expect(notifications.at(0)?.id).toEqual(id1);
      });
>>>>>>> 30f11804
    });

    describe('getNotifications filters on severity', () => {
      beforeEach(async () => {
        const severities: (NotificationSeverity | undefined)[] = [
          'normal',
          undefined,
          'critical',
          'high',
          'low',
        ];
        await Promise.all(
          severities.map((severity, idx) =>
            storage.saveNotification({
              id: ids[idx],
              user,
              origin: 'test-origin',
              created: new Date(now - idx * timeDelay),
              payload: {
                title: severity || 'default',
                severity,
              },
            }),
          ),
        );
      });
      it('normal', async () => {
        const normal = await storage.getNotifications({
          user,
          minimumSeverity: 'normal',
        });
        expect(normal.map(idOnly)).toEqual([id1, id2, id3, id4]);
      });

      it('critical', async () => {
        const critical = await storage.getNotifications({
          user,
          minimumSeverity: 'critical',
        });
        expect(critical.length).toBe(1);
        expect(critical.at(0)?.id).toEqual(id3);
      });

      it('high', async () => {
        const high = await storage.getNotifications({
          user,
          minimumSeverity: 'high',
        });
        expect(high.map(idOnly)).toEqual([id3, id4]);
      });

      it('low', async () => {
        const low = await storage.getNotifications({
          user,
          minimumSeverity: 'low',
        });
        expect(low.map(idOnly)).toEqual([id1, id2, id3, id4, id5]);
      });
    });

    describe('getNotifications pagination', () => {
      beforeEach(async () => {
        await storage.saveNotification(testNotification1);
        await storage.saveNotification(testNotification2);
        await storage.saveNotification(testNotification3);
        await storage.saveNotification(testNotification4);
        await storage.saveNotification(testNotification5);
        await storage.saveBroadcast(testNotification6);
        await storage.saveNotification(testNotification7);
        await storage.saveNotification(otherUserNotification);
      });

      it('should not apply by default', async () => {
        const allUserNotifications = await storage.getNotifications({
          user,
        });
        expect(allUserNotifications).toHaveLength(7);

        const correctMySqlPrecision = 1000;
        const notifications = await storage.getNotifications({
          user,
          createdAfter: new Date(
            new Date(now - 1 * 60 * 60 * 1000 - correctMySqlPrecision),
          ),
          // so far no pagination
        });
        expect(notifications.map(idOnly)).toEqual([
          id2,
          id7,
          id6,
          id5,
          id4,
          id3,
          id1,
        ]);
      });

      it('should get first page', async () => {
        const allUserNotificationsPageOne = await storage.getNotifications({
          user,
          limit: 3,
          offset: 0,
        });
        expect(allUserNotificationsPageOne.map(idOnly)).toEqual([
          id2,
          id7,
          id6,
        ]);
      });

      it('should get second page', async () => {
        const allUserNotificationsPageTwo = await storage.getNotifications({
          user,
          limit: 3,
          offset: 3,
        });
        expect(allUserNotificationsPageTwo.map(idOnly)).toEqual([
          id5,
          id4,
          id3,
        ]);
      });
    });

    describe('getNotifications sorting', () => {
      beforeEach(async () => {
        await storage.saveNotification(testNotification1);
        await storage.saveBroadcast(testNotification2);
        await storage.saveNotification(testNotification3);
      });

      it('should sort created asc', async () => {
        const notificationsCreatedAsc = await storage.getNotifications({
          user,
          orderField: [{ field: 'created', order: 'asc' }],
        });
        expect(notificationsCreatedAsc.map(idOnly)).toEqual([id1, id3, id2]);
      });

      it('should sort created desc', async () => {
        const notificationsCreatedDesc = await storage.getNotifications({
          user,
          orderField: [{ field: 'created', order: 'desc' }],
        });
        expect(notificationsCreatedDesc.map(idOnly)).toEqual([id2, id3, id1]);
      });

      it('should sort topic asc', async () => {
        const notificationsTopicAsc = await storage.getNotifications({
          user,
          orderField: [{ field: 'topic', order: 'asc' }],
        });
        expect(notificationsTopicAsc.map(idOnly)).toEqual([id1, id3, id2]);
      });

      it('should sort topic desc', async () => {
        const notificationsTopicDesc = await storage.getNotifications({
          user,
          orderField: [{ field: 'topic', order: 'desc' }],
        });
        expect(notificationsTopicDesc.map(idOnly)).toEqual([id2, id3, id1]);
      });

      it('should sort origin asc', async () => {
        const notificationsOrigin = await storage.getNotifications({
          user,
          orderField: [{ field: 'origin', order: 'asc' }],
          limit: 2,
          offset: 0,
        });
        expect(notificationsOrigin.map(idOnly)).toEqual([id1, id3]);
      });

      it('should sort origin desc', async () => {
        const notificationsOriginNext = await storage.getNotifications({
          user,
          orderField: [{ field: 'origin', order: 'desc' }],
          limit: 2,
          offset: 2,
        });
        expect(notificationsOriginNext).toHaveLength(1);
        expect(notificationsOriginNext.at(0)?.id).toEqual(id1);
      });
    });

    describe('getStatus', () => {
      it('should return status for user', async () => {
        await storage.saveNotification({
          ...testNotification1,
          read: new Date(),
        });
        await storage.saveNotification(testNotification2);
        await storage.saveBroadcast({ ...testNotification3, read: new Date() });
        await storage.saveBroadcast(testNotification4);
        await storage.saveNotification(otherUserNotification);

        const status = await storage.getStatus({ user });
        expect(status.read).toEqual(2);
        expect(status.unread).toEqual(2);
      });
    });

    describe('getExistingScopeNotification', () => {
      it('should return existing scope notification', async () => {
        await storage.saveNotification(testNotification1);
        await storage.saveNotification(testNotification2);

        const existing = await storage.getExistingScopeNotification({
          user,
          origin: 'cd-origin',
          scope: 'scaffolder-1234',
        });
        expect(existing).not.toBeNull();
        expect(existing?.id).toEqual(id2);
      });

      it('should return existing scope broadcast', async () => {
        await storage.saveBroadcast(testNotification1);
        await storage.saveBroadcast(testNotification2);
        const existing = await storage.getExistingScopeBroadcast({
          origin: 'cd-origin',
          scope: 'scaffolder-1234',
        });
        expect(existing).not.toBeNull();
        expect(existing?.id).toEqual(id2);
      });
    });

    describe('restoreExistingNotification', () => {
      it('should return restore existing scope notification', async () => {
        await storage.saveNotification(testNotification1);
        await storage.saveNotification(testNotification2);

        const existing = await storage.restoreExistingNotification({
          id: id2,
          notification: {
            user: testNotification2.user,
            payload: {
              title: 'New notification',
              link: '/scaffolder/task/1234',
              severity: 'low',
            },
          } as any,
        });
        expect(existing).not.toBeNull();
        expect(existing?.id).toEqual(id2);
        expect(existing?.payload.title).toEqual('New notification');
        expect(existing?.payload.severity).toEqual('low');
        expect(existing?.read).toBeNull();
      });

      it('should return restore existing scope broadcast', async () => {
        await storage.saveBroadcast(testNotification1);
        await storage.saveBroadcast(testNotification2);

        const existing = await storage.restoreExistingNotification({
          id: id2,
          notification: {
            user: testNotification2.user,
            payload: {
              title: 'New notification',
              link: '/scaffolder/task/1234',
              severity: 'normal',
            },
          } as any,
        });
        expect(existing).not.toBeNull();
        expect(existing?.id).toEqual(id2);
        expect(existing?.payload.title).toEqual('New notification');
        expect(existing?.read).toBeNull();
      });
    });

    describe('getNotification', () => {
      it('should return notification by id', async () => {
        await storage.saveNotification(testNotification1);
        const notification = await storage.getNotification({ id: id1 });
        expect(notification?.id).toEqual(id1);
      });

      it('should return broadcast by id', async () => {
        await storage.saveNotification(testNotification1);
        await storage.saveBroadcast(testNotification2);
        const notification = await storage.getNotification({ id: id2 });
        expect(notification?.id).toEqual(id2);
      });
    });

    describe('markRead', () => {
      it('should mark notification read', async () => {
        await storage.saveNotification(testNotification1);
        const notificationBefore = await storage.getNotification({ id: id1 });
        expect(notificationBefore?.read).toBeNull();
        await storage.markRead({ ids: [id1], user });
        const notification = await storage.getNotification({ id: id1 });
        expect(notification?.read).not.toBeNull();
      });

      it('should mark broadcast read', async () => {
        await storage.saveBroadcast(testNotification1);
        const notificationBefore = await storage.getNotification({ id: id1 });
        expect(notificationBefore?.read).toBeNull();
        await storage.markRead({ ids: [id1], user });
        const notification = await storage.getNotification({ id: id1 });
        expect(notification?.read).not.toBeNull();
      });
    });

    describe('markUnread', () => {
      it('should mark notification unread', async () => {
        await storage.saveNotification({
          ...testNotification1,
          read: new Date(),
        });
        const notificationBefore = await storage.getNotification({ id: id1 });
        expect(notificationBefore?.read).not.toBeNull();
        await storage.markUnread({ ids: [id1], user });
        const notification = await storage.getNotification({ id: id1 });
        expect(notification?.read).toBeNull();
      });

      it('should mark broadcast unread', async () => {
        await storage.saveBroadcast({
          ...testNotification1,
          read: new Date(),
        });
        const notificationBefore = await storage.getNotification({ id: id1 });
        expect(notificationBefore?.read).not.toBeNull();
        await storage.markUnread({ ids: [id1], user });
        const notification = await storage.getNotification({ id: id1 });
        expect(notification?.read).toBeNull();
      });
    });

    describe('markSaved', () => {
      it('should mark notification saved', async () => {
        await storage.saveNotification(testNotification1);
        const notificationBefore = await storage.getNotification({ id: id1 });
        expect(notificationBefore?.saved).toBeNull();
        await storage.markSaved({ ids: [id1], user });
        const notification = await storage.getNotification({ id: id1 });
        expect(notification?.saved).not.toBeNull();
      });

      it('should mark broadcast saved', async () => {
        await storage.saveBroadcast(testNotification1);
        const notificationBefore = await storage.getNotification({ id: id1 });
        expect(notificationBefore?.saved).toBeNull();
        await storage.markSaved({ ids: [id1], user });
        const notification = await storage.getNotification({ id: id1 });
        expect(notification?.saved).not.toBeNull();
      });
    });

    describe('markUnsaved', () => {
      it('should mark notification not saved', async () => {
        await storage.saveNotification({
          ...testNotification1,
          saved: new Date(),
        });
        const notificationBefore = await storage.getNotification({ id: id1 });
        expect(notificationBefore?.saved).not.toBeNull();
        await storage.markUnsaved({ ids: [id1], user });
        const notification = await storage.getNotification({ id: id1 });
        expect(notification?.saved).toBeNull();
      });

      it('should mark broadcast not saved', async () => {
        await storage.saveBroadcast({
          ...testNotification1,
          saved: new Date(),
        });
        const notificationBefore = await storage.getNotification({ id: id1 });
        expect(notificationBefore?.saved).not.toBeNull();
        await storage.markUnsaved({ ids: [id1], user });
        const notification = await storage.getNotification({ id: id1 });
        expect(notification?.saved).toBeNull();
      });
    });
  },
);<|MERGE_RESOLUTION|>--- conflicted
+++ resolved
@@ -309,7 +309,6 @@
         expect(notifications.at(0)?.id).toEqual(id2);
       });
 
-<<<<<<< HEAD
       it('should filter notifications based on metadata', async () => {
         await storage.saveNotification(testNotification1);
         await storage.saveBroadcast(testNotification2);
@@ -341,7 +340,7 @@
         expect(notifications.at(0)?.id).toEqual(id2);
         expect(notifications.at(1)?.id).toEqual(id3);
       });
-=======
+
       it('should filter notifications based on topic', async () => {
         await storage.saveNotification(testNotification1);
         await storage.saveNotification(testNotification2);
@@ -355,7 +354,6 @@
         expect(notifications.length).toBe(1);
         expect(notifications.at(0)?.id).toEqual(id1);
       });
->>>>>>> 30f11804
     });
 
     describe('getNotifications filters on severity', () => {
