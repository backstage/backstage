--- conflicted
+++ resolved
@@ -63,11 +63,8 @@
     "@testing-library/jest-dom": "^5.10.1",
     "@testing-library/react": "^10.4.1",
     "@testing-library/user-event": "^12.0.7",
-<<<<<<< HEAD
     "@types/humanize-duration": "^3.18.1",
-=======
     "@testing-library/react-hooks": "^3.3.0",
->>>>>>> a06db97a
     "@types/jest": "^26.0.7",
     "@types/node": "^12.0.0",
     "cross-fetch": "^3.0.6",
