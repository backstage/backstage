/*
 * Copyright 2021 Spotify AB
 *
 * Licensed under the Apache License, Version 2.0 (the "License");
 * you may not use this file except in compliance with the License.
 * You may obtain a copy of the License at
 *
 *     http://www.apache.org/licenses/LICENSE-2.0
 *
 * Unless required by applicable law or agreed to in writing, software
 * distributed under the License is distributed on an "AS IS" BASIS,
 * WITHOUT WARRANTIES OR CONDITIONS OF ANY KIND, either express or implied.
 * See the License for the specific language governing permissions and
 * limitations under the License.
 */
import {
  Content,
  ContentHeader,
  EmptyState,
  ItemCardGrid,
  Progress,
  SupportButton,
  useApi,
  WarningPanel,
} from '@backstage/core';
import { exploreToolsConfigRef } from '@backstage/plugin-explore-react';
import React from 'react';
import { useAsync } from 'react-use';
import { ToolCard } from '../ToolCard';

const Body = () => {
  const exploreToolsConfigApi = useApi(exploreToolsConfigRef);
  const { value: tools, loading, error } = useAsync(async () => {
    return await exploreToolsConfigApi.getTools();
  }, [exploreToolsConfigApi]);

  if (loading) {
    return <Progress />;
  }

  if (error) {
    return <WarningPanel title="Failed to load tools" />;
  }

  if (!tools?.length) {
    return (
      <EmptyState
        missing="info"
        title="No tools to display"
        description="You haven't added any tools yet."
      />
    );
  }

  return (
    <ItemCardGrid>
      {tools.map((tool, index) => (
        <ToolCard key={index} card={tool} />
      ))}
    </ItemCardGrid>
  );
};

export const ToolExplorerContent = () => (
  <Content noPadding>
    <ContentHeader title="Tools">
<<<<<<< HEAD
    <SupportButton title="Discover the tools in your ecosystem." />
=======
      <SupportButton>Discover the tools in your ecosystem.</SupportButton>
>>>>>>> 7644fd5c
    </ContentHeader>
    <Body />
  </Content>
);<|MERGE_RESOLUTION|>--- conflicted
+++ resolved
@@ -64,11 +64,7 @@
 export const ToolExplorerContent = () => (
   <Content noPadding>
     <ContentHeader title="Tools">
-<<<<<<< HEAD
-    <SupportButton title="Discover the tools in your ecosystem." />
-=======
-      <SupportButton>Discover the tools in your ecosystem.</SupportButton>
->>>>>>> 7644fd5c
+      <SupportButton title="Discover the tools in your ecosystem." />
     </ContentHeader>
     <Body />
   </Content>
