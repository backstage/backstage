/*
 * Copyright 2020 The Backstage Authors
 *
 * Licensed under the Apache License, Version 2.0 (the "License");
 * you may not use this file except in compliance with the License.
 * You may obtain a copy of the License at
 *
 *     http://www.apache.org/licenses/LICENSE-2.0
 *
 * Unless required by applicable law or agreed to in writing, software
 * distributed under the License is distributed on an "AS IS" BASIS,
 * WITHOUT WARRANTIES OR CONDITIONS OF ANY KIND, either express or implied.
 * See the License for the specific language governing permissions and
 * limitations under the License.
 */

import { TaskScheduleDefinitionConfig } from '@backstage/backend-tasks';

export interface Config {
  catalog?: {
    providers?: {
      /**
       * GitlabDiscoveryEntityProvider configuration
       */
      gitlab?: {
        [name: string]: {
          /**
           * (Required) Gitlab's host name.
           */
          host: string;
          /**
           * (Optional) Gitlab's group[/subgroup] where the discovery is done.
           * If not defined the whole instance will be scanned.
           */
          group?: string;
          /**
           * (Optional) Default branch to read the catalog-info.yaml file.
           * If not set, 'master' will be used.
           */
          branch?: string;
          /**
           * (Optional) The name used for the catalog file.
           * If not set, 'catalog-info.yaml' will be used.
           */
          entityFilename?: string;
          /**
           * (Optional) TaskScheduleDefinition for the refresh.
           */
          schedule?: TaskScheduleDefinitionConfig;
          /**
           * (Optional) RegExp for the Project Name Pattern
           */
          projectPattern?: string;
          /**
           * (Optional) RegExp for the User Name Pattern
           */
          userPattern?: string;
          /**
           * (Optional) RegExp for the Group Name Pattern
           */
<<<<<<< HEAD
          groupPattern?: RegExp;
=======
          groupPattern?: string;
>>>>>>> 5623a818
          /**
           * (Optional) Skip forked repository
           */
          skipForkedRepos?: boolean;
<<<<<<< HEAD
        }
      >;
=======
        };
      };
>>>>>>> 5623a818
    };
  };
}<|MERGE_RESOLUTION|>--- conflicted
+++ resolved
@@ -58,22 +58,13 @@
           /**
            * (Optional) RegExp for the Group Name Pattern
            */
-<<<<<<< HEAD
-          groupPattern?: RegExp;
-=======
           groupPattern?: string;
->>>>>>> 5623a818
           /**
            * (Optional) Skip forked repository
            */
           skipForkedRepos?: boolean;
-<<<<<<< HEAD
-        }
-      >;
-=======
         };
       };
->>>>>>> 5623a818
     };
   };
 }