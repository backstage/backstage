--- conflicted
+++ resolved
@@ -572,12 +572,123 @@
     });
     expect(entityProviderConnection.applyMutation).toHaveBeenCalledTimes(0);
   });
-<<<<<<< HEAD
 
   it('should ignore projects when none of the groups regex patterns match', async () => {
     const config = new ConfigReader(mock.config_groupPatterns_only_noMatch);
-=======
-  // EventSupportChange: stop add tests >>>
+
+    const schedule = new PersistingTaskRunner();
+    const entityProviderConnection: EntityProviderConnection = {
+      applyMutation: jest.fn(),
+      refresh: jest.fn(),
+    };
+    const provider = GitlabDiscoveryEntityProvider.fromConfig(config, {
+      logger,
+      schedule,
+    })[0];
+
+    await provider.connect(entityProviderConnection);
+
+    await provider.refresh(logger);
+
+    expect(entityProviderConnection.applyMutation).toHaveBeenCalledWith({
+      type: 'full',
+      entities: [],
+    });
+
+    expect(entityProviderConnection.applyMutation).toHaveBeenCalledTimes(1); // No entities should be applied
+  });
+
+  it('should include only the project that matches one of the group regex patterns', async () => {
+    const config = new ConfigReader(mock.config_groupPatterns_only_Match1Group);
+
+    const schedule = new PersistingTaskRunner();
+    const entityProviderConnection: EntityProviderConnection = {
+      applyMutation: jest.fn(),
+      refresh: jest.fn(),
+    };
+    const provider = GitlabDiscoveryEntityProvider.fromConfig(config, {
+      logger,
+      schedule,
+    })[0];
+
+    await provider.connect(entityProviderConnection);
+
+    await provider.refresh(logger);
+
+    expect(entityProviderConnection.applyMutation).toHaveBeenCalledWith({
+      type: 'full',
+      entities: mock.expected_location_entities_default_branch.filter(
+        entity =>
+          entity.entity.metadata.annotations[
+            'backstage.io/managed-by-location'
+          ].includes('/group1/'), // Only projects in 'group2' should match
+      ),
+    });
+
+    expect(entityProviderConnection.applyMutation).toHaveBeenCalledTimes(1); // Only one matching project should be applied
+  });
+
+  it('should include projects that match multiple group regex patterns', async () => {
+    const config = new ConfigReader(mock.config_groupPatterns_multiple_matches);
+
+    const schedule = new PersistingTaskRunner();
+    const entityProviderConnection: EntityProviderConnection = {
+      applyMutation: jest.fn(),
+      refresh: jest.fn(),
+    };
+    const provider = GitlabDiscoveryEntityProvider.fromConfig(config, {
+      logger,
+      schedule,
+    })[0];
+
+    await provider.connect(entityProviderConnection);
+
+    await provider.refresh(logger);
+
+    expect(entityProviderConnection.applyMutation).toHaveBeenCalledWith({
+      type: 'full',
+      entities: mock.expected_location_entities_default_branch.filter(
+        entity =>
+          entity.entity.metadata.annotations[
+            'backstage.io/managed-by-location'
+          ].includes('/group1/') ||
+          entity.entity.metadata.annotations[
+            'backstage.io/managed-by-location'
+          ].includes('/group2/'),
+      ),
+    });
+
+    expect(entityProviderConnection.applyMutation).toHaveBeenCalledTimes(1); // Projects from both groups should be applied
+  });
+
+  it('should not create duplicate locations when multiple groupPatterns match the same group', async () => {
+    const config = new ConfigReader(mock.config_groupPatterns_duplicate_match);
+
+    const schedule = new PersistingTaskRunner();
+    const entityProviderConnection: EntityProviderConnection = {
+      applyMutation: jest.fn(),
+      refresh: jest.fn(),
+    };
+    const provider = GitlabDiscoveryEntityProvider.fromConfig(config, {
+      logger,
+      schedule,
+    })[0];
+
+    await provider.connect(entityProviderConnection);
+
+    await provider.refresh(logger);
+
+    expect(entityProviderConnection.applyMutation).toHaveBeenCalledWith({
+      type: 'full',
+      entities: mock.expected_location_entities_default_branch.filter(entity =>
+        entity.entity.metadata.annotations[
+          'backstage.io/managed-by-location'
+        ].includes('/group1/'),
+      ),
+    });
+
+    expect(entityProviderConnection.applyMutation).toHaveBeenCalledTimes(1);
+  });
 });
 
 describe('GitlabDiscoveryEntityProvider - simple parameter', () => {
@@ -604,68 +715,18 @@
         },
       },
     });
->>>>>>> f8db72be
-
-    const schedule = new PersistingTaskRunner();
-    const entityProviderConnection: EntityProviderConnection = {
-      applyMutation: jest.fn(),
-      refresh: jest.fn(),
-    };
-<<<<<<< HEAD
-=======
-
->>>>>>> f8db72be
-    const provider = GitlabDiscoveryEntityProvider.fromConfig(config, {
-      logger,
-      schedule,
-    })[0];
-
-<<<<<<< HEAD
-    await provider.connect(entityProviderConnection);
-
-    await provider.refresh(logger);
-
-    expect(entityProviderConnection.applyMutation).toHaveBeenCalledWith({
-      type: 'full',
-      entities: [],
-    });
-
-    expect(entityProviderConnection.applyMutation).toHaveBeenCalledTimes(1); // No entities should be applied
-  });
-
-  it('should include only the project that matches one of the group regex patterns', async () => {
-    const config = new ConfigReader(mock.config_groupPatterns_only_Match1Group);
-
-    const schedule = new PersistingTaskRunner();
-    const entityProviderConnection: EntityProviderConnection = {
-      applyMutation: jest.fn(),
-      refresh: jest.fn(),
-    };
-    const provider = GitlabDiscoveryEntityProvider.fromConfig(config, {
-      logger,
-      schedule,
-    })[0];
-
-    await provider.connect(entityProviderConnection);
-
-    await provider.refresh(logger);
-
-    expect(entityProviderConnection.applyMutation).toHaveBeenCalledWith({
-      type: 'full',
-      entities: mock.expected_location_entities_default_branch.filter(
-        entity =>
-          entity.entity.metadata.annotations[
-            'backstage.io/managed-by-location'
-          ].includes('/group1/'), // Only projects in 'group2' should match
-      ),
-    });
-
-    expect(entityProviderConnection.applyMutation).toHaveBeenCalledTimes(1); // Only one matching project should be applied
-  });
-
-  it('should include projects that match multiple group regex patterns', async () => {
-    const config = new ConfigReader(mock.config_groupPatterns_multiple_matches);
-=======
+
+    const schedule = new PersistingTaskRunner();
+    const entityProviderConnection: EntityProviderConnection = {
+      applyMutation: jest.fn(),
+      refresh: jest.fn(),
+    };
+
+    const provider = GitlabDiscoveryEntityProvider.fromConfig(config, {
+      logger,
+      schedule,
+    })[0];
+
     // Mock the GitLabClient listProjects method to verify parameters
     const mockListProjects = jest.fn().mockResolvedValue({
       items: [],
@@ -709,71 +770,18 @@
         },
       },
     });
->>>>>>> f8db72be
-
-    const schedule = new PersistingTaskRunner();
-    const entityProviderConnection: EntityProviderConnection = {
-      applyMutation: jest.fn(),
-      refresh: jest.fn(),
-    };
-<<<<<<< HEAD
-=======
-
->>>>>>> f8db72be
-    const provider = GitlabDiscoveryEntityProvider.fromConfig(config, {
-      logger,
-      schedule,
-    })[0];
-
-<<<<<<< HEAD
-    await provider.connect(entityProviderConnection);
-
-    await provider.refresh(logger);
-
-    expect(entityProviderConnection.applyMutation).toHaveBeenCalledWith({
-      type: 'full',
-      entities: mock.expected_location_entities_default_branch.filter(
-        entity =>
-          entity.entity.metadata.annotations[
-            'backstage.io/managed-by-location'
-          ].includes('/group1/') ||
-          entity.entity.metadata.annotations[
-            'backstage.io/managed-by-location'
-          ].includes('/group2/'),
-      ),
-    });
-
-    expect(entityProviderConnection.applyMutation).toHaveBeenCalledTimes(1); // Projects from both groups should be applied
-  });
-
-  it('should not create duplicate locations when multiple groupPatterns match the same group', async () => {
-    const config = new ConfigReader(mock.config_groupPatterns_duplicate_match);
-
-    const schedule = new PersistingTaskRunner();
-    const entityProviderConnection: EntityProviderConnection = {
-      applyMutation: jest.fn(),
-      refresh: jest.fn(),
-    };
-    const provider = GitlabDiscoveryEntityProvider.fromConfig(config, {
-      logger,
-      schedule,
-    })[0];
-
-    await provider.connect(entityProviderConnection);
-
-    await provider.refresh(logger);
-
-    expect(entityProviderConnection.applyMutation).toHaveBeenCalledWith({
-      type: 'full',
-      entities: mock.expected_location_entities_default_branch.filter(entity =>
-        entity.entity.metadata.annotations[
-          'backstage.io/managed-by-location'
-        ].includes('/group1/'),
-      ),
-    });
-
-    expect(entityProviderConnection.applyMutation).toHaveBeenCalledTimes(1);
-=======
+
+    const schedule = new PersistingTaskRunner();
+    const entityProviderConnection: EntityProviderConnection = {
+      applyMutation: jest.fn(),
+      refresh: jest.fn(),
+    };
+
+    const provider = GitlabDiscoveryEntityProvider.fromConfig(config, {
+      logger,
+      schedule,
+    })[0];
+
     // Mock the GitLabClient listProjects method to verify parameters
     const mockListProjects = jest.fn().mockResolvedValue({
       items: [],
@@ -792,6 +800,5 @@
       archived: false,
       // simple should not be present when skipForkedRepos is true
     });
->>>>>>> f8db72be
   });
 });