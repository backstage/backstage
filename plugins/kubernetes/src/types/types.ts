--- conflicted
+++ resolved
@@ -21,13 +21,9 @@
   V1HorizontalPodAutoscaler,
   V1Service,
   V1ConfigMap,
-<<<<<<< HEAD
   V1Ingress,
-=======
-  ExtensionsV1beta1Ingress,
   V1Job,
   V1CronJob,
->>>>>>> 4d353091
 } from '@kubernetes/client-node';
 
 export interface DeploymentResources {
@@ -40,13 +36,9 @@
 export interface GroupedResponses extends DeploymentResources {
   services: V1Service[];
   configMaps: V1ConfigMap[];
-<<<<<<< HEAD
   ingresses: V1Ingress[];
-=======
-  ingresses: ExtensionsV1beta1Ingress[];
   jobs: V1Job[];
   cronJobs: V1CronJob[];
->>>>>>> 4d353091
   customResources: any[];
 }
 
