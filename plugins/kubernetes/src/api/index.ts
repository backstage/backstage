--- conflicted
+++ resolved
@@ -16,9 +16,5 @@
 
 export { kubernetesApiRef } from './types';
 export type { KubernetesApi } from './types';
-<<<<<<< HEAD
 export { KubernetesBackendClient } from './KubernetesBackendClient';
-export { CustomisationProps } from './types';
-=======
-export { KubernetesBackendClient } from './KubernetesBackendClient';
->>>>>>> bb3c8968
+export { CustomisationProps } from './types';