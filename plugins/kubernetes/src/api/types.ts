--- conflicted
+++ resolved
@@ -43,7 +43,6 @@
   getCustomObjectsByEntity(
     request: CustomObjectsByEntityRequest,
   ): Promise<ObjectsByEntityResponse>;
-<<<<<<< HEAD
   getPodLogs(request: {
     podName: string;
     namespace: string;
@@ -51,11 +50,9 @@
     containerName: string;
     token: string;
   }): Promise<string>;
-=======
   proxy(options: {
     clusterName: string;
     path: string;
     init?: RequestInit;
   }): Promise<Response>;
->>>>>>> cb807e09
 }