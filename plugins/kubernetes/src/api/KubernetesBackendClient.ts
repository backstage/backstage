--- conflicted
+++ resolved
@@ -92,7 +92,6 @@
     return this.handleResponse(response);
   }
 
-<<<<<<< HEAD
   private async getProxyRequired(
     path: string,
     clusterName: string,
@@ -109,7 +108,8 @@
     });
 
     return response;
-=======
+  }
+
   private async getCluster(
     clusterName: string,
   ): Promise<{ name: string; authProvider: string }> {
@@ -127,7 +127,6 @@
     authProvider: string,
   ): Promise<{ token: string }> {
     return await this.kubernetesAuthProvidersApi.getCredentials(authProvider);
->>>>>>> cb807e09
   }
 
   async getObjectsByEntity(
@@ -171,7 +170,6 @@
     return (await this.handleResponse(response)).items;
   }
 
-<<<<<<< HEAD
   async getPodLogs({
     podName,
     namespace,
@@ -193,7 +191,8 @@
       clusterName,
       token,
     ).then(response => this.handleText(response));
-=======
+  }
+
   async proxy(options: {
     clusterName: string;
     path: string;
@@ -215,6 +214,5 @@
     };
 
     return await fetch(url, { ...options.init, headers });
->>>>>>> cb807e09
   }
 }