/*
 * Copyright 2020 The Backstage Authors
 *
 * Licensed under the Apache License, Version 2.0 (the "License");
 * you may not use this file except in compliance with the License.
 * You may obtain a copy of the License at
 *
 *     http://www.apache.org/licenses/LICENSE-2.0
 *
 * Unless required by applicable law or agreed to in writing, software
 * distributed under the License is distributed on an "AS IS" BASIS,
 * WITHOUT WARRANTIES OR CONDITIONS OF ANY KIND, either express or implied.
 * See the License for the specific language governing permissions and
 * limitations under the License.
 */

import React, { useMemo } from 'react';
import { V1Pod } from '@kubernetes/client-node';
import { PodDrawer } from './PodDrawer';
import { containerStatuses } from '../../utils/pod';
import { Table, TableColumn } from '@backstage/core-components';
<<<<<<< HEAD
import * as columnFactories from './columns';
=======

const DEFAULT_COLUMNS: TableColumn<V1Pod>[] = [
  {
    title: 'name',
    highlight: true,
    render: (pod: V1Pod) => <PodDrawer pod={pod} />,
  },
  {
    title: 'phase',
    render: (pod: V1Pod) => pod.status?.phase ?? 'unknown',
  },
  {
    title: 'status',
    render: containerStatuses,
  },
];
>>>>>>> b7b33e02

type PodsTablesProps = {
  pods: V1Pod[];
<<<<<<< HEAD
  podTableColumns?: TableColumn<V1Pod>[];
  children?: React.ReactNode;
};

export const PodsTable = ({ pods, podTableColumns }: DeploymentTablesProps) => {
=======
  extraColumns?: TableColumn<V1Pod>[];
  children?: React.ReactNode;
};

export const PodsTable = ({ pods, extraColumns = [] }: PodsTablesProps) => {
>>>>>>> b7b33e02
  const tableStyle = {
    minWidth: '0',
    width: '100%',
  };

  const defaultColumns: TableColumn<V1Pod>[] = [
    columnFactories.createNameColumn(),
    columnFactories.createPhaseColumn(),
    columnFactories.createContainersReadyColumn(),
    columnFactories.createTotalRestartsColumn(),
    columnFactories.createStatusColumn(),
  ];

  return (
    <div style={tableStyle}>
      <Table
        options={{ paging: true, search: false }}
        data={pods}
<<<<<<< HEAD
        columns={podTableColumns || defaultColumns}
=======
        columns={DEFAULT_COLUMNS.concat(extraColumns)}
>>>>>>> b7b33e02
      />
    </div>
  );
};<|MERGE_RESOLUTION|>--- conflicted
+++ resolved
@@ -19,42 +19,20 @@
 import { PodDrawer } from './PodDrawer';
 import { containerStatuses } from '../../utils/pod';
 import { Table, TableColumn } from '@backstage/core-components';
-<<<<<<< HEAD
 import * as columnFactories from './columns';
-=======
-
-const DEFAULT_COLUMNS: TableColumn<V1Pod>[] = [
-  {
-    title: 'name',
-    highlight: true,
-    render: (pod: V1Pod) => <PodDrawer pod={pod} />,
-  },
-  {
-    title: 'phase',
-    render: (pod: V1Pod) => pod.status?.phase ?? 'unknown',
-  },
-  {
-    title: 'status',
-    render: containerStatuses,
-  },
-];
->>>>>>> b7b33e02
 
 type PodsTablesProps = {
   pods: V1Pod[];
-<<<<<<< HEAD
+  extraColumns?: TableColumn<V1Pod>[];
   podTableColumns?: TableColumn<V1Pod>[];
   children?: React.ReactNode;
 };
 
-export const PodsTable = ({ pods, podTableColumns }: DeploymentTablesProps) => {
-=======
-  extraColumns?: TableColumn<V1Pod>[];
-  children?: React.ReactNode;
-};
-
-export const PodsTable = ({ pods, extraColumns = [] }: PodsTablesProps) => {
->>>>>>> b7b33e02
+export const PodsTable = ({
+  pods,
+  extraColumns = [],
+  podTableColumns,
+}: PodsTablesProps) => {
   const tableStyle = {
     minWidth: '0',
     width: '100%',
@@ -63,8 +41,6 @@
   const defaultColumns: TableColumn<V1Pod>[] = [
     columnFactories.createNameColumn(),
     columnFactories.createPhaseColumn(),
-    columnFactories.createContainersReadyColumn(),
-    columnFactories.createTotalRestartsColumn(),
     columnFactories.createStatusColumn(),
   ];
 
@@ -73,11 +49,7 @@
       <Table
         options={{ paging: true, search: false }}
         data={pods}
-<<<<<<< HEAD
-        columns={podTableColumns || defaultColumns}
-=======
-        columns={DEFAULT_COLUMNS.concat(extraColumns)}
->>>>>>> b7b33e02
+        columns={podTableColumns || defaultColumns.concat(extraColumns)}
       />
     </div>
   );
