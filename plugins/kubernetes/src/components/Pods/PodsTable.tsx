--- conflicted
+++ resolved
@@ -14,22 +14,28 @@
  * limitations under the License.
  */
 
-import React, { useContext } from 'react';
+import React, {useContext} from 'react';
 import { V1Pod } from '@kubernetes/client-node';
 import { PodDrawer } from './PodDrawer';
-<<<<<<< HEAD
 import {
   containersReady,
   containerStatuses,
-  totalRestarts,
+  podStatusToCpuUtil,
   podStatusToMemoryUtil,
-  podStatusToCpuUtil,
+  totalRestarts
 } from '../../utils/pod';
 import { Table, TableColumn } from '@backstage/core-components';
 import { PodNamesWithMetricsContext } from '../../hooks/PodNamesWithMetrics';
-=======
-import { containerStatuses } from '../../utils/pod';
-import { Table, TableColumn } from '@backstage/core-components';
+
+export const READY_COLUMNS:PodColumns = "READY"
+export const RESOURCE_COLUMNS:PodColumns = "RESOURCE"
+export type PodColumns = "READY" | "RESOURCE"
+
+type PodsTablesProps = {
+  pods: V1Pod[];
+  extraColumns?: PodColumns[];
+  children?: React.ReactNode;
+};
 
 const DEFAULT_COLUMNS: TableColumn<V1Pod>[] = [
   {
@@ -46,83 +52,70 @@
     render: containerStatuses,
   },
 ];
->>>>>>> 4d353091
 
-type PodsTablesProps = {
-  pods: V1Pod[];
-  extraColumns?: TableColumn<V1Pod>[];
-  children?: React.ReactNode;
-};
+const READY: TableColumn<V1Pod>[] = [
+  {
+    title: 'containers ready',
+    align: 'center',
+    render: containersReady,
+  },
+  {
+    title: 'total restarts',
+    align: 'center',
+    render: totalRestarts,
+    type: 'numeric',
+  },
+];
 
-<<<<<<< HEAD
-export const PodsTable = ({ pods }: DeploymentTablesProps) => {
+export const PodsTable = ({ pods, extraColumns = [] }: PodsTablesProps) => {
+
   const podNamesWithMetrics = useContext(PodNamesWithMetricsContext);
+  const columns:TableColumn<V1Pod>[] =  [...DEFAULT_COLUMNS]
 
-=======
-export const PodsTable = ({ pods, extraColumns = [] }: PodsTablesProps) => {
->>>>>>> 4d353091
+  if (extraColumns.includes(READY_COLUMNS)) {
+    columns.push(...READY)
+  }
+  if (extraColumns.includes(RESOURCE_COLUMNS)) {
+    const resourceColumns: TableColumn<V1Pod>[] = [
+      {
+        title: 'CPU usage %',
+        render: (pod: V1Pod) => {
+          const metrics = podNamesWithMetrics.get(pod.metadata?.name ?? '');
+
+          if (!metrics) {
+            return 'unknown';
+          }
+
+          return podStatusToCpuUtil(metrics);
+        },
+      },
+      {
+        title: 'Memory usage %',
+        render: (pod: V1Pod) => {
+          const metrics = podNamesWithMetrics.get(pod.metadata?.name ?? '');
+
+          if (!metrics) {
+            return 'unknown';
+          }
+
+          return podStatusToMemoryUtil(metrics);
+        },
+      },
+    ];
+    columns.push(...resourceColumns);
+  }
+
   const tableStyle = {
     minWidth: '0',
     width: '100%',
   };
-
-  const columns: TableColumn<V1Pod>[] = [
-    {
-      title: 'name',
-      highlight: true,
-      render: (pod: V1Pod) => <PodDrawer pod={pod} />,
-    },
-    {
-      title: 'phase',
-      render: (pod: V1Pod) => pod.status?.phase ?? 'unknown',
-    },
-    {
-      title: 'containers ready',
-      align: 'center',
-      render: containersReady,
-    },
-    {
-      title: 'total restarts',
-      align: 'center',
-      render: totalRestarts,
-      type: 'numeric',
-    },
-    {
-      title: 'status',
-      render: containerStatuses,
-    },
-    {
-      title: 'CPU usage %',
-      render: (pod: V1Pod) => {
-        const metrics = podNamesWithMetrics.get(pod.metadata?.name ?? '');
-
-        if (!metrics) {
-          return 'unknown';
-        }
-
-        return podStatusToCpuUtil(metrics);
-      },
-    },
-    {
-      title: 'Memory usage %',
-      render: (pod: V1Pod) => {
-        const metrics = podNamesWithMetrics.get(pod.metadata?.name ?? '');
-
-        if (!metrics) {
-          return 'unknown';
-        }
-
-        return podStatusToMemoryUtil(metrics);
-      },
-    },
-  ];
 
   return (
     <div style={tableStyle}>
       <Table
         options={{ paging: true, search: false }}
         data={pods}
-        columns={DEFAULT_COLUMNS.concat(extraColumns)}
+        columns={columns}
       />
     </div>
   );
