--- conflicted
+++ resolved
@@ -37,6 +37,7 @@
   getMatchingHpa,
 } from '../../utils/owner';
 import { containersReady, totalRestarts } from '../../utils/pod';
+import * as columnFactories from '../Pods/columns';
 import {
   GroupedResponsesContext,
   PodNamesWithErrorsContext,
@@ -65,17 +66,8 @@
 };
 
 const deploymentPodColumns: TableColumn<V1Pod>[] = [
-  {
-    title: 'containers ready',
-    align: 'center',
-    render: containersReady,
-  },
-  {
-    title: 'total restarts',
-    align: 'center',
-    render: totalRestarts,
-    type: 'numeric',
-  },
+  columnFactories.createContainersReadyColumn(),
+  columnFactories.createTotalRestartsColumn(),
 ];
 
 const DeploymentSummary = ({
@@ -179,11 +171,11 @@
         />
       </AccordionSummary>
       <AccordionDetails>
-<<<<<<< HEAD
-        <PodsTable pods={ownedPods} podTableColumns={podTableColumns} />
-=======
-        <PodsTable pods={ownedPods} extraColumns={deploymentPodColumns} />
->>>>>>> b7b33e02
+        <PodsTable
+          pods={ownedPods}
+          extraColumns={deploymentPodColumns}
+          podTableColumns={podTableColumns}
+        />
       </AccordionDetails>
     </Accordion>
   );
