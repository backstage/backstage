--- conflicted
+++ resolved
@@ -17,11 +17,8 @@
 import { JsonObject } from '@backstage/config';
 import { JsonObject as JsonObject_2 } from '@backstage/types';
 import { JsonValue } from '@backstage/config';
-<<<<<<< HEAD
 import { Knex } from 'knex';
-=======
 import { JsonValue as JsonValue_2 } from '@backstage/types';
->>>>>>> 86086e36
 import { LocationSpec } from '@backstage/catalog-model';
 import { Logger as Logger_2 } from 'winston';
 import { Octokit } from '@octokit/rest';
