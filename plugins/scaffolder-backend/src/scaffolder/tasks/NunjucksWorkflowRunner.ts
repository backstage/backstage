/*
 * Copyright 2021 The Backstage Authors
 *
 * Licensed under the Apache License, Version 2.0 (the "License");
 * you may not use this file except in compliance with the License.
 * You may obtain a copy of the License at
 *
 *     http://www.apache.org/licenses/LICENSE-2.0
 *
 * Unless required by applicable law or agreed to in writing, software
 * distributed under the License is distributed on an "AS IS" BASIS,
 * WITHOUT WARRANTIES OR CONDITIONS OF ANY KIND, either express or implied.
 * See the License for the specific language governing permissions and
 * limitations under the License.
 */

import { ScmIntegrations } from '@backstage/integration';
import { TaskContext, WorkflowResponse, WorkflowRunner } from './types';
import * as winston from 'winston';
import fs from 'fs-extra';
import path from 'path';
import nunjucks from 'nunjucks';
import { JsonObject, JsonValue } from '@backstage/types';
import { InputError } from '@backstage/errors';
import { PassThrough } from 'stream';
import { generateExampleOutput, isTruthy } from './helper';
import { validate as validateJsonSchema } from 'jsonschema';
import { parseRepoUrl } from '../actions/builtin/publish/util';
import { TemplateAction, TemplateActionRegistry } from '../actions';
import {
  TemplateFilter,
  SecureTemplater,
  SecureTemplateRenderer,
} from '../../lib/templating/SecureTemplater';
import {
  TaskSpec,
  TaskSpecV1beta3,
  TaskStep,
} from '@backstage/plugin-scaffolder-common';
import {
  createCounterMetric,
  createHistogramMetric,
} from '@backstage/plugin-catalog-backend';

type NunjucksWorkflowRunnerOptions = {
  workingDirectory: string;
  actionRegistry: TemplateActionRegistry;
  integrations: ScmIntegrations;
  logger: winston.Logger;
  additionalTemplateFilters?: Record<string, TemplateFilter>;
};

type TemplateContext = {
  parameters: JsonObject;
  steps: {
    [stepName: string]: { output: { [outputName: string]: JsonValue } };
  };
  secrets?: Record<string, string>;
  user?: {};
};

const isValidTaskSpec = (taskSpec: TaskSpec): taskSpec is TaskSpecV1beta3 => {
  return taskSpec.apiVersion === 'scaffolder.backstage.io/v1beta3';
};

const createStepLogger = ({
  task,
  step,
}: {
  task: TaskContext;
  step: TaskStep;
}) => {
  const metadata = { stepId: step.id };
  const taskLogger = winston.createLogger({
    level: process.env.LOG_LEVEL || 'info',
    format: winston.format.combine(
      winston.format.colorize(),
      winston.format.timestamp(),
      winston.format.simple(),
    ),
    defaultMeta: {},
  });

  const streamLogger = new PassThrough();
  streamLogger.on('data', async data => {
    const message = data.toString().trim();
    if (message?.length > 1) {
      await task.emitLog(message, metadata);
    }
  });

  taskLogger.add(new winston.transports.Stream({ stream: streamLogger }));

  return { taskLogger, streamLogger };
};

export class NunjucksWorkflowRunner implements WorkflowRunner {
  constructor(private readonly options: NunjucksWorkflowRunnerOptions) {}
  private readonly tracker = scaffoldingTracker();

  private isSingleTemplateString(input: string) {
    const { parser, nodes } = nunjucks as unknown as {
      parser: {
        parse(
          template: string,
          ctx: object,
          options: nunjucks.ConfigureOptions,
        ): { children: { children?: unknown[] }[] };
      };
      nodes: { TemplateData: Function };
    };

    const parsed = parser.parse(
      input,
      {},
      {
        autoescape: false,
        tags: {
          variableStart: '${{',
          variableEnd: '}}',
        },
      },
    );

    return (
      parsed.children.length === 1 &&
      !(parsed.children[0]?.children?.[0] instanceof nodes.TemplateData)
    );
  }

  private render<T>(
    input: T,
    context: TemplateContext,
    renderTemplate: SecureTemplateRenderer,
  ): T {
    return JSON.parse(JSON.stringify(input), (_key, value) => {
      try {
        if (typeof value === 'string') {
          try {
            if (this.isSingleTemplateString(value)) {
              // Lets convert ${{ parameters.bob }} to ${{ (parameters.bob) | dump }} so we can keep the input type
              const wrappedDumped = value.replace(
                /\${{(.+)}}/g,
                '${{ ( $1 ) | dump }}',
              );

              // Run the templating
              const templated = renderTemplate(wrappedDumped, context);

              // If there's an empty string returned, then it's undefined
              if (templated === '') {
                return undefined;
              }

              // Reparse the dumped string
              return JSON.parse(templated);
            }
          } catch (ex) {
            this.options.logger.error(
              `Failed to parse template string: ${value} with error ${ex.message}`,
            );
          }

          // Fallback to default behaviour
          const templated = renderTemplate(value, context);

          if (templated === '') {
            return undefined;
          }

          return templated;
        }
      } catch {
        return value;
      }
      return value;
    });
  }

  async execute(task: TaskContext): Promise<WorkflowResponse> {
    if (!isValidTaskSpec(task.spec)) {
      throw new InputError(
        'Wrong template version executed with the workflow engine',
      );
    }
    const workspacePath = path.join(
      this.options.workingDirectory,
      await task.getWorkspaceName(),
    );

    const { integrations } = this.options;
    const renderTemplate = await SecureTemplater.loadRenderer({
      // TODO(blam): let's work out how we can deprecate this.
      // We shouldn't really need to be exposing these now we can deal with
      // objects in the params block.
      // Maybe we can expose a new RepoUrlPicker with secrets for V3 that provides an object already.
      parseRepoUrl(url: string) {
        return parseRepoUrl(url, integrations);
      },
      additionalTemplateFilters: this.options.additionalTemplateFilters,
    });

    let taskTrack;

    try {
      taskTrack = await this.tracker.taskStart(task);
      await fs.ensureDir(workspacePath);

      const context: TemplateContext = {
        parameters: task.spec.parameters,
        steps: {},
        user: task.spec.user,
      };

      for (const step of task.spec.steps) {
        const stepTrack = await this.tracker.stepStart(task, step);
        try {
          if (step.if) {
            const ifResult = await this.render(
              step.if,
              context,
              renderTemplate,
            );
            if (!isTruthy(ifResult)) {
              await stepTrack.skipFalsy();
              continue;
            }
          }

          const action = this.options.actionRegistry.get(step.action);
          const { taskLogger, streamLogger } = createStepLogger({ task, step });

<<<<<<< HEAD
          if (task.isDryRun && !action.supportsDryRun) {
            await taskTrack.skipDryRun(step, action);
            const outputSchema = action.schema?.output;
            if (outputSchema) {
              context.steps[step.id] = {
                output: generateExampleOutput(outputSchema) as {
                  [name in string]: JsonValue;
=======
          if (task.isDryRun) {
            const redactedSecrets = Object.fromEntries(
              Object.entries(task.secrets ?? {}).map(secret => [
                secret[0],
                '[REDACTED]',
              ]),
            );
            const debugInput =
              (step.input &&
                this.render(
                  step.input,
                  {
                    ...context,
                    secrets: redactedSecrets,
                  },
                  renderTemplate,
                )) ??
              {};
            taskLogger.info(
              `Running ${
                action.id
              } in dry-run mode with inputs (secrets redacted): ${JSON.stringify(
                debugInput,
                undefined,
                2,
              )}`,
            );
            if (!action.supportsDryRun) {
              task.emitLog(
                `Skipping because ${action.id} does not support dry-run`,
                {
                  stepId: step.id,
                  status: 'skipped',
>>>>>>> 42714987
                },
              );
              const outputSchema = action.schema?.output;
              if (outputSchema) {
                context.steps[step.id] = {
                  output: generateExampleOutput(outputSchema) as {
                    [name in string]: JsonValue;
                  },
                };
              } else {
                context.steps[step.id] = { output: {} };
              }
              continue;
            }
          }

          // Secrets are only passed when templating the input to actions for security reasons
          const input =
            (step.input &&
              this.render(
                step.input,
                { ...context, secrets: task.secrets ?? {} },
                renderTemplate,
              )) ??
            {};

          if (action.schema?.input) {
            const validateResult = validateJsonSchema(
              input,
              action.schema.input,
            );
            if (!validateResult.valid) {
              const errors = validateResult.errors.join(', ');
              throw new InputError(
                `Invalid input passed to action ${action.id}, ${errors}`,
              );
            }
          }

          const tmpDirs = new Array<string>();
          const stepOutput: { [outputName: string]: JsonValue } = {};

          await action.handler({
            input,
            secrets: task.secrets ?? {},
            logger: taskLogger,
            logStream: streamLogger,
            workspacePath,
            createTemporaryDirectory: async () => {
              const tmpDir = await fs.mkdtemp(
                `${workspacePath}_step-${step.id}-`,
              );
              tmpDirs.push(tmpDir);
              return tmpDir;
            },
            output(name: string, value: JsonValue) {
              stepOutput[name] = value;
            },
            templateInfo: task.spec.templateInfo,
            user: task.spec.user,
            isDryRun: task.isDryRun,
          });

          // Remove all temporary directories that were created when executing the action
          for (const tmpDir of tmpDirs) {
            await fs.remove(tmpDir);
          }

          context.steps[step.id] = { output: stepOutput };

          await stepTrack.markSuccessful();
        } catch (err) {
          await taskTrack.markFailed(step, err);
          stepTrack.markFailed();
          throw err;
        }
      }

      const output = this.render(task.spec.output, context, renderTemplate);
      taskTrack.markSuccessful();

      return { output };
    } finally {
      if (workspacePath) {
        await fs.remove(workspacePath);
      }
    }
  }
}

function scaffoldingTracker() {
  const taskSuccesses = createCounterMetric({
    name: 'scaffolder_task_success_count',
    help: 'Count of succesful task runs',
    labelNames: ['template', 'invoker'],
  });
  const taskErrors = createCounterMetric({
    name: 'scaffolder_task_error_count',
    help: 'Count of failed task runs',
    labelNames: ['template', 'invoker'],
  });
  const taskDuration = createHistogramMetric({
    name: 'scaffolder_task_duration',
    help: 'Duration of a task run',
    labelNames: ['template', 'result'],
  });
  const stepSuccesses = createCounterMetric({
    name: 'scaffolder_step_success_count',
    help: 'Count of successful step runs',
    labelNames: ['name'],
  });
  const stepErrors = createCounterMetric({
    name: 'scaffolder_step_error_count',
    help: 'Count of failed step runs',
    labelNames: ['name'],
  });
  const stepDuration = createHistogramMetric({
    name: 'scaffolder_step_duration',
    help: 'Duration of a step runs',
    labelNames: ['name', 'result'],
  });

  async function taskStart(task: TaskContext) {
    await task.emitLog(`Starting up task with ${task.spec.steps.length} steps`);
    const template = task.spec.templateInfo?.entity?.metadata.name || '';
    const invoker = task.spec.user?.entity?.metadata.name || '';

    const taskTimer = taskDuration.startTimer({
      template,
    });

    async function skipDryRun(
      step: TaskStep,
      action: TemplateAction<JsonObject>,
    ) {
      task.emitLog(`Skipping because ${action.id} does not support dry-run`, {
        stepId: step.id,
        status: 'skipped',
      });
    }

    function markSuccessful() {
      taskSuccesses.inc({
        template,
        invoker,
      });
      taskTimer({ result: 'ok' });
    }

    async function markFailed(step: TaskStep, err: Error) {
      await task.emitLog(String(err.stack), {
        stepId: step.id,
        status: 'failed',
      });
      taskErrors.inc({
        template,
        invoker,
      });
      taskTimer({ result: 'failed' });
    }

    return {
      skipDryRun,
      markSuccessful,
      markFailed,
    };
  }

  async function stepStart(task: TaskContext, step: TaskStep) {
    await task.emitLog(`Beginning step ${step.name}`, {
      stepId: step.id,
      status: 'processing',
    });

    const stepTimer = stepDuration.startTimer({
      name: step.name,
    });

    async function markSuccessful() {
      await task.emitLog(`Finished step ${step.name}`, {
        stepId: step.id,
        status: 'completed',
      });
      stepSuccesses.inc({
        name: step.name,
      });
      stepTimer({ result: 'ok' });
    }

    function markFailed() {
      stepErrors.inc({
        name: step.name,
      });
      stepTimer({ result: 'failed' });
    }

    async function skipFalsy() {
      await task.emitLog(
        `Skipping step ${step.id} because it's if condition was false`,
        { stepId: step.id, status: 'skipped' },
      );
    }

    return {
      markSuccessful,
      markFailed,
      skipFalsy,
    };
  }

  return {
    taskStart,
    stepStart,
  };
}<|MERGE_RESOLUTION|>--- conflicted
+++ resolved
@@ -230,15 +230,6 @@
           const action = this.options.actionRegistry.get(step.action);
           const { taskLogger, streamLogger } = createStepLogger({ task, step });
 
-<<<<<<< HEAD
-          if (task.isDryRun && !action.supportsDryRun) {
-            await taskTrack.skipDryRun(step, action);
-            const outputSchema = action.schema?.output;
-            if (outputSchema) {
-              context.steps[step.id] = {
-                output: generateExampleOutput(outputSchema) as {
-                  [name in string]: JsonValue;
-=======
           if (task.isDryRun) {
             const redactedSecrets = Object.fromEntries(
               Object.entries(task.secrets ?? {}).map(secret => [
@@ -272,7 +263,6 @@
                 {
                   stepId: step.id,
                   status: 'skipped',
->>>>>>> 42714987
                 },
               );
               const outputSchema = action.schema?.output;
