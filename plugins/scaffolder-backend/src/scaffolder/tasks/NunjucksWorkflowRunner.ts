/*
 * Copyright 2021 The Backstage Authors
 *
 * Licensed under the Apache License, Version 2.0 (the "License");
 * you may not use this file except in compliance with the License.
 * You may obtain a copy of the License at
 *
 *     http://www.apache.org/licenses/LICENSE-2.0
 *
 * Unless required by applicable law or agreed to in writing, software
 * distributed under the License is distributed on an "AS IS" BASIS,
 * WITHOUT WARRANTIES OR CONDITIONS OF ANY KIND, either express or implied.
 * See the License for the specific language governing permissions and
 * limitations under the License.
 */

import { ScmIntegrations } from '@backstage/integration';
import { TaskTrackType, WorkflowResponse, WorkflowRunner } from './types';
import * as winston from 'winston';
import fs from 'fs-extra';
import path from 'path';
import nunjucks from 'nunjucks';
import { JsonArray, JsonObject, JsonValue } from '@backstage/types';
import { InputError, NotAllowedError, stringifyError } from '@backstage/errors';
import { PassThrough } from 'stream';
import { generateExampleOutput, isTruthy } from './helper';
import { validate as validateJsonSchema } from 'jsonschema';
import { TemplateActionRegistry } from '../actions';
import {
  SecureTemplater,
  SecureTemplateRenderer,
} from '../../lib/templating/SecureTemplater';
import {
  TaskSpec,
  TaskSpecV1beta3,
  TaskStep,
} from '@backstage/plugin-scaffolder-common';

import {
  TemplateAction,
  TemplateFilter,
  TemplateGlobal,
  TaskContext,
} from '@backstage/plugin-scaffolder-node';
import { createConditionAuthorizer } from '@backstage/plugin-permission-node';
import { UserEntity } from '@backstage/catalog-model';
import { createCounterMetric, createHistogramMetric } from '../../util/metrics';
import { createDefaultFilters } from '../../lib/templating/filters';
import {
  AuthorizeResult,
  PolicyDecision,
} from '@backstage/plugin-permission-common';
import { scaffolderActionRules } from '../../service/rules';
import { actionExecutePermission } from '@backstage/plugin-scaffolder-common/alpha';
import { TaskRecovery } from '@backstage/plugin-scaffolder-common';
import { PermissionsService } from '@backstage/backend-plugin-api';
import { loggerToWinstonLogger } from '@backstage/backend-common';
<<<<<<< HEAD
import { WinstonLogger } from './logger';
import { restoreWorkspace } from './serializer';
=======
import { BackstageLoggerTransport, WinstonLogger } from './logger';
>>>>>>> 0992c7e9

type NunjucksWorkflowRunnerOptions = {
  workingDirectory: string;
  actionRegistry: TemplateActionRegistry;
  integrations: ScmIntegrations;
  logger: winston.Logger;
  additionalTemplateFilters?: Record<string, TemplateFilter>;
  additionalTemplateGlobals?: Record<string, TemplateGlobal>;
  permissions?: PermissionsService;
};

type TemplateContext = {
  parameters: JsonObject;
  EXPERIMENTAL_recovery?: TaskRecovery;
  steps: {
    [stepName: string]: { output: { [outputName: string]: JsonValue } };
  };
  secrets?: Record<string, string>;
  user?: {
    entity?: UserEntity;
    ref?: string;
  };
  each?: JsonValue;
};

type CheckpointState =
  | {
      status: 'failed';
      reason: string;
    }
  | {
      status: 'success';
      value: JsonValue;
    };

const isValidTaskSpec = (taskSpec: TaskSpec): taskSpec is TaskSpecV1beta3 => {
  return taskSpec.apiVersion === 'scaffolder.backstage.io/v1beta3';
};

const createStepLogger = ({
  task,
  step,
  rootLogger,
}: {
  task: TaskContext;
  step: TaskStep;
  rootLogger: winston.Logger;
}) => {
  const stepLogStream = new PassThrough();
  stepLogStream.on('data', async data => {
    const message = data.toString().trim();
    if (message?.length > 1) {
      await task.emitLog(message, { stepId: step.id });
    }
  });

  const taskLogger = WinstonLogger.create({
    level: process.env.LOG_LEVEL || 'info',
    format: winston.format.combine(
      winston.format.colorize(),
      winston.format.simple(),
    ),
    transports: [
      new winston.transports.Stream({ stream: stepLogStream }),
      new BackstageLoggerTransport(rootLogger),
    ],
  });

  taskLogger.addRedactions(Object.values(task.secrets ?? {}));

  // This stream logger should be deprecated. We're going to replace it with
  // just using the logger directly, as all those logs get written to step logs
  // using the stepLogStream above.
  // Initially this stream used to be the only way to write to the client logs, but that
  // has changed over time, there's not really a need for this anymore.
  // You can just create a simple wrapper like the below in your action to write to the main logger.
  // This way we also get recactions for free.
  const streamLogger = new PassThrough();
  streamLogger.on('data', async data => {
    const message = data.toString().trim();
    if (message?.length > 1) {
      taskLogger.info(message);
    }
  });

  return { taskLogger, streamLogger };
};

const isActionAuthorized = createConditionAuthorizer(
  Object.values(scaffolderActionRules),
);

export class NunjucksWorkflowRunner implements WorkflowRunner {
  private readonly defaultTemplateFilters: Record<string, TemplateFilter>;

  constructor(private readonly options: NunjucksWorkflowRunnerOptions) {
    this.defaultTemplateFilters = createDefaultFilters({
      integrations: this.options.integrations,
    });
  }

  private readonly tracker = scaffoldingTracker();

  private isSingleTemplateString(input: string) {
    const { parser, nodes } = nunjucks as unknown as {
      parser: {
        parse(
          template: string,
          ctx: object,
          options: nunjucks.ConfigureOptions,
        ): { children: { children?: unknown[] }[] };
      };
      nodes: { TemplateData: Function };
    };

    const parsed = parser.parse(
      input,
      {},
      {
        autoescape: false,
        tags: {
          variableStart: '${{',
          variableEnd: '}}',
        },
      },
    );

    return (
      parsed.children.length === 1 &&
      !(parsed.children[0]?.children?.[0] instanceof nodes.TemplateData)
    );
  }

  private render<T>(
    input: T,
    context: TemplateContext,
    renderTemplate: SecureTemplateRenderer,
  ): T {
    return JSON.parse(JSON.stringify(input), (_key, value) => {
      try {
        if (typeof value === 'string') {
          try {
            if (this.isSingleTemplateString(value)) {
              // Lets convert ${{ parameters.bob }} to ${{ (parameters.bob) | dump }} so we can keep the input type
              const wrappedDumped = value.replace(
                /\${{(.+)}}/g,
                '${{ ( $1 ) | dump }}',
              );

              // Run the templating
              const templated = renderTemplate(wrappedDumped, context);

              // If there's an empty string returned, then it's undefined
              if (templated === '') {
                return undefined;
              }

              // Reparse the dumped string
              return JSON.parse(templated);
            }
          } catch (ex) {
            this.options.logger.error(
              `Failed to parse template string: ${value} with error ${ex.message}`,
            );
          }

          // Fallback to default behaviour
          const templated = renderTemplate(value, context);

          if (templated === '') {
            return undefined;
          }

          return templated;
        }
      } catch {
        return value;
      }
      return value;
    });
  }

  async executeStep(
    task: TaskContext,
    step: TaskStep,
    context: TemplateContext,
    renderTemplate: (template: string, values: unknown) => string,
    taskTrack: TaskTrackType,
    workspacePath: string,
    decision: PolicyDecision,
  ) {
    const stepTrack = await this.tracker.stepStart(task, step);

    if (task.cancelSignal.aborted) {
      throw new Error(`Step ${step.name} has been cancelled.`);
    }

    try {
      if (step.if) {
        const ifResult = this.render(step.if, context, renderTemplate);
        if (!isTruthy(ifResult)) {
          await stepTrack.skipFalsy();
          return;
        }
      }

      const action: TemplateAction<JsonObject> =
        this.options.actionRegistry.get(step.action);
      const { taskLogger, streamLogger } = createStepLogger({
        task,
        step,
        rootLogger: this.options.logger,
      });

      if (task.isDryRun) {
        const redactedSecrets = Object.fromEntries(
          Object.entries(task.secrets ?? {}).map(secret => [
            secret[0],
            '[REDACTED]',
          ]),
        );
        const debugInput =
          (step.input &&
            this.render(
              step.input,
              {
                ...context,
                secrets: redactedSecrets,
              },
              renderTemplate,
            )) ??
          {};
        taskLogger.info(
          `Running ${
            action.id
          } in dry-run mode with inputs (secrets redacted): ${JSON.stringify(
            debugInput,
            undefined,
            2,
          )}`,
        );
        if (!action.supportsDryRun) {
          await taskTrack.skipDryRun(step, action);
          const outputSchema = action.schema?.output;
          if (outputSchema) {
            context.steps[step.id] = {
              output: generateExampleOutput(outputSchema) as {
                [name in string]: JsonValue;
              },
            };
          } else {
            context.steps[step.id] = { output: {} };
          }
          return;
        }
      }
      const iterations = (
        step.each
          ? Object.entries(this.render(step.each, context, renderTemplate)).map(
              ([key, value]) => ({
                each: { key, value },
              }),
            )
          : [{}]
      ).map(i => ({
        ...i,
        // Secrets are only passed when templating the input to actions for security reasons
        input: step.input
          ? this.render(
              step.input,
              { ...context, secrets: task.secrets ?? {}, ...i },
              renderTemplate,
            )
          : {},
      }));
      for (const iteration of iterations) {
        const actionId = `${action.id}${
          iteration.each ? `[${iteration.each.key}]` : ''
        }`;

        if (action.schema?.input) {
          const validateResult = validateJsonSchema(
            iteration.input,
            action.schema.input,
          );
          if (!validateResult.valid) {
            const errors = validateResult.errors.join(', ');
            throw new InputError(
              `Invalid input passed to action ${actionId}, ${errors}`,
            );
          }
        }
        if (
          !isActionAuthorized(decision, {
            action: action.id,
            input: iteration.input,
          })
        ) {
          throw new NotAllowedError(
            `Unauthorized action: ${actionId}. The action is not allowed. Input: ${JSON.stringify(
              iteration.input,
              null,
              2,
            )}`,
          );
        }
      }
      const tmpDirs = new Array<string>();
      const stepOutput: { [outputName: string]: JsonValue } = {};
      const prevTaskState = await task.getTaskState?.();

      for (const iteration of iterations) {
        if (iteration.each) {
          taskLogger.info(
            `Running step each: ${JSON.stringify(
              iteration.each,
              (k, v) => (k ? v.toString() : v),
              0,
            )}`,
          );
        }
        await action.handler({
          input: iteration.input,
          secrets: task.secrets ?? {},
          // TODO(blam): move to LoggerService and away from Winston
          logger: loggerToWinstonLogger(taskLogger),
          logStream: streamLogger,
          workspacePath,
          async checkpoint<U extends JsonValue>(
            keySuffix: string,
            fn: () => Promise<U>,
          ) {
            const key = `v1.task.checkpoint.${keySuffix}`;
            try {
              let prevValue: U | undefined;
              if (prevTaskState) {
                const prevState = (
                  prevTaskState.state?.checkpoints as {
                    [key: string]: CheckpointState;
                  }
                )?.[key];
                if (prevState && prevState.status === 'success') {
                  prevValue = prevState.value as U;
                }
              }

              const value = prevValue ? prevValue : await fn();

              if (!prevValue) {
                task.updateCheckpoint?.({
                  key,
                  status: 'success',
                  value,
                });
              }
              return value;
            } catch (err) {
              task.updateCheckpoint?.({
                key,
                status: 'failed',
                reason: stringifyError(err),
              });
              throw err;
            } finally {
              await task.serializeWorkspace?.({ path: workspacePath });
            }
          },
          createTemporaryDirectory: async () => {
            const tmpDir = await fs.mkdtemp(
              `${workspacePath}_step-${step.id}-`,
            );
            tmpDirs.push(tmpDir);
            return tmpDir;
          },
          output(name: string, value: JsonValue) {
            if (step.each) {
              stepOutput[name] = stepOutput[name] || [];
              (stepOutput[name] as JsonArray).push(value);
            } else {
              stepOutput[name] = value;
            }
          },
          templateInfo: task.spec.templateInfo,
          user: task.spec.user,
          isDryRun: task.isDryRun,
          signal: task.cancelSignal,
          getInitiatorCredentials: () => task.getInitiatorCredentials(),
        });
      }

      // Remove all temporary directories that were created when executing the action
      for (const tmpDir of tmpDirs) {
        await fs.remove(tmpDir);
      }

      context.steps[step.id] = { output: stepOutput };

      if (task.cancelSignal.aborted) {
        throw new Error(`Step ${step.name} has been cancelled.`);
      }

      await stepTrack.markSuccessful();
    } catch (err) {
      await taskTrack.markFailed(step, err);
      await stepTrack.markFailed();
      throw err;
    } finally {
      await task.serializeWorkspace?.({ path: workspacePath });
    }
  }

  async execute(task: TaskContext): Promise<WorkflowResponse> {
    if (!isValidTaskSpec(task.spec)) {
      throw new InputError(
        'Wrong template version executed with the workflow engine',
      );
    }
    const taskId = await task.getWorkspaceName();

    const workspacePath = path.join(this.options.workingDirectory, taskId);

    const { additionalTemplateFilters, additionalTemplateGlobals } =
      this.options;

    const renderTemplate = await SecureTemplater.loadRenderer({
      templateFilters: {
        ...this.defaultTemplateFilters,
        ...additionalTemplateFilters,
      },
      templateGlobals: additionalTemplateGlobals,
    });

    try {
      const workspace = await task.getWorkspace?.({ taskId });
      await restoreWorkspace(workspacePath, workspace);

      const taskTrack = await this.tracker.taskStart(task);
      await fs.ensureDir(workspacePath);

      const context: TemplateContext = {
        parameters: task.spec.parameters,
        steps: {},
        user: task.spec.user,
      };

      const [decision]: PolicyDecision[] =
        this.options.permissions && task.spec.steps.length
          ? await this.options.permissions.authorizeConditional(
              [{ permission: actionExecutePermission }],
              { credentials: await task.getInitiatorCredentials() },
            )
          : [{ result: AuthorizeResult.ALLOW }];

      for (const step of task.spec.steps) {
        await this.executeStep(
          task,
          step,
          context,
          renderTemplate,
          taskTrack,
          workspacePath,
          decision,
        );
      }

      const output = this.render(task.spec.output, context, renderTemplate);
      await taskTrack.markSuccessful();

      return { output };
    } finally {
      if (workspacePath) {
        await fs.remove(workspacePath);
      }
    }
  }
}

function scaffoldingTracker() {
  const taskCount = createCounterMetric({
    name: 'scaffolder_task_count',
    help: 'Count of task runs',
    labelNames: ['template', 'user', 'result'],
  });
  const taskDuration = createHistogramMetric({
    name: 'scaffolder_task_duration',
    help: 'Duration of a task run',
    labelNames: ['template', 'result'],
  });
  const stepCount = createCounterMetric({
    name: 'scaffolder_step_count',
    help: 'Count of step runs',
    labelNames: ['template', 'step', 'result'],
  });
  const stepDuration = createHistogramMetric({
    name: 'scaffolder_step_duration',
    help: 'Duration of a step runs',
    labelNames: ['template', 'step', 'result'],
  });

  async function taskStart(task: TaskContext) {
    await task.emitLog(`Starting up task with ${task.spec.steps.length} steps`);
    const template = task.spec.templateInfo?.entityRef || '';
    const user = task.spec.user?.ref || '';

    const taskTimer = taskDuration.startTimer({
      template,
    });

    async function skipDryRun(
      step: TaskStep,
      action: TemplateAction<JsonObject>,
    ) {
      task.emitLog(`Skipping because ${action.id} does not support dry-run`, {
        stepId: step.id,
        status: 'skipped',
      });
    }

    async function markSuccessful() {
      taskCount.inc({
        template,
        user,
        result: 'ok',
      });
      taskTimer({ result: 'ok' });
    }

    async function markFailed(step: TaskStep, err: Error) {
      await task.emitLog(String(err.stack), {
        stepId: step.id,
        status: 'failed',
      });
      taskCount.inc({
        template,
        user,
        result: 'failed',
      });
      taskTimer({ result: 'failed' });
    }

    async function markCancelled(step: TaskStep) {
      await task.emitLog(`Step ${step.id} has been cancelled.`, {
        stepId: step.id,
        status: 'cancelled',
      });
      taskCount.inc({
        template,
        user,
        result: 'cancelled',
      });
      taskTimer({ result: 'cancelled' });
    }

    return {
      skipDryRun,
      markCancelled,
      markSuccessful,
      markFailed,
    };
  }

  async function stepStart(task: TaskContext, step: TaskStep) {
    await task.emitLog(`Beginning step ${step.name}`, {
      stepId: step.id,
      status: 'processing',
    });
    const template = task.spec.templateInfo?.entityRef || '';

    const stepTimer = stepDuration.startTimer({
      template,
      step: step.name,
    });

    async function markSuccessful() {
      await task.emitLog(`Finished step ${step.name}`, {
        stepId: step.id,
        status: 'completed',
      });
      stepCount.inc({
        template,
        step: step.name,
        result: 'ok',
      });
      stepTimer({ result: 'ok' });
    }

    async function markCancelled() {
      stepCount.inc({
        template,
        step: step.name,
        result: 'cancelled',
      });
      stepTimer({ result: 'cancelled' });
    }

    async function markFailed() {
      stepCount.inc({
        template,
        step: step.name,
        result: 'failed',
      });
      stepTimer({ result: 'failed' });
    }

    async function skipFalsy() {
      await task.emitLog(
        `Skipping step ${step.id} because its if condition was false`,
        { stepId: step.id, status: 'skipped' },
      );
      stepTimer({ result: 'skipped' });
    }

    return {
      markCancelled,
      markFailed,
      markSuccessful,
      skipFalsy,
    };
  }

  return {
    taskStart,
    stepStart,
  };
}<|MERGE_RESOLUTION|>--- conflicted
+++ resolved
@@ -55,12 +55,8 @@
 import { TaskRecovery } from '@backstage/plugin-scaffolder-common';
 import { PermissionsService } from '@backstage/backend-plugin-api';
 import { loggerToWinstonLogger } from '@backstage/backend-common';
-<<<<<<< HEAD
-import { WinstonLogger } from './logger';
+import { BackstageLoggerTransport, WinstonLogger } from './logger';
 import { restoreWorkspace } from './serializer';
-=======
-import { BackstageLoggerTransport, WinstonLogger } from './logger';
->>>>>>> 0992c7e9
 
 type NunjucksWorkflowRunnerOptions = {
   workingDirectory: string;
