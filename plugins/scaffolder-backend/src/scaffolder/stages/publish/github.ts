/*
 * Copyright 2020 Spotify AB
 *
 * Licensed under the Apache License, Version 2.0 (the "License");
 * you may not use this file except in compliance with the License.
 * You may obtain a copy of the License at
 *
 *     http://www.apache.org/licenses/LICENSE-2.0
 *
 * Unless required by applicable law or agreed to in writing, software
 * distributed under the License is distributed on an "AS IS" BASIS,
 * WITHOUT WARRANTIES OR CONDITIONS OF ANY KIND, either express or implied.
 * See the License for the specific language governing permissions and
 * limitations under the License.
 */

import { PublisherBase } from './types';
import { Octokit } from '@octokit/rest';

import { JsonValue } from '@backstage/config';
import { RequiredTemplateValues } from '../templater';
import { Repository, Remote, Signature, Cred } from 'nodegit';

export type RepoVisibilityOptions = 'private' | 'internal' | 'public';

interface GithubPublisherParams {
  client: Octokit;
  token: string;
  repoVisibility: RepoVisibilityOptions;
}

export class GithubPublisher implements PublisherBase {
  private client: Octokit;
<<<<<<< HEAD
  private repoVisibility: RepoVisilityOptions = 'internal';
=======
  private token: string;
  private repoVisibility: RepoVisibilityOptions;
>>>>>>> 4ee2c6a1

  constructor({ client, repoVisibility = 'internal' }: GithubPublisherParams) {
    this.client = client;
    this.repoVisibility = repoVisibility;
  }

  async publish({
    values,
    directory,
    token,
  }: {
    values: RequiredTemplateValues & Record<string, JsonValue>;
    directory: string;
    token: string;
  }): Promise<{ remoteUrl: string }> {
    const remoteUrl = await this.createRemote(values, token);

    await this.pushToRemote(directory, remoteUrl, token);

    return { remoteUrl };
  }

  private async createRemote(
    values: RequiredTemplateValues & Record<string, JsonValue>,
    token: string,
  ) {
    const githubClientPublish = new Octokit({ auth: token });
    const [owner, name] = values.storePath.split('/');
    const description = values.description as string;

    const user = await githubClientPublish.users.getByUsername({
      username: owner,
    });
    const repoCreationPromise =
      user.data.type === 'Organization'
        ? githubClientPublish.repos.createInOrg({
            // this.client.repos.createInOrg({
            name,
            org: owner,
            headers: {
              Accept: `application/vnd.github.nebula-preview+json`,
            },
            visibility: this.repoVisibility,
            description: description,
          })
        : this.client.repos.createForAuthenticatedUser({ name });

    const { data } = await repoCreationPromise;

    const access = values.access as string;
    if (access?.startsWith(`${owner}/`)) {
      const [, team] = access.split('/');
      await githubClientPublish.teams.addOrUpdateRepoPermissionsInOrg({
        org: owner,
        team_slug: team,
        owner,
        repo: name,
        permission: 'admin',
      });
      // no need to add access if it's the person who own's the personal account
    } else if (access && access !== owner) {
      await githubClientPublish.repos.addCollaborator({
        owner,
        repo: name,
        username: access,
        permission: 'admin',
      });
    }

    return data?.clone_url;
  }

  private async pushToRemote(
    directory: string,
    remote: string,
    token: string,
  ): Promise<void> {
    const repo = await Repository.init(directory, 0);
    const index = await repo.refreshIndex();
    await index.addAll();
    await index.write();
    const oid = await index.writeTree();
    await repo.createCommit(
      'HEAD',
      Signature.now('Scaffolder', 'scaffolder@backstage.io'),
      Signature.now('Scaffolder', 'scaffolder@backstage.io'),
      'initial commit',
      oid,
      [],
    );
    const remoteRepo = await Remote.create(repo, 'origin', remote);
    await remoteRepo.push(['refs/heads/master:refs/heads/master'], {
      callbacks: {
        credentials: () => {
          return Cred.userpassPlaintextNew(token as string, 'x-oauth-basic');
        },
      },
    });
  }
}<|MERGE_RESOLUTION|>--- conflicted
+++ resolved
@@ -31,12 +31,7 @@
 
 export class GithubPublisher implements PublisherBase {
   private client: Octokit;
-<<<<<<< HEAD
-  private repoVisibility: RepoVisilityOptions = 'internal';
-=======
-  private token: string;
   private repoVisibility: RepoVisibilityOptions;
->>>>>>> 4ee2c6a1
 
   constructor({ client, repoVisibility = 'internal' }: GithubPublisherParams) {
     this.client = client;
