--- conflicted
+++ resolved
@@ -147,6 +147,22 @@
           },
         },
       },
+      {
+        title: 'test secret with pattern',
+        properties: {
+          test: {
+            title: 'test secret with pattern',
+            type: 'string',
+            'ui:autofocus': true,
+            'ui:options': { rows: 5 },
+            'ui:widget': 'password',
+            'ui:field': 'Secret',
+            maxLength: 8,
+            minLength: 8,
+            pattern: '^[a-z]{1}[a-z0-9]{2,7}$',
+          },
+        },
+      },
     ],
   },
 });
@@ -501,17 +517,20 @@
           },
           {
             title: 'test secret with pattern',
-            properties: {
-              test: {
-                title: 'test secret with pattern',
-                type: 'string',
-                'ui:autofocus': true,
-                'ui:options': { rows: 5 },
-                'ui:widget': 'password',
-                'ui:field': 'Secret',
-                maxLength: 8,
-                minLength: 8,
-                pattern: '^[a-z]{1}[a-z0-9]{2,7}$',
+            schema: {
+              title: 'test secret with pattern',
+              properties: {
+                test: {
+                  title: 'test secret with pattern',
+                  type: 'string',
+                  'ui:autofocus': true,
+                  'ui:options': { rows: 5 },
+                  'ui:widget': 'password',
+                  'ui:field': 'Secret',
+                  maxLength: 8,
+                  minLength: 8,
+                  pattern: '^[a-z]{1}[a-z0-9]{2,7}$',
+                },
               },
             },
           },
@@ -640,6 +659,66 @@
       expect(response.body.id).toBe('a-random-id');
     });
 
+    it('should validate secrets field with secret value', async () => {
+      const { router, taskBroker } = await createTestRouter();
+      const broker = taskBroker.dispatch as jest.Mocked<TaskBroker>['dispatch'];
+
+      const mockToken = mockCredentials.user.token();
+
+      broker.mockResolvedValue({
+        taskId: 'random-id',
+      });
+
+      const res = await request(router)
+        .post('/v2/tasks')
+        .set('Authorization', `Bearer ${mockToken}`)
+        .send({
+          templateRef: stringifyEntityRef({
+            kind: 'template',
+            name: 'test-secret-with-pattern',
+          }),
+          values: {
+            requiredParameter1: 'required-value-1',
+            requiredParameter2: 'required-value-2',
+            test: '********',
+          },
+          secrets: { test: 'testtest' },
+        });
+
+      expect(res.status).toEqual(201);
+      expect(res.body.id).toBe('random-id');
+    });
+
+    it('should throw error when validate secrets field do not met secret value conditions', async () => {
+      const { router, taskBroker } = await createTestRouter();
+
+      const broker = taskBroker.dispatch as jest.Mocked<TaskBroker>['dispatch'];
+
+      const mockToken = mockCredentials.user.token();
+
+      broker.mockResolvedValue({
+        taskId: 'random-id',
+      });
+
+      const res = await request(router)
+        .post('/v2/tasks')
+        .set('Authorization', `Bearer ${mockToken}`)
+        .send({
+          templateRef: stringifyEntityRef({
+            kind: 'template',
+            name: 'test-secret-with-pattern',
+          }),
+          values: {
+            requiredParameter1: 'required-value-1',
+            requiredParameter2: 'required-value-2',
+            test: '********',
+          },
+          secrets: { test: 'testtes' },
+        });
+
+      expect(res.status).toEqual(400);
+    });
+
     it('should call the broker with a correct spec', async () => {
       const { router, taskBroker } = await createTestRouter();
       const broker = taskBroker.dispatch as jest.Mocked<TaskBroker>['dispatch'];
@@ -720,93 +799,12 @@
           },
         });
 
-<<<<<<< HEAD
-        it('should validate secrets field with secret value', async () => {
-          const broker =
-            taskBroker.dispatch as jest.Mocked<TaskBroker>['dispatch'];
-
-          const mockToken = mockCredentials.user.token();
-
-          broker.mockResolvedValue({
-            taskId: 'random-id',
-          });
-
-          const res = await request(app)
-            .post('/v2/tasks')
-            .set('Authorization', `Bearer ${mockToken}`)
-            .send({
-              templateRef: stringifyEntityRef({
-                kind: 'template',
-                name: 'test-secret-with-pattern',
-              }),
-              values: {
-                requiredParameter1: 'required-value-1',
-                requiredParameter2: 'required-value-2',
-                test: '********',
-              },
-              secrets: { test: 'testtest' },
-            });
-
-          expect(res.status).toEqual(201);
-          expect(res.body.id).toBe('random-id');
-        });
-
-        it('should throw error when validate secrets field do not met secret value conditions', async () => {
-          const broker =
-            taskBroker.dispatch as jest.Mocked<TaskBroker>['dispatch'];
-
-          const mockToken = mockCredentials.user.token();
-
-          broker.mockResolvedValue({
-            taskId: 'random-id',
-          });
-
-          const res = await request(app)
-            .post('/v2/tasks')
-            .set('Authorization', `Bearer ${mockToken}`)
-            .send({
-              templateRef: stringifyEntityRef({
-                kind: 'template',
-                name: 'test-secret-with-pattern',
-              }),
-              values: {
-                requiredParameter1: 'required-value-1',
-                requiredParameter2: 'required-value-2',
-                test: '********',
-              },
-              secrets: { test: 'testtes' },
-            });
-
-          expect(res.status).toEqual(400);
-        });
-
-        it('should call the broker with a correct spec', async () => {
-          const broker =
-            taskBroker.dispatch as jest.Mocked<TaskBroker>['dispatch'];
-          const mockToken = mockCredentials.user.token();
-          const mockTemplate = getMockTemplate();
-
-          await request(app)
-            .post('/v2/tasks')
-            .set('Authorization', `Bearer ${mockToken}`)
-            .send({
-              templateRef: stringifyEntityRef({
-                kind: 'template',
-                name: 'create-react-app-template',
-              }),
-              values: {
-                requiredParameter1: 'required-value-1',
-                requiredParameter2: 'required-value-2',
-              },
-            });
-=======
       console.log(status, body);
       expect(logger.info).toHaveBeenCalledTimes(1);
       expect(logger.info).toHaveBeenCalledWith(
         'Scaffolding task for template:default/create-react-app-template created by user:default/mock',
       );
     });
->>>>>>> 7352e35c
 
     it('filters steps that the user is not authorized to see', async () => {
       const { router, permissions, taskBroker } = await createTestRouter();
@@ -1100,32 +1098,8 @@
                   createdAt: '',
                   body: { message: 'Finished!' },
                 },
-<<<<<<< HEAD
-              },
-              {
-                title: 'test secret with pattern',
-                schema: {
-                  title: 'test secret with pattern',
-                  properties: {
-                    test: {
-                      title: 'test secret with pattern',
-                      type: 'string',
-                      'ui:autofocus': true,
-                      'ui:options': { rows: 5 },
-                      'ui:widget': 'password',
-                      'ui:field': 'Secret',
-                      maxLength: 8,
-                      minLength: 8,
-                      pattern: '^[a-z]{1}[a-z0-9]{2,7}$',
-                    },
-                  },
-                },
-              },
-            ],
-=======
               ],
             });
->>>>>>> 7352e35c
           });
         });
         // emit after this function returned
