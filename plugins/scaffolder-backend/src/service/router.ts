/*
 * Copyright 2020 Spotify AB
 *
 * Licensed under the Apache License, Version 2.0 (the "License");
 * you may not use this file except in compliance with the License.
 * You may obtain a copy of the License at
 *
 *     http://www.apache.org/licenses/LICENSE-2.0
 *
 * Unless required by applicable law or agreed to in writing, software
 * distributed under the License is distributed on an "AS IS" BASIS,
 * WITHOUT WARRANTIES OR CONDITIONS OF ANY KIND, either express or implied.
 * See the License for the specific language governing permissions and
 * limitations under the License.
 */

import { TemplateEntityV1alpha1 } from '@backstage/catalog-model';
import { JsonValue } from '@backstage/config';
import Docker from 'dockerode';
import express from 'express';
import Router from 'express-promise-router';
import { Logger } from 'winston';
import {
  JobProcessor,
  PreparerBuilder,
  RequiredTemplateValues,
  StageContext,
  TemplaterBuilder,
  PublisherBuilder,
} from '../scaffolder';
import { validate, ValidatorResult } from 'jsonschema';

export interface RouterOptions {
  preparers: PreparerBuilder;
  templaters: TemplaterBuilder;
  publishers: PublisherBuilder;

  logger: Logger;
  dockerClient: Docker;
}

export async function createRouter(
  options: RouterOptions,
): Promise<express.Router> {
  const router = Router();
  router.use(express.json());

  const {
    preparers,
    templaters,
    publishers,
    logger: parentLogger,
    dockerClient,
  } = options;

  const logger = parentLogger.child({ plugin: 'scaffolder' });
  const jobProcessor = new JobProcessor();

  router
    .get('/v1/job/:jobId', ({ params }, res) => {
      const job = jobProcessor.get(params.jobId);

      if (!job) {
        res.status(404).send({ error: 'job not found' });
        return;
      }

      res.send({
        id: job.id,
        metadata: {
          ...job.context,
          logger: undefined,
          logStream: undefined,
        },
        status: job.status,
        stages: job.stages.map(stage => ({
          ...stage,
          handler: undefined,
        })),
        error: job.error,
      });
    })
    .post('/v1/jobs', async (req, res) => {
      const template: TemplateEntityV1alpha1 = req.body.template;
      const values: RequiredTemplateValues & Record<string, JsonValue> =
        req.body.values;

<<<<<<< HEAD
      const token: string = req.body.token;
=======
      const validationResult: ValidatorResult = validate(
        values,
        template.spec.schema,
      );
      if (!validationResult.valid) {
        res.status(400).json({ errors: validationResult.errors });
        return;
      }

>>>>>>> ddc1cbd9
      const job = jobProcessor.create({
        entity: template,
        values,
        stages: [
          {
            name: 'Prepare the skeleton',
            handler: async ctx => {
              const preparer = preparers.get(ctx.entity);
              const skeletonDir = await preparer.prepare(ctx.entity, {
                logger: ctx.logger,
              });
              return { skeletonDir };
            },
          },
          {
            name: 'Run the templater',
            handler: async (ctx: StageContext<{ skeletonDir: string }>) => {
              const templater = templaters.get(ctx.entity);
              const { resultDir } = await templater.run({
                directory: ctx.skeletonDir,
                dockerClient,
                logStream: ctx.logStream,
                values: ctx.values,
              });

              return { resultDir };
            },
          },
          {
            name: 'Publish template',
            handler: async (ctx: StageContext<{ resultDir: string }>) => {
              const publisher = publishers.get(ctx.entity);
              ctx.logger.info('Will now store the template');
              const { remoteUrl } = await publisher.publish({
                entity: ctx.entity,
                values: ctx.values,
                directory: ctx.resultDir,
                token: token,
              });
              return { remoteUrl };
            },
          },
        ],
      });

      res.status(201).json({ id: job.id });

      jobProcessor.run(job);
    });

  const app = express();
  app.set('logger', logger);
  app.use('/', router);

  return app;
}<|MERGE_RESOLUTION|>--- conflicted
+++ resolved
@@ -85,9 +85,7 @@
       const values: RequiredTemplateValues & Record<string, JsonValue> =
         req.body.values;
 
-<<<<<<< HEAD
       const token: string = req.body.token;
-=======
       const validationResult: ValidatorResult = validate(
         values,
         template.spec.schema,
@@ -97,7 +95,6 @@
         return;
       }
 
->>>>>>> ddc1cbd9
       const job = jobProcessor.create({
         entity: template,
         values,
