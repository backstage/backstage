--- conflicted
+++ resolved
@@ -122,47 +122,8 @@
 } from '@backstage/plugin-scaffolder-node/alpha';
 import { pathToFileURL } from 'url';
 import { v4 as uuid } from 'uuid';
-<<<<<<< HEAD
+import { EventsService } from '@backstage/plugin-events-node';
 import { keyBy } from 'lodash';
-=======
-import { EventsService } from '@backstage/plugin-events-node';
-
-/**
- *
- * @public
- */
-export type TemplatePermissionRuleInput<
-  TParams extends PermissionRuleParams = PermissionRuleParams,
-> = PermissionRule<
-  TemplateEntityStepV1beta3 | TemplateParametersV1beta3,
-  {},
-  typeof RESOURCE_TYPE_SCAFFOLDER_TEMPLATE,
-  TParams
->;
-function isTemplatePermissionRuleInput(
-  permissionRule: TemplatePermissionRuleInput | ActionPermissionRuleInput,
-): permissionRule is TemplatePermissionRuleInput {
-  return permissionRule.resourceType === RESOURCE_TYPE_SCAFFOLDER_TEMPLATE;
-}
-
-/**
- *
- * @public
- */
-export type ActionPermissionRuleInput<
-  TParams extends PermissionRuleParams = PermissionRuleParams,
-> = PermissionRule<
-  TemplateEntityStepV1beta3 | TemplateParametersV1beta3,
-  {},
-  typeof RESOURCE_TYPE_SCAFFOLDER_ACTION,
-  TParams
->;
-function isActionPermissionRuleInput(
-  permissionRule: TemplatePermissionRuleInput | ActionPermissionRuleInput,
-): permissionRule is ActionPermissionRuleInput {
-  return permissionRule.resourceType === RESOURCE_TYPE_SCAFFOLDER_ACTION;
-}
->>>>>>> 51bf53cd
 
 /**
  * RouterOptions
