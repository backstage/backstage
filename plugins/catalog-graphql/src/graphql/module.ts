/*
 * Copyright 2020 Spotify AB
 *
 * Licensed under the Apache License, Version 2.0 (the "License");
 * you may not use this file except in compliance with the License.
 * You may obtain a copy of the License at
 *
 *     http://www.apache.org/licenses/LICENSE-2.0
 *
 * Unless required by applicable law or agreed to in writing, software
 * distributed under the License is distributed on an "AS IS" BASIS,
 * WITHOUT WARRANTIES OR CONDITIONS OF ANY KIND, either express or implied.
 * See the License for the specific language governing permissions and
 * limitations under the License.
 */

import { Logger } from 'winston';
import fs from 'fs';
import path from 'path';
import { GraphQLModule } from '@graphql-modules/core';
import { Resolvers, CatalogQuery } from './types';
import { Config } from '@backstage/config';
import { CatalogClient } from '../service/client';
import GraphQLJSON, { GraphQLJSONObject } from 'graphql-type-json';

export interface ModuleOptions {
  logger: Logger;
  config: Config;
}

<<<<<<< HEAD
const getSpecTypenameForEntity = (e: { kind?: string }) => {
  switch (e.kind) {
    case 'Component':
      return 'ComponentEntity';
    case 'Location':
      return 'LocationEntity';
    case 'Template':
      return 'TemplateEntity';
    default:
      return null;
  }
};

const parseToCatalogEntities = (e: Entity): CatalogEntity => ({
  ...e,
  metadata: {
    ...e.metadata,
    annotations: Object.entries(
      e.metadata.annotations ?? {},
    ).map(([key, value]) => ({ key, value })),
  },
});
=======
const schemaPath = path.resolve(
  require.resolve('@backstage/plugin-catalog-graphql/package.json'),
  '../schema.gql',
);
>>>>>>> fc85bb41

export async function createModule(
  options: ModuleOptions,
): Promise<GraphQLModule> {
  const typeDefs = await fs.promises.readFile(schemaPath, 'utf-8');

  const catalogClient = new CatalogClient(
    options.config.getString('backend.baseUrl'),
  );

  const resolvers: Resolvers = {
    JSON: GraphQLJSON,
    JSONObject: GraphQLJSONObject,
    Query: {
      catalog: () => ({} as CatalogQuery),
    },
    CatalogQuery: {
      list: async () => {
        const catalogEntries = await catalogClient.list();
        return catalogEntries.map(entity => ({
          ...entity,
          metadata: {
            ...entity.metadata,
            annotations: entity.metadata.annotations ?? {},
            labels: entity.metadata.labels ?? {},
          },
        }));
      },
    },
    CatalogEntity: {
      __resolveType(obj: { kind?: string }) {
        return getSpecTypenameForEntity(obj);
      },
    },
    EntityMetadata: {
      annotation: (e, { name }) => e.annotations?.[name] ?? null,
      label: (e, { name }) => e.labels?.[name] ?? null,
    },
  };

  const module = new GraphQLModule({
    typeDefs,
    resolvers,
    logger: options.logger as any,
  });

  return module;
}<|MERGE_RESOLUTION|>--- conflicted
+++ resolved
@@ -28,7 +28,6 @@
   config: Config;
 }
 
-<<<<<<< HEAD
 const getSpecTypenameForEntity = (e: { kind?: string }) => {
   switch (e.kind) {
     case 'Component':
@@ -42,21 +41,10 @@
   }
 };
 
-const parseToCatalogEntities = (e: Entity): CatalogEntity => ({
-  ...e,
-  metadata: {
-    ...e.metadata,
-    annotations: Object.entries(
-      e.metadata.annotations ?? {},
-    ).map(([key, value]) => ({ key, value })),
-  },
-});
-=======
 const schemaPath = path.resolve(
   require.resolve('@backstage/plugin-catalog-graphql/package.json'),
   '../schema.gql',
 );
->>>>>>> fc85bb41
 
 export async function createModule(
   options: ModuleOptions,
