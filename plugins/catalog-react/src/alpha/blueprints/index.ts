--- conflicted
+++ resolved
@@ -15,13 +15,15 @@
  */
 export { EntityCardBlueprint } from './EntityCardBlueprint';
 export { EntityContentBlueprint } from './EntityContentBlueprint';
-<<<<<<< HEAD
-export { EntityContextMenuItemBlueprint } from './EntityContextMenuItemBlueprint';
-=======
+
+export {
+  EntityContextMenuItemBlueprint,
+  type FactoryLoaderParams,
+  type FactoryHrefParams,
+} from './EntityContextMenuItemBlueprint';
 export {
   EntityContentLayoutBlueprint,
   type EntityContentLayoutProps,
 } from './EntityContentLayoutBlueprint';
 export { defaultEntityContentGroups } from './extensionData';
-export type { EntityCardType } from './extensionData';
->>>>>>> b8ef3783
+export type { EntityCardType } from './extensionData';