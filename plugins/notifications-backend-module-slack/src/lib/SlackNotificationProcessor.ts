--- conflicted
+++ resolved
@@ -72,19 +72,16 @@
       const slack = options.slack ?? new WebClient(token);
       const broadcastChannels = c.getOptionalStringArray('broadcastChannels');
       const username = c.getOptionalString('username');
-<<<<<<< HEAD
       const broadcastRoutesConfig = c.getOptionalConfigArray('broadcastRoutes');
       const broadcastRoutes = broadcastRoutesConfig?.map(route =>
         this.parseBroadcastRoute(route),
       );
-=======
       const concurrencyLimit = c.getOptionalNumber('concurrencyLimit') ?? 10;
       const throttleInterval = c.has('throttleInterval')
         ? durationToMilliseconds(
             readDurationFromConfig(c, { key: 'throttleInterval' }),
           )
         : durationToMilliseconds({ minutes: 1 });
->>>>>>> b1f44f9d
       return new SlackNotificationProcessor({
         slack,
         broadcastChannels,
@@ -114,14 +111,10 @@
       logger,
       slack,
       broadcastChannels,
-<<<<<<< HEAD
       broadcastRoutes,
-      username,
-=======
       username,
       concurrencyLimit,
       throttleInterval,
->>>>>>> b1f44f9d
     } = options;
     this.logger = logger;
     this.catalog = catalog;
