/*
 * Copyright 2025 The Backstage Authors
 *
 * Licensed under the Apache License, Version 2.0 (the "License");
 * you may not use this file except in compliance with the License.
 * You may obtain a copy of the License at
 *
 *     http://www.apache.org/licenses/LICENSE-2.0
 *
 * Unless required by applicable law or agreed to in writing, software
 * distributed under the License is distributed on an "AS IS" BASIS,
 * WITHOUT WARRANTIES OR CONDITIONS OF ANY KIND, either express or implied.
 * See the License for the specific language governing permissions and
 * limitations under the License.
 */
import { HumanDuration } from '@backstage/types';

export interface Config {
  notifications?: {
    processors?: {
      slack?: Array<{
        /**
         * Slack Bot Token. Usually starts with `xoxb-`.
         * @visibility secret
         */
        token?: string;
        /**
         * Broadcast notification receivers when receiver is set to config
         * These can be Slack User IDs, Slack User Email addresses, Slack Channel
         * Names, or Slack Channel IDs. Any valid identifier that chat.postMessage can accept.
         * @deprecated Use broadcastRoutes instead for more granular control
         */
        broadcastChannels?: string[];
        /**
<<<<<<< HEAD
         * Optional username to display as the sender of the notification
         */
        username?: string;
        /**
         * Routes for broadcast notifications based on origin and/or topic.
         * Routes are evaluated in order, first match wins.
         * Origin+topic matches take precedence over origin-only matches.
         */
        broadcastRoutes?: Array<{
          /**
           * The origin to match (e.g., 'plugin:catalog', 'external:my-service')
           */
          origin?: string;
          /**
           * The topic to match (e.g., 'entity-updated', 'alerts')
           */
          topic?: string;
          /**
           * The Slack channel(s) to send to. Can be channel IDs, channel names, or user IDs.
           */
          channel: string | string[];
        }>;
=======
         * Concurrency limit for Slack notifications per backend instance of the notifications plugin, defaults to 10.
         */
        concurrencyLimit?: number;
        /**
         * Throttle duration between Slack notifications per backend instance of the notifications plugin, defaults to 1 minute.
         */
        throttleInterval?: HumanDuration | string;
>>>>>>> b1f44f9d
      }>;
    };
  };
}<|MERGE_RESOLUTION|>--- conflicted
+++ resolved
@@ -32,7 +32,6 @@
          */
         broadcastChannels?: string[];
         /**
-<<<<<<< HEAD
          * Optional username to display as the sender of the notification
          */
         username?: string;
@@ -55,7 +54,6 @@
            */
           channel: string | string[];
         }>;
-=======
          * Concurrency limit for Slack notifications per backend instance of the notifications plugin, defaults to 10.
          */
         concurrencyLimit?: number;
@@ -63,7 +61,6 @@
          * Throttle duration between Slack notifications per backend instance of the notifications plugin, defaults to 1 minute.
          */
         throttleInterval?: HumanDuration | string;
->>>>>>> b1f44f9d
       }>;
     };
   };
