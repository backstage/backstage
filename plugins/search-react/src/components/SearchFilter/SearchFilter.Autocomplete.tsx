--- conflicted
+++ resolved
@@ -13,12 +13,7 @@
  * See the License for the specific language governing permissions and
  * limitations under the License.
  */
-
-<<<<<<< HEAD
-import React, { ChangeEvent, useState, useMemo } from 'react';
-=======
-import { ChangeEvent, useState } from 'react';
->>>>>>> cea1bd9b
+import { ChangeEvent, useState, useMemo } from 'react';
 import Chip from '@material-ui/core/Chip';
 import TextField from '@material-ui/core/TextField';
 import Autocomplete, {
@@ -70,19 +65,14 @@
     valuesDebounceMs,
   );
   const { filters, setFilters } = useSearch();
-<<<<<<< HEAD
-  const filterValue = useMemo(
-    () =>
-      (filters[name] as string | string[] | undefined) ||
-      (multiple ? [] : null),
-    [filters, name, multiple],
-  );
-=======
   const filterValueWithLabel = ensureFilterValueWithLabel(
     filters[name] as string | string[] | undefined,
   );
-  const filterValue = filterValueWithLabel || (multiple ? [] : null);
->>>>>>> cea1bd9b
+  const filterValue = useMemo(
+    () =>
+      filterValueWithLabel || (multiple ? [] : null),
+    [filterValueWithLabel, multiple],
+  );
 
   // Set new filter values on input change.
   const handleChange = (
