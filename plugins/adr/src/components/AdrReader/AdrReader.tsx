/*
 * Copyright 2022 The Backstage Authors
 *
 * Licensed under the Apache License, Version 2.0 (the "License");
 * you may not use this file except in compliance with the License.
 * You may obtain a copy of the License at
 *
 *     http://www.apache.org/licenses/LICENSE-2.0
 *
 * Unless required by applicable law or agreed to in writing, software
 * distributed under the License is distributed on an "AS IS" BASIS,
 * WITHOUT WARRANTIES OR CONDITIONS OF ANY KIND, either express or implied.
 * See the License for the specific language governing permissions and
 * limitations under the License.
 */

import React, { useMemo } from 'react';
import {
  InfoCard,
  MarkdownContent,
  Progress,
  WarningPanel,
} from '@backstage/core-components';
import { discoveryApiRef, useApi } from '@backstage/core-plugin-api';
import { scmIntegrationsApiRef } from '@backstage/integration-react';
import { getAdrLocationUrl } from '@backstage/plugin-adr-common';
import { useEntity } from '@backstage/plugin-catalog-react';

import { adrDecoratorFactories } from './decorators';
import { AdrContentDecorator } from './types';
import { adrApiRef } from '../../api';
import useAsync from 'react-use/lib/useAsync';

/**
 * Component to fetch and render an ADR.
 *
 * @public
 */
export const AdrReader = (props: {
  adr: string;
  decorators?: AdrContentDecorator[];
}) => {
  const { adr, decorators } = props;
  const { entity } = useEntity();
  const scmIntegrations = useApi(scmIntegrationsApiRef);
  const adrApi = useApi(adrApiRef);
  const adrLocationUrl = getAdrLocationUrl(entity, scmIntegrations);
<<<<<<< HEAD
  const discoveryApi = useApi(discoveryApiRef);
=======
  const adrFileLocationUrl = getAdrLocationUrl(entity, scmIntegrations, adr);
>>>>>>> 442c9587

  const { value, loading, error } = useAsync(
    async () => adrApi.readAdr(adrFileLocationUrl),
    [adrFileLocationUrl],
  );

  const { value: backendUrl } = useAsync(
    async () => discoveryApi.getBaseUrl('adr'),
    [],
  );
  const adrContent = useMemo(() => {
    if (!value?.data) {
      return '';
    }
    const adrDecorators = decorators ?? [
      adrDecoratorFactories.createRewriteRelativeLinksDecorator(),
      adrDecoratorFactories.createRewriteRelativeEmbedsDecorator(),
      adrDecoratorFactories.createFrontMatterFormatterDecorator(),
    ];

    return adrDecorators.reduce(
      (content, decorator) =>
        decorator({ baseUrl: adrLocationUrl, content }).content,
      value.data,
    );
  }, [adrLocationUrl, decorators, value]);

  return (
    <InfoCard>
      {loading && <Progress />}

      {!loading && error && (
        <WarningPanel title="Failed to fetch ADR" message={error?.message} />
      )}

      {!loading && !error && value?.data && (
        <MarkdownContent
          content={adrContent}
          linkTarget="_blank"
          transformImageUri={imageUrl => {
            return imageUrl.replace(
              /!\[([^\[\]]*)\]\((.*?)(\.png|\.jpg|\.jpeg|\.gif|\.webp)(.*)\)/gim,
              `![$1](${backendUrl}/image?url=$2$3$4)`,
            );
          }}
        />
      )}
    </InfoCard>
  );
};

AdrReader.decorators = adrDecoratorFactories;<|MERGE_RESOLUTION|>--- conflicted
+++ resolved
@@ -45,11 +45,8 @@
   const scmIntegrations = useApi(scmIntegrationsApiRef);
   const adrApi = useApi(adrApiRef);
   const adrLocationUrl = getAdrLocationUrl(entity, scmIntegrations);
-<<<<<<< HEAD
+  const adrFileLocationUrl = getAdrLocationUrl(entity, scmIntegrations, adr);
   const discoveryApi = useApi(discoveryApiRef);
-=======
-  const adrFileLocationUrl = getAdrLocationUrl(entity, scmIntegrations, adr);
->>>>>>> 442c9587
 
   const { value, loading, error } = useAsync(
     async () => adrApi.readAdr(adrFileLocationUrl),
