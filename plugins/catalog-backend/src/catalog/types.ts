--- conflicted
+++ resolved
@@ -122,9 +122,6 @@
   facets: Record<string, Array<{ value: string; count: number }>>;
 }
 
-<<<<<<< HEAD
-export interface EntitiesCatalog {
-=======
 export interface EntityChange {
   offset: number;
   entityRef: string;
@@ -139,9 +136,7 @@
   items: EntityChange[];
 }
 
-/** @public */
-export type EntitiesCatalog = {
->>>>>>> 61a29e43
+export interface EntitiesCatalog {
   /**
    * Fetch entities.
    *
@@ -176,10 +171,6 @@
    * @param request - Request options
    */
   facets(request: EntityFacetsRequest): Promise<EntityFacetsResponse>;
-<<<<<<< HEAD
-}
-=======
 
   changes(request: EntityChangesRequest): Promise<EntityChangesResponse>;
-};
->>>>>>> 61a29e43
+};