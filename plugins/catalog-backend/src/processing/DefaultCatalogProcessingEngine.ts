/*
 * Copyright 2021 The Backstage Authors
 *
 * Licensed under the Apache License, Version 2.0 (the "License");
 * you may not use this file except in compliance with the License.
 * You may obtain a copy of the License at
 *
 *     http://www.apache.org/licenses/LICENSE-2.0
 *
 * Unless required by applicable law or agreed to in writing, software
 * distributed under the License is distributed on an "AS IS" BASIS,
 * WITHOUT WARRANTIES OR CONDITIONS OF ANY KIND, either express or implied.
 * See the License for the specific language governing permissions and
 * limitations under the License.
 */

import { Entity, stringifyEntityRef } from '@backstage/catalog-model';
import { assertError, serializeError, stringifyError } from '@backstage/errors';
import { Hash } from 'crypto';
import stableStringify from 'fast-json-stable-stringify';
import { Logger } from 'winston';
import { ProcessingDatabase, RefreshStateItem } from '../database/types';
import { createCounterMetric, createSummaryMetric } from '../util/metrics';
import {
  CatalogProcessingEngine,
  CatalogProcessingOrchestrator,
  EntityProcessingResult,
} from './types';
import { Stitcher } from '../stitching/Stitcher';
import { startTaskPipeline } from './TaskPipeline';

const CACHE_TTL = 5;

export type ProgressTracker = ReturnType<typeof progressTracker>;

export class DefaultCatalogProcessingEngine implements CatalogProcessingEngine {
  private stopFunc?: () => void;
  private pruneDeletionsTimeout?: NodeJS.Timeout;

  constructor(
    private readonly logger: Logger,
    private readonly processingDatabase: ProcessingDatabase,
    private readonly orchestrator: CatalogProcessingOrchestrator,
    private readonly stitcher: Stitcher,
    private readonly createHash: () => Hash,
    private readonly pollingIntervalMs: number = 1000,
<<<<<<< HEAD
    private readonly onProcessingError?: (event: {
      unprocessedEntity: Entity;
      errors: Error[];
    }) => Promise<void> | void,
    private readonly tracker: ProgressTracker = progressTracker(),
=======
    private readonly pruneDeletionsDelayMs: number = 1000,
>>>>>>> 61a29e43
  ) {}

  async start() {
    if (this.stopFunc) {
      throw new Error('Processing engine is already started');
    }

    this.stopFunc = startTaskPipeline<RefreshStateItem>({
      lowWatermark: 5,
      highWatermark: 10,
      pollingIntervalMs: this.pollingIntervalMs,
      loadTasks: async count => {
        try {
          const { items } = await this.processingDatabase.transaction(
            async tx => {
              return this.processingDatabase.getProcessableEntities(tx, {
                processBatchSize: count,
              });
            },
          );
          return items;
        } catch (error) {
          this.logger.warn('Failed to load processing items', error);
          return [];
        }
      },
      processTask: async item => {
        const track = this.tracker.processStart(item, this.logger);

        try {
          const {
            id,
            state,
            unprocessedEntity,
            entityRef,
            locationKey,
            resultHash: previousResultHash,
          } = item;
          const result = await this.orchestrator.process({
            entity: unprocessedEntity,
            state,
          });

          track.markProcessorsCompleted(result);

          if (result.ok) {
            if (stableStringify(state) !== stableStringify(result.state)) {
              await this.processingDatabase.transaction(async tx => {
                await this.processingDatabase.updateEntityCache(tx, {
                  id,
                  state: {
                    ttl: CACHE_TTL,
                    ...result.state,
                  },
                });
              });
            }
          } else {
            const maybeTtl = state?.ttl;
            const ttl = Number.isInteger(maybeTtl) ? (maybeTtl as number) : 0;
            await this.processingDatabase.transaction(async tx => {
              await this.processingDatabase.updateEntityCache(tx, {
                id,
                state: ttl > 0 ? { ...state, ttl: ttl - 1 } : {},
              });
            });
          }

          for (const error of result.errors) {
            // TODO(freben): Try to extract the location out of the unprocessed
            // entity and add as meta to the log lines
            this.logger.warn(error.message, {
              entity: entityRef,
            });
          }
          const errorsString = JSON.stringify(
            result.errors.map(e => serializeError(e)),
          );

          let hashBuilder = this.createHash().update(errorsString);

          if (result.ok) {
            const { entityRefs: parents } =
              await this.processingDatabase.transaction(tx =>
                this.processingDatabase.listParents(tx, {
                  entityRef,
                }),
              );

            hashBuilder = hashBuilder
              .update(stableStringify({ ...result.completedEntity }))
              .update(stableStringify([...result.deferredEntities]))
              .update(stableStringify([...result.relations]))
              .update(stableStringify([...result.refreshKeys]))
              .update(stableStringify([...parents]));
          }

          const resultHash = hashBuilder.digest('hex');
          if (resultHash === previousResultHash) {
            // If nothing changed in our produced outputs, we cannot have any
            // significant effect on our surroundings; therefore, we just abort
            // without any updates / stitching.
            track.markSuccessfulWithNoChanges();
            return;
          }

          // If the result was marked as not OK, it signals that some part of the
          // processing pipeline threw an exception. This can happen both as part of
          // non-catastrophic things such as due to validation errors, as well as if
          // something fatal happens inside the processing for other reasons. In any
          // case, this means we can't trust that anything in the output is okay. So
          // just store the errors and trigger a stich so that they become visible to
          // the outside.
          if (!result.ok) {
            // notify the error listener if the entity can not be processed.
            Promise.resolve(undefined)
              .then(() =>
                this.onProcessingError?.({
                  unprocessedEntity,
                  errors: result.errors,
                }),
              )
              .catch(error => {
                this.logger.debug(
                  `Processing error listener threw an exception, ${stringifyError(
                    error,
                  )}`,
                );
              });

            await this.processingDatabase.transaction(async tx => {
              await this.processingDatabase.updateProcessedEntityErrors(tx, {
                id,
                errors: errorsString,
                resultHash,
              });
            });
            await this.stitcher.stitch(
              new Set([stringifyEntityRef(unprocessedEntity)]),
            );
            track.markSuccessfulWithErrors();
            return;
          }

          result.completedEntity.metadata.uid = id;
          let oldRelationSources: Set<string>;
          await this.processingDatabase.transaction(async tx => {
            const { previous } =
              await this.processingDatabase.updateProcessedEntity(tx, {
                id,
                processedEntity: result.completedEntity,
                resultHash,
                errors: errorsString,
                relations: result.relations,
                deferredEntities: result.deferredEntities,
                locationKey,
                refreshKeys: result.refreshKeys,
              });
            oldRelationSources = new Set(
              previous.relations.map(r => r.source_entity_ref),
            );
          });

          const newRelationSources = new Set<string>(
            result.relations.map(relation =>
              stringifyEntityRef(relation.source),
            ),
          );

          const setOfThingsToStitch = new Set<string>([
            stringifyEntityRef(result.completedEntity),
          ]);
          newRelationSources.forEach(r => {
            if (!oldRelationSources.has(r)) {
              setOfThingsToStitch.add(r);
            }
          });
          oldRelationSources!.forEach(r => {
            if (!newRelationSources.has(r)) {
              setOfThingsToStitch.add(r);
            }
          });

          await this.stitcher.stitch(setOfThingsToStitch);

          track.markSuccessfulWithChanges(setOfThingsToStitch.size);
        } catch (error) {
          assertError(error);
          track.markFailed(error);
        }
      },
    });

    const pruneDeletions = () => {
      this.stitcher
        .pruneDeletedEntities()
        .catch(error => {
          this.logger.warn('Failed to prune deleted entities', error);
        })
        .finally(() => {
          if (this.pruneDeletionsTimeout) {
            this.pruneDeletionsTimeout = setTimeout(
              pruneDeletions,
              this.pruneDeletionsDelayMs,
            );
          }
        });
    };

    this.pruneDeletionsTimeout = setTimeout(
      pruneDeletions,
      this.pruneDeletionsDelayMs,
    );
  }

  async stop() {
    if (this.stopFunc) {
      this.stopFunc();
      this.stopFunc = undefined;
    }
    if (this.pruneDeletionsTimeout) {
      clearTimeout(this.pruneDeletionsTimeout);
      delete this.pruneDeletionsTimeout;
    }
  }
}

// Helps wrap the timing and logging behaviors
function progressTracker() {
  const stitchedEntities = createCounterMetric({
    name: 'catalog_stitched_entities_count',
    help: 'Amount of entities stitched',
  });
  const processedEntities = createCounterMetric({
    name: 'catalog_processed_entities_count',
    help: 'Amount of entities processed',
    labelNames: ['result'],
  });
  const processingDuration = createSummaryMetric({
    name: 'catalog_processing_duration_seconds',
    help: 'Time spent executing the full processing flow',
    labelNames: ['result'],
  });
  const processorsDuration = createSummaryMetric({
    name: 'catalog_processors_duration_seconds',
    help: 'Time spent executing catalog processors',
    labelNames: ['result'],
  });
  const processingQueueDelay = createSummaryMetric({
    name: 'catalog_processing_queue_delay_seconds',
    help: 'The amount of delay between being scheduled for processing, and the start of actually being processed',
  });

  function processStart(item: RefreshStateItem, logger: Logger) {
    logger.debug(`Processing ${item.entityRef}`);

    if (item.nextUpdateAt) {
      processingQueueDelay.observe(-item.nextUpdateAt.diffNow().as('seconds'));
    }

    const endOverallTimer = processingDuration.startTimer();
    const endProcessorsTimer = processorsDuration.startTimer();

    function markProcessorsCompleted(result: EntityProcessingResult) {
      endProcessorsTimer({ result: result.ok ? 'ok' : 'failed' });
    }

    function markSuccessfulWithNoChanges() {
      endOverallTimer({ result: 'unchanged' });
      processedEntities.inc({ result: 'unchanged' }, 1);
    }

    function markSuccessfulWithErrors() {
      endOverallTimer({ result: 'errors' });
      processedEntities.inc({ result: 'errors' }, 1);
    }

    function markSuccessfulWithChanges(stitchedCount: number) {
      endOverallTimer({ result: 'changed' });
      stitchedEntities.inc(stitchedCount);
      processedEntities.inc({ result: 'changed' }, 1);
    }

    function markFailed(error: Error) {
      processedEntities.inc({ result: 'failed' }, 1);
      logger.warn(`Processing of ${item.entityRef} failed`, error);
    }

    return {
      markProcessorsCompleted,
      markSuccessfulWithNoChanges,
      markSuccessfulWithErrors,
      markSuccessfulWithChanges,
      markFailed,
    };
  }

  return { processStart };
}<|MERGE_RESOLUTION|>--- conflicted
+++ resolved
@@ -44,15 +44,12 @@
     private readonly stitcher: Stitcher,
     private readonly createHash: () => Hash,
     private readonly pollingIntervalMs: number = 1000,
-<<<<<<< HEAD
     private readonly onProcessingError?: (event: {
       unprocessedEntity: Entity;
       errors: Error[];
     }) => Promise<void> | void,
     private readonly tracker: ProgressTracker = progressTracker(),
-=======
     private readonly pruneDeletionsDelayMs: number = 1000,
->>>>>>> 61a29e43
   ) {}
 
   async start() {
