/*
 * Copyright 2020 Spotify AB
 *
 * Licensed under the Apache License, Version 2.0 (the "License");
 * you may not use this file except in compliance with the License.
 * You may obtain a copy of the License at
 *
 *     http://www.apache.org/licenses/LICENSE-2.0
 *
 * Unless required by applicable law or agreed to in writing, software
 * distributed under the License is distributed on an "AS IS" BASIS,
 * WITHOUT WARRANTIES OR CONDITIONS OF ANY KIND, either express or implied.
 * See the License for the specific language governing permissions and
 * limitations under the License.
 */

import { getVoidLogger, UrlReader } from '@backstage/backend-common';
import {
  Entity,
  EntityPolicies,
  EntityPolicy,
  ENTITY_DEFAULT_NAMESPACE,
  LocationSpec,
} from '@backstage/catalog-model';
import { Config, ConfigReader } from '@backstage/config';
import { Logger } from 'winston';
import { CatalogRulesEnforcer } from './CatalogRules';
import { AnnotateLocationEntityProcessor } from './processors/AnnotateLocationEntityProcessor';
import { AzureApiReaderProcessor } from './processors/AzureApiReaderProcessor';
import { BitbucketApiReaderProcessor } from './processors/BitbucketApiReaderProcessor';
import { CodeOwnersProcessor } from './processors/CodeOwnersProcessor';
import { EntityPolicyProcessor } from './processors/EntityPolicyProcessor';
import { FileReaderProcessor } from './processors/FileReaderProcessor';
import { GithubOrgReaderProcessor } from './processors/GithubOrgReaderProcessor';
import { GithubReaderProcessor } from './processors/GithubReaderProcessor';
<<<<<<< HEAD
import { GitLabReaderProcessor } from './processors/GitlabReaderProcessor';
=======
import { GitlabApiReaderProcessor } from './processors/GitlabApiReaderProcessor';
import { GitlabReaderProcessor } from './processors/GitlabReaderProcessor';
import { LdapOrgReaderProcessor } from './processors/LdapOrgReaderProcessor';
>>>>>>> 11000d90
import { LocationRefProcessor } from './processors/LocationEntityProcessor';
import { PlaceholderProcessor } from './processors/PlaceholderProcessor';
import * as result from './processors/results';
import { StaticLocationProcessor } from './processors/StaticLocationProcessor';
import {
  LocationProcessor,
  LocationProcessorDataResult,
  LocationProcessorEmit,
  LocationProcessorEntityResult,
  LocationProcessorErrorResult,
  LocationProcessorLocationResult,
  LocationProcessorResult,
} from './processors/types';
import { UrlReaderProcessor } from './processors/UrlReaderProcessor';
import { YamlProcessor } from './processors/YamlProcessor';
import { LocationReader, ReadLocationResult } from './types';

// The max amount of nesting depth of generated work items
const MAX_DEPTH = 10;

type Options = {
  reader: UrlReader;
  logger?: Logger;
  config?: Config;
  processors?: LocationProcessor[];
};

/**
 * Implements the reading of a location through a series of processor tasks.
 */
export class LocationReaders implements LocationReader {
  private readonly logger: Logger;
  private readonly processors: LocationProcessor[];
  private readonly rulesEnforcer: CatalogRulesEnforcer;

  static defaultProcessors(options: {
    logger: Logger;
    reader: UrlReader;
    config?: Config;
    entityPolicy?: EntityPolicy;
  }): LocationProcessor[] {
    const {
      logger,
      config = new ConfigReader({}, 'missing-config'),
      entityPolicy = new EntityPolicies(),
    } = options;

    // TODO(Rugvip): These are added for backwards compatibility if config exists
    //   The idea is to have everyone migrate from using the old processors to the new
    //   integration config driven UrlReaders. In an upcoming release we can then completely
    //   remove support for the old processors, but still keep handling the deprecated location
    //   types for a while, but with a warning.
    const oldProcessors = [];
    const pc = config.getOptionalConfig('catalog.processors');
    if (pc?.has('github')) {
      logger.warn(
        `Using deprecated configuration for catalog.processors.github, move to using integrations.github instead`,
      );
      oldProcessors.push(GithubReaderProcessor.fromConfig(config, logger));
    }
    if (pc?.has('gitlabApi')) {
      logger.warn(
        `Using deprecated configuration for catalog.processors.gitlabApi, move to using integrations.gitlab instead`,
      );
      oldProcessors.push(new GitlabApiReaderProcessor(config));
      oldProcessors.push(new GitlabReaderProcessor());
    }
    if (pc?.has('bitbucketApi')) {
      logger.warn(
        `Using deprecated configuration for catalog.processors.bitbucketApi, move to using integrations.bitbucket instead`,
      );
      oldProcessors.push(new BitbucketApiReaderProcessor(config));
    }
    if (pc?.has('azureApi')) {
      logger.warn(
        `Using deprecated configuration for catalog.processors.azureApi, move to using integrations.azure instead`,
      );
      oldProcessors.push(new AzureApiReaderProcessor(config));
    }

    return [
      StaticLocationProcessor.fromConfig(config),
      new FileReaderProcessor(),
<<<<<<< HEAD
      GithubReaderProcessor.fromConfig(config, logger),
      GitLabReaderProcessor.fromConfig(config, logger),
      new BitbucketApiReaderProcessor(config),
      new AzureApiReaderProcessor(config),
      GithubOrgReaderProcessor.fromConfig(config),
      new UrlReaderProcessor(),
=======
      ...oldProcessors,
      GithubOrgReaderProcessor.fromConfig(config, { logger }),
      LdapOrgReaderProcessor.fromConfig(config, { logger }),
      new UrlReaderProcessor(options),
>>>>>>> 11000d90
      new YamlProcessor(),
      PlaceholderProcessor.default({ reader: options.reader }),
      new CodeOwnersProcessor({ reader: options.reader }),
      new EntityPolicyProcessor(entityPolicy),
      new LocationRefProcessor(),
      new AnnotateLocationEntityProcessor(),
    ];
  }

  constructor({
    logger = getVoidLogger(),
    config,
    reader,
    processors = LocationReaders.defaultProcessors({ logger, reader, config }),
  }: Options) {
    this.logger = logger;
    this.processors = processors;
    this.rulesEnforcer = config
      ? CatalogRulesEnforcer.fromConfig(config)
      : new CatalogRulesEnforcer(CatalogRulesEnforcer.defaultRules);
  }

  async read(location: LocationSpec): Promise<ReadLocationResult> {
    const output: ReadLocationResult = { entities: [], errors: [] };
    let items: LocationProcessorResult[] = [result.location(location, false)];

    for (let depth = 0; depth < MAX_DEPTH; ++depth) {
      const newItems: LocationProcessorResult[] = [];
      const emit: LocationProcessorEmit = i => newItems.push(i);

      for (const item of items) {
        if (item.type === 'location') {
          await this.handleLocation(item, emit);
        } else if (item.type === 'data') {
          await this.handleData(item, emit);
        } else if (item.type === 'entity') {
          if (this.rulesEnforcer.isAllowed(item.entity, item.location)) {
            const entity = await this.handleEntity(item, emit);
            output.entities.push({
              entity,
              location: item.location,
            });
          } else {
            output.errors.push({
              location: item.location,
              error: new Error(
                `Entity of kind ${item.entity.kind} is not allowed from location ${item.location.target}:${item.location.type}`,
              ),
            });
          }
        } else if (item.type === 'error') {
          await this.handleError(item, emit);
          output.errors.push({
            location: item.location,
            error: item.error,
          });
        }
      }

      if (newItems.length === 0) {
        return output;
      }

      items = newItems;
    }

    const message = `Max recursion depth ${MAX_DEPTH} reached for ${location.type} ${location.target}`;
    this.logger.warn(message);
    output.errors.push({ location, error: new Error(message) });
    return output;
  }

  private async handleLocation(
    item: LocationProcessorLocationResult,
    emit: LocationProcessorEmit,
  ) {
    for (const processor of this.processors) {
      if (processor.readLocation) {
        try {
          if (
            await processor.readLocation(item.location, item.optional, emit)
          ) {
            return;
          }
        } catch (e) {
          const message = `Processor ${processor.constructor.name} threw an error while reading location ${item.location.type} ${item.location.target}, ${e}`;
          emit(result.generalError(item.location, message));
          this.logger.warn(message);
        }
      }
    }

    const message = `No processor was able to read location ${item.location.type} ${item.location.target}`;
    emit(result.inputError(item.location, message));
    this.logger.warn(message);
  }

  private async handleData(
    item: LocationProcessorDataResult,
    emit: LocationProcessorEmit,
  ) {
    for (const processor of this.processors) {
      if (processor.parseData) {
        try {
          if (await processor.parseData(item.data, item.location, emit)) {
            return;
          }
        } catch (e) {
          const message = `Processor ${processor.constructor.name} threw an error while parsing ${item.location.type} ${item.location.target}, ${e}`;
          emit(result.generalError(item.location, message));
          this.logger.warn(message);
        }
      }
    }

    const message = `No processor was able to parse location ${item.location.type} ${item.location.target}`;
    emit(result.inputError(item.location, message));
  }

  private async handleEntity(
    item: LocationProcessorEntityResult,
    emit: LocationProcessorEmit,
  ): Promise<Entity> {
    let current = item.entity;

    for (const processor of this.processors) {
      if (processor.processEntity) {
        try {
          current = await processor.processEntity(current, item.location, emit);
        } catch (e) {
          // Construct the name carefully, if we got validation errors we do
          // not want to crash here due to missing metadata or so
          const namespace = !current.metadata
            ? ''
            : current.metadata.namespace ?? ENTITY_DEFAULT_NAMESPACE;
          const name = !current.metadata ? '' : current.metadata.name;
          const message = `Processor ${processor.constructor.name} threw an error while processing entity ${current.kind}:${namespace}/${name} at ${item.location.type} ${item.location.target}, ${e}`;
          emit(result.generalError(item.location, message));
          this.logger.warn(message);
        }
      }
    }

    return current;
  }

  private async handleError(
    item: LocationProcessorErrorResult,
    emit: LocationProcessorEmit,
  ) {
    this.logger.debug(
      `Encountered error at location ${item.location.type} ${item.location.target}, ${item.error}`,
    );

    for (const processor of this.processors) {
      if (processor.handleError) {
        try {
          await processor.handleError(item.error, item.location, emit);
        } catch (e) {
          const message = `Processor ${processor.constructor.name} threw an error while handling another error at ${item.location.type} ${item.location.target}, ${e}`;
          emit(result.generalError(item.location, message));
          this.logger.warn(message);
        }
      }
    }
  }
}<|MERGE_RESOLUTION|>--- conflicted
+++ resolved
@@ -33,13 +33,9 @@
 import { FileReaderProcessor } from './processors/FileReaderProcessor';
 import { GithubOrgReaderProcessor } from './processors/GithubOrgReaderProcessor';
 import { GithubReaderProcessor } from './processors/GithubReaderProcessor';
-<<<<<<< HEAD
 import { GitLabReaderProcessor } from './processors/GitlabReaderProcessor';
-=======
 import { GitlabApiReaderProcessor } from './processors/GitlabApiReaderProcessor';
-import { GitlabReaderProcessor } from './processors/GitlabReaderProcessor';
 import { LdapOrgReaderProcessor } from './processors/LdapOrgReaderProcessor';
->>>>>>> 11000d90
 import { LocationRefProcessor } from './processors/LocationEntityProcessor';
 import { PlaceholderProcessor } from './processors/PlaceholderProcessor';
 import * as result from './processors/results';
@@ -105,7 +101,6 @@
         `Using deprecated configuration for catalog.processors.gitlabApi, move to using integrations.gitlab instead`,
       );
       oldProcessors.push(new GitlabApiReaderProcessor(config));
-      oldProcessors.push(new GitlabReaderProcessor());
     }
     if (pc?.has('bitbucketApi')) {
       logger.warn(
@@ -123,19 +118,16 @@
     return [
       StaticLocationProcessor.fromConfig(config),
       new FileReaderProcessor(),
-<<<<<<< HEAD
       GithubReaderProcessor.fromConfig(config, logger),
       GitLabReaderProcessor.fromConfig(config, logger),
       new BitbucketApiReaderProcessor(config),
       new AzureApiReaderProcessor(config),
-      GithubOrgReaderProcessor.fromConfig(config),
-      new UrlReaderProcessor(),
-=======
+      GithubOrgReaderProcessor.fromConfig(config, {logger}),
+      new UrlReaderProcessor(options),
       ...oldProcessors,
       GithubOrgReaderProcessor.fromConfig(config, { logger }),
       LdapOrgReaderProcessor.fromConfig(config, { logger }),
       new UrlReaderProcessor(options),
->>>>>>> 11000d90
       new YamlProcessor(),
       PlaceholderProcessor.default({ reader: options.reader }),
       new CodeOwnersProcessor({ reader: options.reader }),
