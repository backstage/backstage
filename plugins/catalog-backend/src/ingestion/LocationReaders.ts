/*
 * Copyright 2020 Spotify AB
 *
 * Licensed under the Apache License, Version 2.0 (the "License");
 * you may not use this file except in compliance with the License.
 * You may obtain a copy of the License at
 *
 *     http://www.apache.org/licenses/LICENSE-2.0
 *
 * Unless required by applicable law or agreed to in writing, software
 * distributed under the License is distributed on an "AS IS" BASIS,
 * WITHOUT WARRANTIES OR CONDITIONS OF ANY KIND, either express or implied.
 * See the License for the specific language governing permissions and
 * limitations under the License.
 */

import { UrlReader } from '@backstage/backend-common';
import {
  Entity,
  ENTITY_DEFAULT_NAMESPACE,
  LocationSpec,
} from '@backstage/catalog-model';
import { Config } from '@backstage/config';
import { Logger } from 'winston';
import { CatalogRulesEnforcer } from './CatalogRules';
<<<<<<< HEAD
import { AnnotateLocationEntityProcessor } from './processors/AnnotateLocationEntityProcessor';
import { AzureApiReaderProcessor } from './processors/AzureApiReaderProcessor';
import { BitbucketApiReaderProcessor } from './processors/BitbucketApiReaderProcessor';
import { CodeOwnersProcessor } from './processors/CodeOwnersProcessor';
import { EntityPolicyProcessor } from './processors/EntityPolicyProcessor';
import { FileReaderProcessor } from './processors/FileReaderProcessor';
import { GithubOrgReaderProcessor } from './processors/GithubOrgReaderProcessor';
import { GithubReaderProcessor } from './processors/GithubReaderProcessor';
import { GitlabReaderProcessor } from './processors/GitlabReaderProcessor';
import { GitlabApiReaderProcessor } from './processors/GitlabApiReaderProcessor';
import { LdapOrgReaderProcessor } from './processors/LdapOrgReaderProcessor';
import { LocationRefProcessor } from './processors/LocationEntityProcessor';
import { PlaceholderProcessor } from './processors/PlaceholderProcessor';
=======
>>>>>>> 48f2c939
import * as result from './processors/results';
import {
  CatalogProcessor,
  CatalogProcessorDataResult,
  CatalogProcessorEmit,
  CatalogProcessorEntityResult,
  CatalogProcessorErrorResult,
  CatalogProcessorLocationResult,
  CatalogProcessorResult,
} from './processors/types';
import { LocationReader, ReadLocationResult } from './types';

// The max amount of nesting depth of generated work items
const MAX_DEPTH = 10;

type Options = {
  reader: UrlReader;
  logger: Logger;
  config: Config;
  processors: CatalogProcessor[];
  rulesEnforcer: CatalogRulesEnforcer;
};

/**
 * Implements the reading of a location through a series of processor tasks.
 */
export class LocationReaders implements LocationReader {
  private readonly options: Options;

<<<<<<< HEAD
  static defaultProcessors(options: {
    logger: Logger;
    reader: UrlReader;
    config?: Config;
    entityPolicy?: EntityPolicy;
  }): LocationProcessor[] {
    const {
      logger,
      config = new ConfigReader({}, 'missing-config'),
      entityPolicy = new EntityPolicies(),
    } = options;

    // TODO(Rugvip): These are added for backwards compatibility if config exists
    //   The idea is to have everyone migrate from using the old processors to the new
    //   integration config driven UrlReaders. In an upcoming release we can then completely
    //   remove support for the old processors, but still keep handling the deprecated location
    //   types for a while, but with a warning.
    const oldProcessors = [];
    const pc = config.getOptionalConfig('catalog.processors');
    if (pc?.has('github')) {
      logger.warn(
        `Using deprecated configuration for catalog.processors.github, move to using integrations.github instead`,
      );
      oldProcessors.push(GithubReaderProcessor.fromConfig(config, logger));
    }
    if (pc?.has('gitlabApi')) {
      logger.warn(
        `Using deprecated configuration for catalog.processors.gitlabApi, move to using integrations.gitlab instead`,
      );
      oldProcessors.push(new GitlabApiReaderProcessor(config));
    }
    if (pc?.has('bitbucketApi')) {
      logger.warn(
        `Using deprecated configuration for catalog.processors.bitbucketApi, move to using integrations.bitbucket instead`,
      );
      oldProcessors.push(new BitbucketApiReaderProcessor(config));
    }
    if (pc?.has('azureApi')) {
      logger.warn(
        `Using deprecated configuration for catalog.processors.azureApi, move to using integrations.azure instead`,
      );
      oldProcessors.push(new AzureApiReaderProcessor(config));
    }

    return [
      StaticLocationProcessor.fromConfig(config),
      new FileReaderProcessor(),
      GithubReaderProcessor.fromConfig(config, logger),
      GitlabReaderProcessor.fromConfig(config, logger),
      new BitbucketApiReaderProcessor(config),
      new AzureApiReaderProcessor(config),
      GithubOrgReaderProcessor.fromConfig(config, { logger }),
      new UrlReaderProcessor(options),
      ...oldProcessors,
      GithubOrgReaderProcessor.fromConfig(config, { logger }),
      LdapOrgReaderProcessor.fromConfig(config, { logger }),
      new UrlReaderProcessor(options),
      new YamlProcessor(),
      PlaceholderProcessor.default({ reader: options.reader }),
      new CodeOwnersProcessor({ reader: options.reader }),
      new EntityPolicyProcessor(entityPolicy),
      new LocationRefProcessor(),
      new AnnotateLocationEntityProcessor(),
    ];
  }

  constructor({
    logger = getVoidLogger(),
    config,
    reader,
    processors = LocationReaders.defaultProcessors({ logger, reader, config }),
  }: Options) {
    this.logger = logger;
    this.processors = processors;
    this.rulesEnforcer = config
      ? CatalogRulesEnforcer.fromConfig(config)
      : new CatalogRulesEnforcer(CatalogRulesEnforcer.defaultRules);
=======
  constructor(options: Options) {
    this.options = options;
>>>>>>> 48f2c939
  }

  async read(location: LocationSpec): Promise<ReadLocationResult> {
    const { rulesEnforcer, logger } = this.options;

    const output: ReadLocationResult = { entities: [], errors: [] };
    let items: CatalogProcessorResult[] = [result.location(location, false)];

    for (let depth = 0; depth < MAX_DEPTH; ++depth) {
      const newItems: CatalogProcessorResult[] = [];
      const emit: CatalogProcessorEmit = i => newItems.push(i);

      for (const item of items) {
        if (item.type === 'location') {
          await this.handleLocation(item, emit);
        } else if (item.type === 'data') {
          await this.handleData(item, emit);
        } else if (item.type === 'entity') {
          if (rulesEnforcer.isAllowed(item.entity, item.location)) {
            const entity = await this.handleEntity(item, emit);
            output.entities.push({
              entity,
              location: item.location,
            });
          } else {
            output.errors.push({
              location: item.location,
              error: new Error(
                `Entity of kind ${item.entity.kind} is not allowed from location ${item.location.target}:${item.location.type}`,
              ),
            });
          }
        } else if (item.type === 'error') {
          await this.handleError(item, emit);
          output.errors.push({
            location: item.location,
            error: item.error,
          });
        }
      }

      if (newItems.length === 0) {
        return output;
      }

      items = newItems;
    }

    const message = `Max recursion depth ${MAX_DEPTH} reached for ${location.type} ${location.target}`;
    logger.warn(message);
    output.errors.push({ location, error: new Error(message) });
    return output;
  }

  private async handleLocation(
    item: CatalogProcessorLocationResult,
    emit: CatalogProcessorEmit,
  ) {
    const { processors, logger } = this.options;

    for (const processor of processors) {
      if (processor.readLocation) {
        try {
          if (
            await processor.readLocation(item.location, item.optional, emit)
          ) {
            return;
          }
        } catch (e) {
          const message = `Processor ${processor.constructor.name} threw an error while reading location ${item.location.type} ${item.location.target}, ${e}`;
          emit(result.generalError(item.location, message));
          logger.warn(message);
        }
      }
    }

    const message = `No processor was able to read location ${item.location.type} ${item.location.target}`;
    emit(result.inputError(item.location, message));
    logger.warn(message);
  }

  private async handleData(
    item: CatalogProcessorDataResult,
    emit: CatalogProcessorEmit,
  ) {
    const { processors, logger } = this.options;

    for (const processor of processors) {
      if (processor.parseData) {
        try {
          if (await processor.parseData(item.data, item.location, emit)) {
            return;
          }
        } catch (e) {
          const message = `Processor ${processor.constructor.name} threw an error while parsing ${item.location.type} ${item.location.target}, ${e}`;
          emit(result.generalError(item.location, message));
          logger.warn(message);
        }
      }
    }

    const message = `No processor was able to parse location ${item.location.type} ${item.location.target}`;
    emit(result.inputError(item.location, message));
  }

  private async handleEntity(
    item: CatalogProcessorEntityResult,
    emit: CatalogProcessorEmit,
  ): Promise<Entity> {
    const { processors, logger } = this.options;

    let current = item.entity;

    for (const processor of processors) {
      if (processor.processEntity) {
        try {
          current = await processor.processEntity(current, item.location, emit);
        } catch (e) {
          // Construct the name carefully, if we got validation errors we do
          // not want to crash here due to missing metadata or so
          const namespace = !current.metadata
            ? ''
            : current.metadata.namespace ?? ENTITY_DEFAULT_NAMESPACE;
          const name = !current.metadata ? '' : current.metadata.name;
          const message = `Processor ${processor.constructor.name} threw an error while processing entity ${current.kind}:${namespace}/${name} at ${item.location.type} ${item.location.target}, ${e}`;
          emit(result.generalError(item.location, message));
          logger.warn(message);
        }
      }
    }

    return current;
  }

  private async handleError(
    item: CatalogProcessorErrorResult,
    emit: CatalogProcessorEmit,
  ) {
    const { processors, logger } = this.options;

    logger.debug(
      `Encountered error at location ${item.location.type} ${item.location.target}, ${item.error}`,
    );

    for (const processor of processors) {
      if (processor.handleError) {
        try {
          await processor.handleError(item.error, item.location, emit);
        } catch (e) {
          const message = `Processor ${processor.constructor.name} threw an error while handling another error at ${item.location.type} ${item.location.target}, ${e}`;
          emit(result.generalError(item.location, message));
          logger.warn(message);
        }
      }
    }
  }
}<|MERGE_RESOLUTION|>--- conflicted
+++ resolved
@@ -23,22 +23,6 @@
 import { Config } from '@backstage/config';
 import { Logger } from 'winston';
 import { CatalogRulesEnforcer } from './CatalogRules';
-<<<<<<< HEAD
-import { AnnotateLocationEntityProcessor } from './processors/AnnotateLocationEntityProcessor';
-import { AzureApiReaderProcessor } from './processors/AzureApiReaderProcessor';
-import { BitbucketApiReaderProcessor } from './processors/BitbucketApiReaderProcessor';
-import { CodeOwnersProcessor } from './processors/CodeOwnersProcessor';
-import { EntityPolicyProcessor } from './processors/EntityPolicyProcessor';
-import { FileReaderProcessor } from './processors/FileReaderProcessor';
-import { GithubOrgReaderProcessor } from './processors/GithubOrgReaderProcessor';
-import { GithubReaderProcessor } from './processors/GithubReaderProcessor';
-import { GitlabReaderProcessor } from './processors/GitlabReaderProcessor';
-import { GitlabApiReaderProcessor } from './processors/GitlabApiReaderProcessor';
-import { LdapOrgReaderProcessor } from './processors/LdapOrgReaderProcessor';
-import { LocationRefProcessor } from './processors/LocationEntityProcessor';
-import { PlaceholderProcessor } from './processors/PlaceholderProcessor';
-=======
->>>>>>> 48f2c939
 import * as result from './processors/results';
 import {
   CatalogProcessor,
@@ -68,88 +52,8 @@
 export class LocationReaders implements LocationReader {
   private readonly options: Options;
 
-<<<<<<< HEAD
-  static defaultProcessors(options: {
-    logger: Logger;
-    reader: UrlReader;
-    config?: Config;
-    entityPolicy?: EntityPolicy;
-  }): LocationProcessor[] {
-    const {
-      logger,
-      config = new ConfigReader({}, 'missing-config'),
-      entityPolicy = new EntityPolicies(),
-    } = options;
-
-    // TODO(Rugvip): These are added for backwards compatibility if config exists
-    //   The idea is to have everyone migrate from using the old processors to the new
-    //   integration config driven UrlReaders. In an upcoming release we can then completely
-    //   remove support for the old processors, but still keep handling the deprecated location
-    //   types for a while, but with a warning.
-    const oldProcessors = [];
-    const pc = config.getOptionalConfig('catalog.processors');
-    if (pc?.has('github')) {
-      logger.warn(
-        `Using deprecated configuration for catalog.processors.github, move to using integrations.github instead`,
-      );
-      oldProcessors.push(GithubReaderProcessor.fromConfig(config, logger));
-    }
-    if (pc?.has('gitlabApi')) {
-      logger.warn(
-        `Using deprecated configuration for catalog.processors.gitlabApi, move to using integrations.gitlab instead`,
-      );
-      oldProcessors.push(new GitlabApiReaderProcessor(config));
-    }
-    if (pc?.has('bitbucketApi')) {
-      logger.warn(
-        `Using deprecated configuration for catalog.processors.bitbucketApi, move to using integrations.bitbucket instead`,
-      );
-      oldProcessors.push(new BitbucketApiReaderProcessor(config));
-    }
-    if (pc?.has('azureApi')) {
-      logger.warn(
-        `Using deprecated configuration for catalog.processors.azureApi, move to using integrations.azure instead`,
-      );
-      oldProcessors.push(new AzureApiReaderProcessor(config));
-    }
-
-    return [
-      StaticLocationProcessor.fromConfig(config),
-      new FileReaderProcessor(),
-      GithubReaderProcessor.fromConfig(config, logger),
-      GitlabReaderProcessor.fromConfig(config, logger),
-      new BitbucketApiReaderProcessor(config),
-      new AzureApiReaderProcessor(config),
-      GithubOrgReaderProcessor.fromConfig(config, { logger }),
-      new UrlReaderProcessor(options),
-      ...oldProcessors,
-      GithubOrgReaderProcessor.fromConfig(config, { logger }),
-      LdapOrgReaderProcessor.fromConfig(config, { logger }),
-      new UrlReaderProcessor(options),
-      new YamlProcessor(),
-      PlaceholderProcessor.default({ reader: options.reader }),
-      new CodeOwnersProcessor({ reader: options.reader }),
-      new EntityPolicyProcessor(entityPolicy),
-      new LocationRefProcessor(),
-      new AnnotateLocationEntityProcessor(),
-    ];
-  }
-
-  constructor({
-    logger = getVoidLogger(),
-    config,
-    reader,
-    processors = LocationReaders.defaultProcessors({ logger, reader, config }),
-  }: Options) {
-    this.logger = logger;
-    this.processors = processors;
-    this.rulesEnforcer = config
-      ? CatalogRulesEnforcer.fromConfig(config)
-      : new CatalogRulesEnforcer(CatalogRulesEnforcer.defaultRules);
-=======
   constructor(options: Options) {
     this.options = options;
->>>>>>> 48f2c939
   }
 
   async read(location: LocationSpec): Promise<ReadLocationResult> {
