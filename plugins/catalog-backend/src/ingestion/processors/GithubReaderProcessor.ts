--- conflicted
+++ resolved
@@ -62,7 +62,22 @@
   token?: string;
 };
 
-export function getApiRequestOptions(provider: ProviderConfig): RequestInit {
+// getRequestOptions(token?: string): RequestInit {
+//   const headers: HeadersInit = {
+//     Accept: 'application/vnd.github.v3.raw',
+//   };
+
+//   if (token !== '') {
+//     headers.Authorization = `token ${token}`;
+//   }
+
+//   if (token === '' && this.privateToken !== '') {
+//     headers.Authorization = `token ${this.privateToken}`;
+
+export function getApiRequestOptions(
+  provider: ProviderConfig,
+  token?: string,
+): RequestInit {
   const headers: HeadersInit = {
     Accept: 'application/vnd.github.v3.raw',
   };
@@ -71,16 +86,27 @@
     headers.Authorization = `token ${provider.token}`;
   }
 
+  if (token) {
+    headers.Authorization = `token ${token}`;
+  }
+
   return {
     headers,
   };
 }
 
-export function getRawRequestOptions(provider: ProviderConfig): RequestInit {
+export function getRawRequestOptions(
+  provider: ProviderConfig,
+  token?: string,
+): RequestInit {
   const headers: HeadersInit = {};
 
   if (provider.token) {
     headers.Authorization = `token ${provider.token}`;
+  }
+
+  if (token) {
+    headers.Authorization = `token ${token}`;
   }
 
   return {
@@ -114,19 +140,6 @@
   }
 }
 
-<<<<<<< HEAD
-  getRequestOptions(token?: string): RequestInit {
-    const headers: HeadersInit = {
-      Accept: 'application/vnd.github.v3.raw',
-    };
-
-    if (token !== '') {
-      headers.Authorization = `token ${token}`;
-    }
-
-    if (token === '' && this.privateToken !== '') {
-      headers.Authorization = `token ${this.privateToken}`;
-=======
 // Converts for example
 // from: https://github.com/a/b/blob/branchname/c.yaml
 // to:   https://raw.githubusercontent.com/a/b/branchname/c.yaml
@@ -142,7 +155,6 @@
       !filepath?.match(/\.ya?ml$/)
     ) {
       throw new Error('Wrong URL or invalid file path');
->>>>>>> 4ee2c6a1
     }
 
     const pathWithoutSlash = filepath.replace(/^\//, '');
@@ -251,14 +263,6 @@
       );
     }
 
-<<<<<<< HEAD
-      // TODO(freben): Should "hard" errors thrown by this line be treated as
-      // notFound instead of fatal?
-      const response = await fetch(
-        url.toString(),
-        this.getRequestOptions(location.token),
-      );
-=======
     try {
       const useApi =
         provider.apiBaseUrl && (provider.token || !provider.rawBaseUrl);
@@ -266,10 +270,9 @@
         ? getApiUrl(location.target, provider)
         : getRawUrl(location.target, provider);
       const options = useApi
-        ? getApiRequestOptions(provider)
-        : getRawRequestOptions(provider);
+        ? getApiRequestOptions(provider, location.token)
+        : getRawRequestOptions(provider, location.token);
       const response = await fetch(url.toString(), options);
->>>>>>> 4ee2c6a1
 
       if (response.ok) {
         const data = await response.buffer();
