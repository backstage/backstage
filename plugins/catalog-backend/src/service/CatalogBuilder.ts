--- conflicted
+++ resolved
@@ -466,16 +466,8 @@
       metrics,
     } = this.env;
 
-<<<<<<< HEAD
-    // This is a test metric to check if the metrics are working
-    metrics.createCounter('kurt.test.total').add(1);
-
-    const disableRelationsCompatibility = config.getOptionalBoolean(
-      'catalog.disableRelationsCompatibility',
-=======
     const enableRelationsCompatibility = Boolean(
       config.getOptionalBoolean('catalog.enableRelationsCompatibility'),
->>>>>>> 1abbf97a
     );
 
     const policy = this.buildEntityPolicy();
