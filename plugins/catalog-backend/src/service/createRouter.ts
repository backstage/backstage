/*
 * Copyright 2020 The Backstage Authors
 *
 * Licensed under the Apache License, Version 2.0 (the "License");
 * you may not use this file except in compliance with the License.
 * You may obtain a copy of the License at
 *
 *     http://www.apache.org/licenses/LICENSE-2.0
 *
 * Unless required by applicable law or agreed to in writing, software
 * distributed under the License is distributed on an "AS IS" BASIS,
 * WITHOUT WARRANTIES OR CONDITIONS OF ANY KIND, either express or implied.
 * See the License for the specific language governing permissions and
 * limitations under the License.
 */

import { errorHandler } from '@backstage/backend-common';
import {
  ANNOTATION_LOCATION,
  ANNOTATION_ORIGIN_LOCATION,
  Entity,
  parseLocationRef,
  stringifyEntityRef,
} from '@backstage/catalog-model';
import { Config } from '@backstage/config';
<<<<<<< HEAD
import { NotFoundError, serializeError } from '@backstage/errors';
=======
import { InputError, NotFoundError } from '@backstage/errors';
>>>>>>> 61a29e43
import express from 'express';
import Router from 'express-promise-router';
import { Logger } from 'winston';
import yn from 'yn';
import { EntitiesCatalog } from '../catalog/types';
import { LocationAnalyzer } from '../ingestion/types';
import {
  basicEntityFilter,
  parseEntityFilterParams,
  parseEntityPaginationParams,
  parseEntityTransformParams,
} from './request';
import {
  disallowReadonlyMode,
  locationInput,
  validateRequestBody,
} from './util';
import { z } from 'zod';
import { parseEntityFacetParams } from './request/parseEntityFacetParams';
import { RefreshOptions, LocationService, RefreshService } from './types';
import { CatalogProcessingOrchestrator } from '../processing/types';
import { validateEntityEnvelope } from '../processing/util';

/**
 * Options used by {@link createRouter}.
 *
 * @public
 */
export interface RouterOptions {
  entitiesCatalog?: EntitiesCatalog;
  locationAnalyzer?: LocationAnalyzer;
  locationService: LocationService;
  orchestrator?: CatalogProcessingOrchestrator;
  refreshService?: RefreshService;
  logger: Logger;
  config: Config;
  permissionIntegrationRouter?: express.Router;
}

/**
 * Creates a catalog router.
 *
 * @public
 */
export async function createRouter(
  options: RouterOptions,
): Promise<express.Router> {
  const {
    entitiesCatalog,
    locationAnalyzer,
    locationService,
    orchestrator,
    refreshService,
    config,
    logger,
    permissionIntegrationRouter,
  } = options;
  const router = Router();
  router.use(express.json());

  const readonlyEnabled =
    config.getOptionalBoolean('catalog.readonly') || false;
  if (readonlyEnabled) {
    logger.info('Catalog is running in readonly mode');
  }

  if (refreshService) {
    router.post('/refresh', async (req, res) => {
      const refreshOptions: RefreshOptions = req.body;
      refreshOptions.authorizationToken = getBearerToken(
        req.header('authorization'),
      );

      await refreshService.refresh(refreshOptions);
      res.status(200).end();
    });
  }

  if (permissionIntegrationRouter) {
    router.use(permissionIntegrationRouter);
  }

  if (entitiesCatalog) {
    router
      .get('/entities', async (req, res) => {
        const { entities, pageInfo } = await entitiesCatalog.entities({
          filter: parseEntityFilterParams(req.query),
          fields: parseEntityTransformParams(req.query),
          pagination: parseEntityPaginationParams(req.query),
          authorizationToken: getBearerToken(req.header('authorization')),
        });

        // Add a Link header to the next page
        if (pageInfo.hasNextPage) {
          const url = new URL(`http://ignored${req.url}`);
          url.searchParams.delete('offset');
          url.searchParams.set('after', pageInfo.endCursor);
          res.setHeader('link', `<${url.pathname}${url.search}>; rel="next"`);
        }

        // TODO(freben): encode the pageInfo in the response
        res.json(entities);
      })
      .get('/entities/by-uid/:uid', async (req, res) => {
        const { uid } = req.params;
        const { entities } = await entitiesCatalog.entities({
          filter: basicEntityFilter({ 'metadata.uid': uid }),
          authorizationToken: getBearerToken(req.header('authorization')),
        });
        if (!entities.length) {
          throw new NotFoundError(`No entity with uid ${uid}`);
        }
        res.status(200).json(entities[0]);
      })
      .delete('/entities/by-uid/:uid', async (req, res) => {
        const { uid } = req.params;
        await entitiesCatalog.removeEntityByUid(uid, {
          authorizationToken: getBearerToken(req.header('authorization')),
        });
        res.status(204).end();
      })
      .get('/entities/by-name/:kind/:namespace/:name', async (req, res) => {
        const { kind, namespace, name } = req.params;
        const { entities } = await entitiesCatalog.entities({
          filter: basicEntityFilter({
            kind: kind,
            'metadata.namespace': namespace,
            'metadata.name': name,
          }),
          authorizationToken: getBearerToken(req.header('authorization')),
        });
        if (!entities.length) {
          throw new NotFoundError(
            `No entity named '${name}' found, with kind '${kind}' in namespace '${namespace}'`,
          );
        }
        res.status(200).json(entities[0]);
      })
      .get(
        '/entities/by-name/:kind/:namespace/:name/ancestry',
        async (req, res) => {
          const { kind, namespace, name } = req.params;
          const entityRef = stringifyEntityRef({ kind, namespace, name });
          const response = await entitiesCatalog.entityAncestry(entityRef, {
            authorizationToken: getBearerToken(req.header('authorization')),
          });
          res.status(200).json(response);
        },
      )
      .get('/entity-facets', async (req, res) => {
        const response = await entitiesCatalog.facets({
          filter: parseEntityFilterParams(req.query),
          facets: parseEntityFacetParams(req.query),
          authorizationToken: getBearerToken(req.header('authorization')),
        });
        res.status(200).json(response);
      });

    router.get('/events', async (req, res) => {
      let offset: number | undefined = undefined;
      if (typeof req.query.offset === 'string') {
        offset = parseInt(req.query.offset, 10);
        if (Number.isNaN(offset)) {
          throw new InputError(`Invalid offset`);
        }
      } else if (offset) {
        throw new InputError(`Invalid offset`);
      }

      const changes = await entitiesCatalog.changes({ offset });
      res.json(changes);
    });
  }

  if (locationService) {
    router
      .post('/locations', async (req, res) => {
        const location = await validateRequestBody(req, locationInput);
        const dryRun = yn(req.query.dryRun, { default: false });

        // when in dryRun addLocation is effectively a read operation so we don't
        // need to disallow readonly
        if (!dryRun) {
          disallowReadonlyMode(readonlyEnabled);
        }

        const output = await locationService.createLocation(location, dryRun, {
          authorizationToken: getBearerToken(req.header('authorization')),
        });
        res.status(201).json(output);
      })
      .get('/locations', async (req, res) => {
        const locations = await locationService.listLocations({
          authorizationToken: getBearerToken(req.header('authorization')),
        });
        res.status(200).json(locations.map(l => ({ data: l })));
      })

      .get('/locations/:id', async (req, res) => {
        const { id } = req.params;
        const output = await locationService.getLocation(id, {
          authorizationToken: getBearerToken(req.header('authorization')),
        });
        res.status(200).json(output);
      })
      .delete('/locations/:id', async (req, res) => {
        disallowReadonlyMode(readonlyEnabled);

        const { id } = req.params;
        await locationService.deleteLocation(id, {
          authorizationToken: getBearerToken(req.header('authorization')),
        });
        res.status(204).end();
      });
  }

  if (locationAnalyzer) {
    router.post('/analyze-location', async (req, res) => {
      const body = await validateRequestBody(
        req,
        z.object({ location: locationInput }),
      );
      const schema = z.object({ location: locationInput });
      const output = await locationAnalyzer.analyzeLocation(schema.parse(body));
      res.status(200).json(output);
    });
  }

  if (orchestrator) {
    router.post('/validate-entity', async (req, res) => {
      const bodySchema = z.object({
        entity: z.unknown(),
        location: z.string(),
      });

      let body: z.infer<typeof bodySchema>;
      let entity: Entity;
      let location: { type: string; target: string };
      try {
        body = await validateRequestBody(req, bodySchema);
        entity = validateEntityEnvelope(body.entity);
        location = parseLocationRef(body.location);
        if (location.type !== 'url')
          throw new TypeError(
            `Invalid location ref ${body.location}, only 'url:<target>' is supported, e.g. url:https://host/path`,
          );
      } catch (err) {
        return res.status(400).json({
          errors: [serializeError(err)],
        });
      }

      const processingResult = await orchestrator.process({
        entity: {
          ...entity,
          metadata: {
            ...entity.metadata,
            annotations: {
              [ANNOTATION_LOCATION]: body.location,
              [ANNOTATION_ORIGIN_LOCATION]: body.location,
              ...entity.metadata.annotations,
            },
          },
        },
      });

      if (!processingResult.ok)
        res.status(400).json({
          errors: processingResult.errors.map(e => serializeError(e)),
        });
      return res.status(200).end();
    });
  }

  router.use(errorHandler());
  return router;
}

function getBearerToken(
  authorizationHeader: string | undefined,
): string | undefined {
  if (typeof authorizationHeader !== 'string') {
    return undefined;
  }
  const matches = authorizationHeader.match(/Bearer\s+(\S+)/i);
  return matches?.[1];
}<|MERGE_RESOLUTION|>--- conflicted
+++ resolved
@@ -23,11 +23,7 @@
   stringifyEntityRef,
 } from '@backstage/catalog-model';
 import { Config } from '@backstage/config';
-<<<<<<< HEAD
-import { NotFoundError, serializeError } from '@backstage/errors';
-=======
-import { InputError, NotFoundError } from '@backstage/errors';
->>>>>>> 61a29e43
+import { NotFoundError, serializeError, InputError } from '@backstage/errors';
 import express from 'express';
 import Router from 'express-promise-router';
 import { Logger } from 'winston';
