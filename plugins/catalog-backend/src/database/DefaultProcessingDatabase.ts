/*
 * Copyright 2021 The Backstage Authors
 *
 * Licensed under the Apache License, Version 2.0 (the "License");
 * you may not use this file except in compliance with the License.
 * You may obtain a copy of the License at
 *
 *     http://www.apache.org/licenses/LICENSE-2.0
 *
 * Unless required by applicable law or agreed to in writing, software
 * distributed under the License is distributed on an "AS IS" BASIS,
 * WITHOUT WARRANTIES OR CONDITIONS OF ANY KIND, either express or implied.
 * See the License for the specific language governing permissions and
 * limitations under the License.
 */

import { Entity, stringifyEntityRef } from '@backstage/catalog-model';
import { ConflictError, isError, NotFoundError } from '@backstage/errors';
import { Knex } from 'knex';
import lodash from 'lodash';
import { v4 as uuid } from 'uuid';
import type { Logger } from 'winston';
import {
  Transaction,
  GetProcessableEntitiesResult,
  ProcessingDatabase,
  RefreshStateItem,
  RefreshOptions,
  ReplaceUnprocessedEntitiesOptions,
  UpdateProcessedEntityOptions,
  ListAncestorsOptions,
  ListAncestorsResult,
  UpdateEntityCacheOptions,
  ListParentsOptions,
  ListParentsResult,
  RefreshByKeyOptions,
} from './types';
import { ProcessingIntervalFunction } from '../processing/refresh';
import { rethrowError, timestampToDateTime } from './conversion';
import { initDatabaseMetrics } from './metrics';
import {
  DbRefreshKeysRow,
  DbRefreshStateReferencesRow,
  DbRefreshStateRow,
  DbRelationsRow,
} from './tables';

import { generateStableHash } from './util';
import { isDatabaseConflictError } from '@backstage/backend-common';
import { DeferredEntity } from '@backstage/plugin-catalog-node';

// The number of items that are sent per batch to the database layer, when
// doing .batchInsert calls to knex. This needs to be low enough to not cause
// errors in the underlying engine due to exceeding query limits, but large
// enough to get the speed benefits.
const BATCH_SIZE = 50;
const MAX_ANCESTOR_DEPTH = 32;

function nowPlusSeconds(tx: Knex.Transaction, seconds: number) {
  const client = tx.client.config.client;
  if (client.includes('sqlite3')) {
    return tx.raw(`datetime('now', ?)`, [`${seconds} seconds`]);
  } else if (client === 'pg') {
    return tx.raw(`now() + interval '${seconds} seconds'`);
  }
  return tx.raw(`date_add(now(), interval ${seconds} second)`);
}

export class DefaultProcessingDatabase implements ProcessingDatabase {
  constructor(
    private readonly options: {
      database: Knex;
      logger: Logger;
      refreshInterval: ProcessingIntervalFunction;
    },
  ) {
    initDatabaseMetrics(options.database);
  }

  async updateProcessedEntity(
    txOpaque: Transaction,
    options: UpdateProcessedEntityOptions,
  ): Promise<{ previous: { relations: DbRelationsRow[] } }> {
    const tx = txOpaque as Knex.Transaction;
    const {
      id,
      processedEntity,
      resultHash,
      errors,
      relations,
      deferredEntities,
      refreshKeys,
      locationKey,
    } = options;
    const configClient = tx.client.config.client;
    const refreshResult = await tx<DbRefreshStateRow>('refresh_state')
      .update({
        processed_entity: JSON.stringify(processedEntity),
        result_hash: resultHash,
        errors,
        location_key: locationKey,
      })
      .where('entity_id', id)
      .andWhere(inner => {
        if (!locationKey) {
          return inner.whereNull('location_key');
        }
        return inner
          .where('location_key', locationKey)
          .orWhereNull('location_key');
      });
    if (refreshResult === 0) {
      throw new ConflictError(
        `Conflicting write of processing result for ${id} with location key '${locationKey}'`,
      );
    }
    const sourceEntityRef = stringifyEntityRef(processedEntity);

    // Schedule all deferred entities for future processing.
    await this.addUnprocessedEntities(tx, {
      entities: deferredEntities,
      sourceEntityRef,
    });

    // Delete old relations
    let previousRelationRows: DbRelationsRow[];
<<<<<<< HEAD
    if (configClient.includes('sqlite3') || configClient.includes('mysql')) {
=======
    if (
      tx.client.config.client.includes('sqlite3') ||
      tx.client.config.client.includes('mysql')
    ) {
>>>>>>> cd5bf2ae
      previousRelationRows = await tx<DbRelationsRow>('relations')
        .select('*')
        .where({ originating_entity_id: id });
      await tx<DbRelationsRow>('relations')
        .where({ originating_entity_id: id })
        .delete();
    } else {
      previousRelationRows = await tx<DbRelationsRow>('relations')
        .where({ originating_entity_id: id })
        .delete()
        .returning('*');
    }

    // Batch insert new relations
    const relationRows: DbRelationsRow[] = relations.map(
      ({ source, target, type }) => ({
        originating_entity_id: id,
        source_entity_ref: stringifyEntityRef(source),
        target_entity_ref: stringifyEntityRef(target),
        type,
      }),
    );
    await tx.batchInsert(
      'relations',
      this.deduplicateRelations(relationRows),
      BATCH_SIZE,
    );

    // Delete old refresh keys
    await tx<DbRefreshKeysRow>('refresh_keys')
      .where({ entity_id: id })
      .delete();

    // Insert the refresh keys for the processed entity
    await tx.batchInsert(
      'refresh_keys',
      refreshKeys.map(k => ({
        entity_id: id,
        key: k.key,
      })),
      BATCH_SIZE,
    );

    return {
      previous: {
        relations: previousRelationRows,
      },
    };
  }

  async updateProcessedEntityErrors(
    txOpaque: Transaction,
    options: UpdateProcessedEntityOptions,
  ): Promise<void> {
    const tx = txOpaque as Knex.Transaction;
    const { id, errors, resultHash } = options;

    await tx<DbRefreshStateRow>('refresh_state')
      .update({
        errors,
        result_hash: resultHash,
      })
      .where('entity_id', id);
  }

  async updateEntityCache(
    txOpaque: Transaction,
    options: UpdateEntityCacheOptions,
  ): Promise<void> {
    const tx = txOpaque as Knex.Transaction;
    const { id, state } = options;

    await tx<DbRefreshStateRow>('refresh_state')
      .update({ cache: JSON.stringify(state ?? {}) })
      .where('entity_id', id);
  }

  async replaceUnprocessedEntities(
    txOpaque: Transaction,
    options: ReplaceUnprocessedEntitiesOptions,
  ): Promise<void> {
    const tx = txOpaque as Knex.Transaction;
    const { toAdd, toUpsert, toRemove } = await this.createDelta(tx, options);

    if (toRemove.length) {
      let removedCount = 0;
      const rootId = () => {
        if (tx.client.config.client.includes('mysql')) {
          return tx.raw('CAST(NULL as UNSIGNED INT)', []);
        }

        return tx.raw('CAST(NULL as INT)', []);
      };
      for (const refs of lodash.chunk(toRemove, 1000)) {
        /*
      WITH RECURSIVE
        -- All the nodes that can be reached downwards from our root
        descendants(root_id, entity_ref) AS (
          SELECT id, target_entity_ref
          FROM refresh_state_references
          WHERE source_key = "R1" AND target_entity_ref = "A"
          UNION
          SELECT descendants.root_id, target_entity_ref
          FROM descendants
          JOIN refresh_state_references ON source_entity_ref = descendants.entity_ref
        ),
        -- All the nodes that can be reached upwards from the descendants
        ancestors(root_id, via_entity_ref, to_entity_ref) AS (
          SELECT CAST(NULL as INT), entity_ref, entity_ref
          FROM descendants
          UNION
          SELECT
            CASE WHEN source_key IS NOT NULL THEN id ELSE NULL END,
            source_entity_ref,
            ancestors.to_entity_ref
          FROM ancestors
          JOIN refresh_state_references ON target_entity_ref = ancestors.via_entity_ref
        )
      -- Start out with all of the descendants
      SELECT descendants.entity_ref
      FROM descendants
      -- Expand with all ancestors that point to those, but aren't the current root
      LEFT OUTER JOIN ancestors
        ON ancestors.to_entity_ref = descendants.entity_ref
        AND ancestors.root_id IS NOT NULL
        AND ancestors.root_id != descendants.root_id
      -- Exclude all lines that had such a foreign ancestor
      WHERE ancestors.root_id IS NULL;
      */
        removedCount += await tx<DbRefreshStateRow>('refresh_state')
          .whereIn('entity_ref', function orphanedEntityRefs(orphans) {
            return (
              orphans
                // All the nodes that can be reached downwards from our root
                .withRecursive('descendants', function descendants(outer) {
                  return outer
                    .select({ root_id: 'id', entity_ref: 'target_entity_ref' })
                    .from('refresh_state_references')
                    .where('source_key', options.sourceKey)
                    .whereIn('target_entity_ref', refs)
                    .union(function recursive(inner) {
                      return inner
                        .select({
                          root_id: 'descendants.root_id',
                          entity_ref:
                            'refresh_state_references.target_entity_ref',
                        })
                        .from('descendants')
                        .join('refresh_state_references', {
                          'descendants.entity_ref':
                            'refresh_state_references.source_entity_ref',
                        });
                    });
                })
                // All the nodes that can be reached upwards from the descendants
                .withRecursive('ancestors', function ancestors(outer) {
                  return outer
                    .select({
<<<<<<< HEAD
                      root_id: tx.raw(
                        `CAST(NULL as ${
                          tx.client.config.client.startsWith('mysql')
                            ? 'unsigned'
                            : 'int'
                        })`,
                        [],
                      ),
=======
                      root_id: rootId(),
>>>>>>> cd5bf2ae
                      via_entity_ref: 'entity_ref',
                      to_entity_ref: 'entity_ref',
                    })
                    .from('descendants')
                    .union(function recursive(inner) {
                      return inner
                        .select({
                          root_id: tx.raw(
                            'CASE WHEN source_key IS NOT NULL THEN id ELSE NULL END',
                            [],
                          ),
                          via_entity_ref: 'source_entity_ref',
                          to_entity_ref: 'ancestors.to_entity_ref',
                        })
                        .from('ancestors')
                        .join('refresh_state_references', {
                          target_entity_ref: 'ancestors.via_entity_ref',
                        });
                    });
                })
                // Start out with all of the descendants
                .select('descendants.entity_ref')
                .from('descendants')
                // Expand with all ancestors that point to those, but aren't the current root
                .leftOuterJoin('ancestors', function keepaliveRoots() {
                  this.on(
                    'ancestors.to_entity_ref',
                    '=',
                    'descendants.entity_ref',
                  );
                  this.andOnNotNull('ancestors.root_id');
                  this.andOn('ancestors.root_id', '!=', 'descendants.root_id');
                })
                .whereNull('ancestors.root_id')
            );
          })
          .delete();

        await tx<DbRefreshStateReferencesRow>('refresh_state_references')
          .where('source_key', '=', options.sourceKey)
          .whereIn('target_entity_ref', refs)
          .delete();
      }

      this.options.logger.debug(
        `removed, ${removedCount} entities: ${JSON.stringify(toRemove)}`,
      );
    }

    if (toAdd.length) {
      // The reason for this chunking, rather than just massively batch
      // inserting the entire payload, is that we fall back to the individual
      // upsert mechanism below on conflicts. That path is massively slower than
      // the fast batch path, so we don't want to end up accidentally having to
      // for example item-by-item upsert tens of thousands of entities in a
      // large initial delivery dump. The implication is that the size of these
      // chunks needs to weigh the benefit of fast successful inserts, against
      // the drawback of super slow but more rare fallbacks. There's quickly
      // diminishing returns though with turning up this value way high.
      for (const chunk of lodash.chunk(toAdd, 50)) {
        try {
          await tx.batchInsert(
            'refresh_state',
            chunk.map(item => ({
              entity_id: uuid(),
              entity_ref: stringifyEntityRef(item.deferred.entity),
              unprocessed_entity: JSON.stringify(item.deferred.entity),
              unprocessed_hash: item.hash,
              errors: '',
              location_key: item.deferred.locationKey,
              next_update_at: tx.fn.now(),
              last_discovery_at: tx.fn.now(),
            })),
            BATCH_SIZE,
          );
          await tx.batchInsert(
            'refresh_state_references',
            chunk.map(item => ({
              source_key: options.sourceKey,
              target_entity_ref: stringifyEntityRef(item.deferred.entity),
            })),
            BATCH_SIZE,
          );
        } catch (error) {
          if (!isDatabaseConflictError(error)) {
            throw error;
          } else {
            this.options.logger.debug(
              `Fast insert path failed, falling back to slow path, ${error}`,
            );
            toUpsert.push(...chunk);
          }
        }
      }
    }

    if (toUpsert.length) {
      for (const {
        deferred: { entity, locationKey },
        hash,
      } of toUpsert) {
        const entityRef = stringifyEntityRef(entity);

        try {
          let ok = await this.updateUnprocessedEntity(
            tx,
            entity,
            hash,
            locationKey,
          );
          if (!ok) {
            ok = await this.insertUnprocessedEntity(
              tx,
              entity,
              hash,
              locationKey,
            );
          }

          if (ok) {
            await tx<DbRefreshStateReferencesRow>(
              'refresh_state_references',
            ).insert({
              source_key: options.sourceKey,
              target_entity_ref: entityRef,
            });
          } else {
            const conflictingKey = await this.checkLocationKeyConflict(
              tx,
              entityRef,
              locationKey,
            );
            if (conflictingKey) {
              this.options.logger.warn(
                `Source ${options.sourceKey} detected conflicting entityRef ${entityRef} already referenced by ${conflictingKey} and now also ${locationKey}`,
              );
            }
          }
        } catch (error) {
          this.options.logger.error(
            `Failed to add '${entityRef}' from source '${options.sourceKey}', ${error}`,
          );
        }
      }
    }
  }

  async getProcessableEntities(
    txOpaque: Transaction,
    request: { processBatchSize: number },
  ): Promise<GetProcessableEntitiesResult> {
    const tx = txOpaque as Knex.Transaction;

    let itemsQuery = tx<DbRefreshStateRow>('refresh_state').select();

    // This avoids duplication of work because of race conditions and is
    // also fast because locked rows are ignored rather than blocking.
    // It's only available in MySQL and PostgreSQL
    if (['mysql', 'mysql2', 'pg'].includes(tx.client.config.client)) {
      itemsQuery = itemsQuery.forUpdate().skipLocked();
    }

    const items = await itemsQuery
      .where('next_update_at', '<=', tx.fn.now())
      .limit(request.processBatchSize)
      .orderBy('next_update_at', 'asc');

    const interval = this.options.refreshInterval();

    const nextUpdateAt = (refreshInterval: number) => {
      if (tx.client.config.client.includes('sqlite3')) {
        return tx.raw(`datetime('now', ?)`, [`${refreshInterval} seconds`]);
      }

      if (tx.client.config.client.includes('mysql')) {
        return tx.raw(`now() + interval ${refreshInterval} second`);
      }

      return tx.raw(`now() + interval '${refreshInterval} seconds'`);
    };

    await tx<DbRefreshStateRow>('refresh_state')
      .whereIn(
        'entity_ref',
        items.map(i => i.entity_ref),
      )
      .update({
<<<<<<< HEAD
        next_update_at: nowPlusSeconds(tx, interval),
=======
        next_update_at: nextUpdateAt(interval),
>>>>>>> cd5bf2ae
      });

    return {
      items: items.map(
        i =>
          ({
            id: i.entity_id,
            entityRef: i.entity_ref,
            unprocessedEntity: JSON.parse(i.unprocessed_entity) as Entity,
            processedEntity: i.processed_entity
              ? (JSON.parse(i.processed_entity) as Entity)
              : undefined,
            resultHash: i.result_hash || '',
            nextUpdateAt: timestampToDateTime(i.next_update_at),
            lastDiscoveryAt: timestampToDateTime(i.last_discovery_at),
            state: i.cache ? JSON.parse(i.cache) : undefined,
            errors: i.errors,
            locationKey: i.location_key,
          } as RefreshStateItem),
      ),
    };
  }

  async listAncestors(
    txOpaque: Transaction,
    options: ListAncestorsOptions,
  ): Promise<ListAncestorsResult> {
    const tx = txOpaque as Knex.Transaction;
    const { entityRef } = options;
    const entityRefs = new Array<string>();

    let currentRef = entityRef.toLocaleLowerCase('en-US');
    for (let depth = 1; depth <= MAX_ANCESTOR_DEPTH; depth += 1) {
      const rows = await tx<DbRefreshStateReferencesRow>(
        'refresh_state_references',
      )
        .where({ target_entity_ref: currentRef })
        .select();

      if (rows.length === 0) {
        if (depth === 1) {
          throw new NotFoundError(`Entity ${currentRef} not found`);
        }
        throw new NotFoundError(
          `Entity ${entityRef} has a broken parent reference chain at ${currentRef}`,
        );
      }

      const parentRef = rows.find(r => r.source_entity_ref)?.source_entity_ref;
      if (!parentRef) {
        // We've reached the top of the tree which is the entityProvider.
        // In this case we refresh the entity itself.
        return { entityRefs };
      }
      entityRefs.push(parentRef);
      currentRef = parentRef;
    }
    throw new Error(
      `Unable receive ancestors for ${entityRef}, reached maximum depth of ${MAX_ANCESTOR_DEPTH}`,
    );
  }

  async listParents(
    txOpaque: Transaction,
    options: ListParentsOptions,
  ): Promise<ListParentsResult> {
    const tx = txOpaque as Knex.Transaction;

    const rows = await tx<DbRefreshStateReferencesRow>(
      'refresh_state_references',
    )
      .where({ target_entity_ref: options.entityRef })
      .select();

    const entityRefs = rows.map(r => r.source_entity_ref!).filter(Boolean);

    return { entityRefs };
  }

  async refresh(txOpaque: Transaction, options: RefreshOptions): Promise<void> {
    const tx = txOpaque as Knex.Transaction;
    const { entityRef } = options;

    const updateResult = await tx<DbRefreshStateRow>('refresh_state')
      .where({ entity_ref: entityRef.toLocaleLowerCase('en-US') })
      .update({ next_update_at: tx.fn.now() });
    if (updateResult === 0) {
      throw new NotFoundError(`Failed to schedule ${entityRef} for refresh`);
    }
  }

  async refreshByRefreshKeys(
    txOpaque: Transaction,
    options: RefreshByKeyOptions,
  ) {
    const tx = txOpaque as Knex.Transaction;
    const { keys } = options;

    await tx<DbRefreshStateRow>('refresh_state')
      .whereIn('entity_id', function selectEntityRefs(tx2) {
        tx2
          .whereIn('key', keys)
          .select({
            entity_id: 'refresh_keys.entity_id',
          })
          .from('refresh_keys');
      })
      .update({ next_update_at: tx.fn.now() });
  }

  async transaction<T>(fn: (tx: Transaction) => Promise<T>): Promise<T> {
    try {
      let result: T | undefined = undefined;

      await this.options.database.transaction(
        async tx => {
          // We can't return here, as knex swallows the return type in case the transaction is rolled back:
          // https://github.com/knex/knex/blob/e37aeaa31c8ef9c1b07d2e4d3ec6607e557d800d/lib/transaction.js#L136
          result = await fn(tx);
        },
        {
          // If we explicitly trigger a rollback, don't fail.
          doNotRejectOnRollback: true,
        },
      );

      return result!;
    } catch (e) {
      this.options.logger.debug(`Error during transaction, ${e}`);
      throw rethrowError(e);
    }
  }

  /**
   * Attempts to update an existing refresh state row, returning true if it was
   * updated and false if there was no entity with a matching ref and location key.
   *
   * Updating the entity will also cause it to be scheduled for immediate processing.
   */
  private async updateUnprocessedEntity(
    tx: Knex.Transaction,
    entity: Entity,
    hash: string,
    locationKey?: string,
  ): Promise<boolean> {
    const entityRef = stringifyEntityRef(entity);
    const serializedEntity = JSON.stringify(entity);

    const refreshResult = await tx<DbRefreshStateRow>('refresh_state')
      .update({
        unprocessed_entity: serializedEntity,
        unprocessed_hash: hash,
        location_key: locationKey,
        last_discovery_at: tx.fn.now(),
        // We only get to this point if a processed entity actually had any changes, or
        // if an entity provider requested this mutation, meaning that we can safely
        // bump the deferred entities to the front of the queue for immediate processing.
        next_update_at: tx.fn.now(),
      })
      .where('entity_ref', entityRef)
      .andWhere(inner => {
        if (!locationKey) {
          return inner.whereNull('location_key');
        }
        return inner
          .where('location_key', locationKey)
          .orWhereNull('location_key');
      });

    return refreshResult === 1;
  }

  /**
   * Attempts to insert a new refresh state row for the given entity, returning
   * true if successful and false if there was a conflict.
   */
  private async insertUnprocessedEntity(
    tx: Knex.Transaction,
    entity: Entity,
    hash: string,
    locationKey?: string,
  ): Promise<boolean> {
    const entityRef = stringifyEntityRef(entity);
    const serializedEntity = JSON.stringify(entity);

    try {
      let query = tx<DbRefreshStateRow>('refresh_state').insert({
        entity_id: uuid(),
        entity_ref: entityRef,
        unprocessed_entity: serializedEntity,
        unprocessed_hash: hash,
        errors: '',
        location_key: locationKey,
        next_update_at: tx.fn.now(),
        last_discovery_at: tx.fn.now(),
      });

      // TODO(Rugvip): only tested towards MySQL, Postgres and SQLite.
      // We have to do this because the only way to detect if there was a conflict with
      // SQLite is to catch the error, while Postgres needs to ignore the conflict to not
      // break the ongoing transaction.
      if (tx.client.config.client.includes('pg')) {
        query = query.onConflict('entity_ref').ignore() as any; // type here does not match runtime
      }

      // Postgres gives as an object with rowCount, SQLite gives us an array
      const result: { rowCount?: number; length?: number } = await query;
      return result.rowCount === 1 || result.length === 1;
    } catch (error) {
      // SQLite, or MySQL reached this rather than the rowCount check above
      if (
        (isError(error) &&
          error.message.includes('UNIQUE constraint failed')) ||
        /Duplicate entry.*for key/.test(error.message) // MySQL failure
      ) {
        return false;
      }
      throw error;
    }
  }

  /**
   * Checks whether a refresh state exists for the given entity that has a
   * location key that does not match the provided location key.
   *
   * @returns The conflicting key if there is one.
   */
  private async checkLocationKeyConflict(
    tx: Knex.Transaction,
    entityRef: string,
    locationKey?: string,
  ): Promise<string | undefined> {
    const row = await tx<DbRefreshStateRow>('refresh_state')
      .select('location_key')
      .where('entity_ref', entityRef)
      .first();
    const conflictingKey = row?.location_key;

    // If there's no existing key we can't have a conflict
    if (!conflictingKey) {
      return undefined;
    }

    if (conflictingKey !== locationKey) {
      return conflictingKey;
    }
    return undefined;
  }

  private deduplicateRelations(rows: DbRelationsRow[]): DbRelationsRow[] {
    return lodash.uniqBy(
      rows,
      r => `${r.source_entity_ref}:${r.target_entity_ref}:${r.type}`,
    );
  }

  private async createDelta(
    tx: Knex.Transaction,
    options: ReplaceUnprocessedEntitiesOptions,
  ): Promise<{
    toAdd: { deferred: DeferredEntity; hash: string }[];
    toUpsert: { deferred: DeferredEntity; hash: string }[];
    toRemove: string[];
  }> {
    if (options.type === 'delta') {
      return {
        toAdd: [],
        toUpsert: options.added.map(e => ({
          deferred: e,
          hash: generateStableHash(e.entity),
        })),
        toRemove: options.removed.map(e => stringifyEntityRef(e.entity)),
      };
    }

    // Grab all of the existing references from the same source, and their locationKeys as well
    const oldRefs = await tx<DbRefreshStateReferencesRow>(
      'refresh_state_references',
    )
      .leftJoin<DbRefreshStateRow>('refresh_state', {
        target_entity_ref: 'entity_ref',
      })
      .where({ source_key: options.sourceKey })
      .select({
        target_entity_ref: 'refresh_state_references.target_entity_ref',
        location_key: 'refresh_state.location_key',
        unprocessed_hash: 'refresh_state.unprocessed_hash',
      });

    const items = options.items.map(deferred => ({
      deferred,
      ref: stringifyEntityRef(deferred.entity),
      hash: generateStableHash(deferred.entity),
    }));

    const oldRefsSet = new Map(
      oldRefs.map(r => [
        r.target_entity_ref,
        {
          locationKey: r.location_key,
          oldEntityHash: r.unprocessed_hash,
        },
      ]),
    );
    const newRefsSet = new Set(items.map(item => item.ref));

    const toAdd = new Array<{ deferred: DeferredEntity; hash: string }>();
    const toUpsert = new Array<{ deferred: DeferredEntity; hash: string }>();
    const toRemove = oldRefs
      .map(row => row.target_entity_ref)
      .filter(ref => !newRefsSet.has(ref));

    for (const item of items) {
      const oldRef = oldRefsSet.get(item.ref);
      const upsertItem = { deferred: item.deferred, hash: item.hash };
      if (!oldRef) {
        // Add any entity that does not exist in the database
        toAdd.push(upsertItem);
      } else if (oldRef.locationKey !== item.deferred.locationKey) {
        // Remove and then re-add any entity that exists, but with a different location key
        toRemove.push(item.ref);
        toAdd.push(upsertItem);
      } else if (oldRef.oldEntityHash !== item.hash) {
        // Entities with modifications should be pushed through too
        toUpsert.push(upsertItem);
      }
    }

    return { toAdd, toUpsert, toRemove };
  }

  /**
   * Add a set of deferred entities for processing.
   * The entities will be added at the front of the processing queue.
   */
  private async addUnprocessedEntities(
    txOpaque: Transaction,
    options: {
      sourceEntityRef: string;
      entities: DeferredEntity[];
    },
  ): Promise<void> {
    const tx = txOpaque as Knex.Transaction;

    // Keeps track of the entities that we end up inserting to update refresh_state_references afterwards
    const stateReferences = new Array<string>();
    const conflictingStateReferences = new Array<string>();

    // Upsert all of the unprocessed entities into the refresh_state table, by
    // their entity ref.
    for (const { entity, locationKey } of options.entities) {
      const entityRef = stringifyEntityRef(entity);
      const hash = generateStableHash(entity);

      const updated = await this.updateUnprocessedEntity(
        tx,
        entity,
        hash,
        locationKey,
      );

      if (updated) {
        stateReferences.push(entityRef);
        continue;
      }

      const inserted = await this.insertUnprocessedEntity(
        tx,
        entity,
        hash,
        locationKey,
      );

      if (inserted) {
        stateReferences.push(entityRef);
        continue;
      }
      // If the row can't be inserted, we have a conflict, but it could be either
      // because of a conflicting locationKey or a race with another instance, so check
      // whether the conflicting entity has the same entityRef but a different locationKey
      const conflictingKey = await this.checkLocationKeyConflict(
        tx,
        entityRef,
        locationKey,
      );
      if (conflictingKey) {
        this.options.logger.warn(
          `Detected conflicting entityRef ${entityRef} already referenced by ${conflictingKey} and now also ${locationKey}`,
        );
        conflictingStateReferences.push(entityRef);
      }
    }

    // Replace all references for the originating entity or source and then create new ones
    await tx<DbRefreshStateReferencesRow>('refresh_state_references')
      .whereNotIn('target_entity_ref', conflictingStateReferences)
      .andWhere({ source_entity_ref: options.sourceEntityRef })
      .delete();
    await tx.batchInsert(
      'refresh_state_references',
      stateReferences.map(entityRef => ({
        source_entity_ref: options.sourceEntityRef,
        target_entity_ref: entityRef,
      })),
      BATCH_SIZE,
    );
  }
}<|MERGE_RESOLUTION|>--- conflicted
+++ resolved
@@ -124,14 +124,10 @@
 
     // Delete old relations
     let previousRelationRows: DbRelationsRow[];
-<<<<<<< HEAD
-    if (configClient.includes('sqlite3') || configClient.includes('mysql')) {
-=======
     if (
       tx.client.config.client.includes('sqlite3') ||
       tx.client.config.client.includes('mysql')
     ) {
->>>>>>> cd5bf2ae
       previousRelationRows = await tx<DbRelationsRow>('relations')
         .select('*')
         .where({ originating_entity_id: id });
@@ -214,6 +210,7 @@
     options: ReplaceUnprocessedEntitiesOptions,
   ): Promise<void> {
     const tx = txOpaque as Knex.Transaction;
+
     const { toAdd, toUpsert, toRemove } = await this.createDelta(tx, options);
 
     if (toRemove.length) {
@@ -290,18 +287,7 @@
                 .withRecursive('ancestors', function ancestors(outer) {
                   return outer
                     .select({
-<<<<<<< HEAD
-                      root_id: tx.raw(
-                        `CAST(NULL as ${
-                          tx.client.config.client.startsWith('mysql')
-                            ? 'unsigned'
-                            : 'int'
-                        })`,
-                        [],
-                      ),
-=======
                       root_id: rootId(),
->>>>>>> cd5bf2ae
                       via_entity_ref: 'entity_ref',
                       to_entity_ref: 'entity_ref',
                     })
@@ -470,30 +456,13 @@
       .orderBy('next_update_at', 'asc');
 
     const interval = this.options.refreshInterval();
-
-    const nextUpdateAt = (refreshInterval: number) => {
-      if (tx.client.config.client.includes('sqlite3')) {
-        return tx.raw(`datetime('now', ?)`, [`${refreshInterval} seconds`]);
-      }
-
-      if (tx.client.config.client.includes('mysql')) {
-        return tx.raw(`now() + interval ${refreshInterval} second`);
-      }
-
-      return tx.raw(`now() + interval '${refreshInterval} seconds'`);
-    };
-
     await tx<DbRefreshStateRow>('refresh_state')
       .whereIn(
         'entity_ref',
         items.map(i => i.entity_ref),
       )
       .update({
-<<<<<<< HEAD
         next_update_at: nowPlusSeconds(tx, interval),
-=======
-        next_update_at: nextUpdateAt(interval),
->>>>>>> cd5bf2ae
       });
 
     return {
@@ -730,6 +699,7 @@
       .select('location_key')
       .where('entity_ref', entityRef)
       .first();
+
     const conflictingKey = row?.location_key;
 
     // If there's no existing key we can't have a conflict
@@ -854,7 +824,6 @@
         hash,
         locationKey,
       );
-
       if (updated) {
         stateReferences.push(entityRef);
         continue;
@@ -866,11 +835,11 @@
         hash,
         locationKey,
       );
-
       if (inserted) {
         stateReferences.push(entityRef);
         continue;
       }
+
       // If the row can't be inserted, we have a conflict, but it could be either
       // because of a conflicting locationKey or a race with another instance, so check
       // whether the conflicting entity has the same entityRef but a different locationKey
