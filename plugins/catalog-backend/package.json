{
  "name": "@backstage/plugin-catalog-backend",
  "version": "0.1.1-alpha.16",
  "main": "src/index.ts",
  "types": "src/index.ts",
  "license": "Apache-2.0",
  "private": false,
  "publishConfig": {
    "access": "public",
    "main": "dist/index.cjs.js",
    "types": "dist/index.d.ts"
  },
  "scripts": {
    "start": "backstage-cli backend:dev",
    "build": "backstage-cli backend:build",
    "lint": "backstage-cli lint",
    "test": "backstage-cli test",
    "prepack": "backstage-cli prepack",
    "postpack": "backstage-cli postpack",
    "clean": "backstage-cli clean",
    "mock-data": "./scripts/mock-data.sh"
  },
  "dependencies": {
<<<<<<< HEAD
    "@backstage/backend-common": "^0.1.1-alpha.14",
    "@backstage/catalog-model": "^0.1.1-alpha.14",
    "@backstage/config": "^0.1.1-alpha.14",
    "@backstage/config-loader": "^0.1.1-alpha.14",
=======
    "@backstage/backend-common": "^0.1.1-alpha.16",
    "@backstage/catalog-model": "^0.1.1-alpha.16",
>>>>>>> 8d58618e
    "@types/express": "^4.17.6",
    "express": "^4.17.1",
    "express-promise-router": "^3.0.3",
    "fs-extra": "^9.0.0",
    "knex": "^0.21.1",
    "lodash": "^4.17.15",
    "morgan": "^1.10.0",
    "node-fetch": "^2.6.0",
    "sqlite3": "^4.2.0",
    "uuid": "^8.0.0",
    "winston": "^3.2.1",
    "yaml": "^1.9.2",
    "yn": "^4.0.0",
    "yup": "^0.29.1"
  },
  "devDependencies": {
    "@backstage/cli": "^0.1.1-alpha.16",
    "@types/lodash": "^4.14.151",
    "@types/node-fetch": "^2.5.7",
    "@types/supertest": "^2.0.8",
    "@types/uuid": "^8.0.0",
    "@types/yup": "^0.28.2",
    "jest-fetch-mock": "^3.0.3",
    "supertest": "^4.0.2"
  },
  "files": [
    "dist",
    "migrations/**/*.{js,d.ts}"
  ]
}<|MERGE_RESOLUTION|>--- conflicted
+++ resolved
@@ -21,15 +21,10 @@
     "mock-data": "./scripts/mock-data.sh"
   },
   "dependencies": {
-<<<<<<< HEAD
-    "@backstage/backend-common": "^0.1.1-alpha.14",
-    "@backstage/catalog-model": "^0.1.1-alpha.14",
-    "@backstage/config": "^0.1.1-alpha.14",
-    "@backstage/config-loader": "^0.1.1-alpha.14",
-=======
     "@backstage/backend-common": "^0.1.1-alpha.16",
     "@backstage/catalog-model": "^0.1.1-alpha.16",
->>>>>>> 8d58618e
+    "@backstage/config": "^0.1.1-alpha.16",
+    "@backstage/config-loader": "^0.1.1-alpha.16",
     "@types/express": "^4.17.6",
     "express": "^4.17.1",
     "express-promise-router": "^3.0.3",
