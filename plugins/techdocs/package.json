{
  "name": "@backstage/plugin-techdocs",
  "version": "0.1.1-alpha.18",
  "main": "src/index.ts",
  "types": "src/index.ts",
  "license": "Apache-2.0",
  "private": false,
  "publishConfig": {
    "access": "public",
    "main": "dist/index.esm.js",
    "types": "dist/index.d.ts"
  },
  "scripts": {
    "build": "backstage-cli plugin:build",
    "export": "backstage-cli plugin:export",
    "start": "backstage-cli plugin:serve",
    "lint": "backstage-cli lint",
    "test": "backstage-cli test",
    "diff": "backstage-cli plugin:diff",
    "prepack": "backstage-cli prepack",
    "postpack": "backstage-cli postpack",
    "clean": "backstage-cli clean"
  },
  "dependencies": {
<<<<<<< HEAD
    "@backstage/catalog-model": "^0.1.1-alpha.18",
    "@backstage/core": "^0.1.1-alpha.18",
    "@backstage/core-api": "^0.1.1-alpha.18",
    "@backstage/plugin-catalog": "^0.1.1-alpha.18",
    "@backstage/test-utils": "^0.1.1-alpha.18",
    "@backstage/theme": "^0.1.1-alpha.18",
=======
    "@backstage/core": "^0.1.1-alpha.17",
    "@backstage/plugin-catalog": "^0.1.1-alpha.17",
    "@backstage/test-utils": "^0.1.1-alpha.17",
    "@backstage/theme": "^0.1.1-alpha.17",
>>>>>>> 329b7d2e
    "@material-ui/core": "^4.9.1",
    "@material-ui/icons": "^4.9.1",
    "@material-ui/lab": "4.0.0-alpha.45",
    "@types/react": "^16.9",
    "react": "^16.13.1",
    "react-dom": "^16.13.1",
    "react-router": "6.0.0-beta.0",
    "react-router-dom": "6.0.0-beta.0",
    "react-use": "^15.3.3",
    "sanitize-html": "^1.27.0"
  },
  "devDependencies": {
    "@backstage/cli": "^0.1.1-alpha.18",
    "@backstage/dev-utils": "^0.1.1-alpha.18",
    "@testing-library/jest-dom": "^5.10.1",
    "@testing-library/react": "^10.4.1",
    "@testing-library/user-event": "^12.0.7",
    "@types/jest": "^26.0.7",
    "@types/node": "^12.0.0",
    "canvas": "^2.6.1",
    "jest-fetch-mock": "^3.0.3"
  },
  "files": [
    "dist"
  ]
}<|MERGE_RESOLUTION|>--- conflicted
+++ resolved
@@ -22,19 +22,12 @@
     "clean": "backstage-cli clean"
   },
   "dependencies": {
-<<<<<<< HEAD
     "@backstage/catalog-model": "^0.1.1-alpha.18",
     "@backstage/core": "^0.1.1-alpha.18",
     "@backstage/core-api": "^0.1.1-alpha.18",
     "@backstage/plugin-catalog": "^0.1.1-alpha.18",
     "@backstage/test-utils": "^0.1.1-alpha.18",
     "@backstage/theme": "^0.1.1-alpha.18",
-=======
-    "@backstage/core": "^0.1.1-alpha.17",
-    "@backstage/plugin-catalog": "^0.1.1-alpha.17",
-    "@backstage/test-utils": "^0.1.1-alpha.17",
-    "@backstage/theme": "^0.1.1-alpha.17",
->>>>>>> 329b7d2e
     "@material-ui/core": "^4.9.1",
     "@material-ui/icons": "^4.9.1",
     "@material-ui/lab": "4.0.0-alpha.45",
