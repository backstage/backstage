/*
 * Copyright 2021 The Backstage Authors
 *
 * Licensed under the Apache License, Version 2.0 (the "License");
 * you may not use this file except in compliance with the License.
 * You may obtain a copy of the License at
 *
 *     http://www.apache.org/licenses/LICENSE-2.0
 *
 * Unless required by applicable law or agreed to in writing, software
 * distributed under the License is distributed on an "AS IS" BASIS,
 * WITHOUT WARRANTIES OR CONDITIONS OF ANY KIND, either express or implied.
 * See the License for the specific language governing permissions and
 * limitations under the License.
 */

import React from 'react';
import { useOutlet } from 'react-router-dom';
import {
  TableColumn,
  TableProps,
  TableOptions,
} from '@backstage/core-components';
import {
  EntityListPagination,
  EntityOwnerPickerProps,
  UserListFilterKind,
} from '@backstage/plugin-catalog-react';
import { DefaultTechDocsHome } from './DefaultTechDocsHome';
import { DocsTableRow } from './Tables';

/**
 * Props for {@link TechDocsIndexPage}
 *
 * @public
 */
export type TechDocsIndexPageProps = {
  initialFilter?: UserListFilterKind;
  columns?: TableColumn<DocsTableRow>[];
  actions?: TableProps<DocsTableRow>['actions'];
  ownerPickerMode?: EntityOwnerPickerProps['mode'];
<<<<<<< HEAD
  showHeader?: boolean;
  showSupport?: boolean;
  options?: TableOptions<DocsTableRow>;
  title?: string;
  subtitle?: string;
=======
  pagination?: EntityListPagination;
>>>>>>> d75a2699
};

export const TechDocsIndexPage = (props: TechDocsIndexPageProps) => {
  const outlet = useOutlet();

  return outlet || <DefaultTechDocsHome {...props} />;
};<|MERGE_RESOLUTION|>--- conflicted
+++ resolved
@@ -39,15 +39,12 @@
   columns?: TableColumn<DocsTableRow>[];
   actions?: TableProps<DocsTableRow>['actions'];
   ownerPickerMode?: EntityOwnerPickerProps['mode'];
-<<<<<<< HEAD
   showHeader?: boolean;
   showSupport?: boolean;
   options?: TableOptions<DocsTableRow>;
   title?: string;
   subtitle?: string;
-=======
   pagination?: EntityListPagination;
->>>>>>> d75a2699
 };
 
 export const TechDocsIndexPage = (props: TechDocsIndexPageProps) => {
