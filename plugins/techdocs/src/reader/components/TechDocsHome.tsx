/*
 * Copyright 2020 Spotify AB
 *
 * Licensed under the Apache License, Version 2.0 (the "License");
 * you may not use this file except in compliance with the License.
 * You may obtain a copy of the License at
 *
 *     http://www.apache.org/licenses/LICENSE-2.0
 *
 * Unless required by applicable law or agreed to in writing, software
 * distributed under the License is distributed on an "AS IS" BASIS,
 * WITHOUT WARRANTIES OR CONDITIONS OF ANY KIND, either express or implied.
 * See the License for the specific language governing permissions and
 * limitations under the License.
 */

import React from 'react';
import { useAsync } from 'react-use';
import { useNavigate } from 'react-router-dom';
import { Grid } from '@material-ui/core';
import { ItemCard, Progress, useApi } from '@backstage/core';
import { TechDocsPageWrapper } from './TechDocsPageWrapper';
import { catalogApiRef } from '@backstage/plugin-catalog';

export const TechDocsHome = () => {
  const catalogApi = useApi(catalogApiRef);
  const navigate = useNavigate();

  const { value, loading, error } = useAsync(async () => {
    const entities = await catalogApi.getEntities();
    return entities.filter(entity => {
      return !!entity.metadata.annotations?.['backstage.io/techdocs-ref'];
    });
  });

  if (loading) {
    return (
      <TechDocsPageWrapper
        title="Documentation"
        subtitle="Documentation available in Backstage"
      >
        <Progress />
      </TechDocsPageWrapper>
    );
  }

  if (error) {
    return (
      <TechDocsPageWrapper
        title="Documentation"
        subtitle="Documentation available in Backstage"
      >
        <p>{error.message}</p>
      </TechDocsPageWrapper>
    );
  }

  return (
    <TechDocsPageWrapper
      title="Documentation"
      subtitle="Documentation available in Backstage"
    >
      <Grid container data-testid="docs-explore">
        {value?.length
          ? value.map((entity, index: number) => (
              <Grid key={index} item xs={12} sm={6} md={3}>
                <ItemCard
                  onClick={() =>
                    navigate(
<<<<<<< HEAD
                      `/docs/${entity.kind ?? ''}:${
=======
                      `/docs/${entity.kind}:${
>>>>>>> 13908d69
                        entity.metadata.namespace ?? ''
                      }:${entity.metadata.name}`,
                    )
                  }
                  title={entity.metadata.name}
                  label="Read Docs"
                  description={entity.metadata.description}
                />
              </Grid>
            ))
          : null}
      </Grid>
    </TechDocsPageWrapper>
  );
};<|MERGE_RESOLUTION|>--- conflicted
+++ resolved
@@ -67,11 +67,7 @@
                 <ItemCard
                   onClick={() =>
                     navigate(
-<<<<<<< HEAD
-                      `/docs/${entity.kind ?? ''}:${
-=======
                       `/docs/${entity.kind}:${
->>>>>>> 13908d69
                         entity.metadata.namespace ?? ''
                       }:${entity.metadata.name}`,
                     )
