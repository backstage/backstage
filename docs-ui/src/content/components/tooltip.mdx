import { PropsTable } from '@/components/PropsTable';
import { TooltipSnippet } from '@/snippets/stories-snippets';
import { Snippet } from '@/components/Snippet';
import { CodeBlock } from '@/components/CodeBlock';
import {
  tooltipDefaultSnippet,
  tooltipUsageSnippet,
  tooltipTriggerPropDefs,
  tooltipPropDefs,
} from './tooltip.props';
import { PageTitle } from '@/components/PageTitle';
import { Theming } from '@/components/Theming';
import { ChangelogComponent } from '@/components/ChangelogComponent';

<PageTitle
  title="Tooltip"
  description="A tooltip displays a description of an element on hover or focus."
/>

<Snippet
  py={4}
  preview={<TooltipSnippet story="Default" />}
  code={tooltipDefaultSnippet}
  align="center"
/>

<<<<<<< HEAD
<ComponentInfos
  component="tooltip"
  classNames={['bui-Tooltip', 'bui-TooltipArrow']}
  usageCode={tooltipUsageSnippet}
/>
=======
## Usage

<CodeBlock code={tooltipUsageSnippet} />
>>>>>>> f60374f8

## API reference

### TooltipTrigger

The trigger will wrap both the trigger and the tooltip.

<PropsTable data={tooltipTriggerPropDefs} />

### Tooltip

The tooltip will wrap the content of the tooltip.

<PropsTable data={tooltipPropDefs} />

<Theming component="Tooltip" />

<ChangelogComponent component="tooltip" /><|MERGE_RESOLUTION|>--- conflicted
+++ resolved
@@ -24,17 +24,9 @@
   align="center"
 />
 
-<<<<<<< HEAD
-<ComponentInfos
-  component="tooltip"
-  classNames={['bui-Tooltip', 'bui-TooltipArrow']}
-  usageCode={tooltipUsageSnippet}
-/>
-=======
 ## Usage
 
 <CodeBlock code={tooltipUsageSnippet} />
->>>>>>> f60374f8
 
 ## API reference
 
