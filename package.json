--- conflicted
+++ resolved
@@ -55,12 +55,8 @@
   },
   "devDependencies": {
     "@changesets/cli": "^2.14.0",
-<<<<<<< HEAD
     "@octokit/openapi-types": "^5.3.2",
     "@spotify/eslint-config-oss": "^1.0.1",
-=======
-    "@octokit/openapi-types": "^2.2.0",
->>>>>>> 4eb2729e
     "@spotify/prettier-config": "^9.0.0",
     "command-exists": "^1.2.9",
     "concurrently": "^6.0.0",
