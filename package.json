{
  "name": "root",
  "private": true,
  "engines": {
    "node": "14 || 16"
  },
  "scripts": {
    "dev": "concurrently \"yarn start\" \"yarn start-backend\"",
    "start": "yarn workspace example-app start",
    "start-backend": "yarn workspace example-backend start",
    "build": "backstage-cli repo build --all",
    "build:api-reports": "yarn build:api-reports:only --tsc",
    "build:api-reports:only": "ts-node -T -P scripts/tsconfig.json scripts/api-extractor.ts",
    "build:api-docs": "yarn build:api-reports --docs",
    "tsc": "tsc",
    "tsc:full": "backstage-cli clean && tsc --skipLibCheck false --incremental false",
    "clean": "backstage-cli clean && lerna run clean",
    "diff": "lerna run diff --",
    "test": "backstage-cli test",
    "test:all": "lerna run test -- --coverage",
    "lint": "backstage-cli repo lint --since origin/master",
    "lint:docs": "node ./scripts/check-docs-quality",
    "lint:all": "backstage-cli repo lint",
    "lint:type-deps": "node scripts/check-type-dependencies.js",
    "docker-build": "yarn tsc && yarn workspace example-backend build --build-dependencies && yarn workspace example-backend build-image",
    "backstage-create": "backstage-cli create --scope backstage --no-private",
    "create-plugin": "yarn backstage-create --select plugin",
    "remove-plugin": "backstage-cli remove-plugin",
    "release": "node scripts/prepare-release.js && changeset version && yarn diff --yes && yarn prettier --write '{packages,plugins}/*/{package.json,CHANGELOG.md}' '.changeset/*.json' && yarn install",
    "prettier:check": "prettier --check .",
    "lerna": "lerna",
    "storybook": "yarn --cwd storybook start",
    "snyk:test": "npx snyk test --yarn-workspaces --strict-out-of-sync=false",
    "snyk:test:package": "yarn snyk:test --include",
    "build-storybook": "yarn --cwd storybook build-storybook",
    "techdocs-cli": "node scripts/techdocs-cli.js",
    "techdocs-cli:dev": "cross-env TECHDOCS_CLI_DEV_MODE=true node scripts/techdocs-cli.js",
    "prepare": "husky install",
    "lock:check": "yarn-lock-check"
  },
  "workspaces": {
    "packages": [
      "packages/*",
      "plugins/*"
    ]
  },
  "resolutions": {
    "**/@graphql-codegen/cli/**/ws": "^8.0.0",
    "@types/react": "^17",
    "@types/react-dom": "^17"
  },
  "version": "1.2.0-next.3",
  "dependencies": {
    "@manypkg/get-packages": "^1.1.3",
    "@microsoft/api-documenter": "^7.17.11",
    "@microsoft/api-extractor": "^7.23.0",
    "@microsoft/api-extractor-model": "^7.17.2",
    "@microsoft/tsdoc": "^0.14.1"
  },
  "devDependencies": {
    "@changesets/cli": "^2.14.0",
    "@octokit/rest": "^18.12.0",
    "@spotify/prettier-config": "^13.0.0",
    "@types/node": "^16.11.26",
    "@types/webpack": "^5.28.0",
    "command-exists": "^1.2.9",
    "cross-env": "^7.0.0",
    "concurrently": "^7.0.0",
    "eslint-plugin-notice": "^0.9.10",
    "fs-extra": "10.1.0",
<<<<<<< HEAD
    "husky": "^7.0.4",
=======
    "husky": "^8.0.0",
>>>>>>> 6a1a6444
    "lerna": "^4.0.0",
    "lint-staged": "^12.2.0",
    "minimist": "^1.2.5",
    "prettier": "^2.2.1",
    "semver": "^7.3.2",
    "shx": "^0.3.2",
    "ts-node": "^10.4.0",
    "typescript": "~4.6.4",
    "yarn-lock-check": "^1.0.5"
  },
  "prettier": "@spotify/prettier-config",
  "lint-staged": {
    "*.{js,jsx,ts,tsx,mjs,cjs}": [
      "eslint --fix",
      "prettier --write"
    ],
    "*.{json,md}": [
      "prettier --write"
    ],
    "*.md": [
      "node ./scripts/check-docs-quality"
    ]
  }
}<|MERGE_RESOLUTION|>--- conflicted
+++ resolved
@@ -68,11 +68,7 @@
     "concurrently": "^7.0.0",
     "eslint-plugin-notice": "^0.9.10",
     "fs-extra": "10.1.0",
-<<<<<<< HEAD
-    "husky": "^7.0.4",
-=======
     "husky": "^8.0.0",
->>>>>>> 6a1a6444
     "lerna": "^4.0.0",
     "lint-staged": "^12.2.0",
     "minimist": "^1.2.5",
