---
id: configuration
title: Catalog Configuration
description: Documentation on Software Catalog Configuration
---

## Processors

The catalog has a concept of _processors_ to perform catalog ingestion tasks,
such as reading raw entity data from a remote source, parsing it, transforming
it, and validating it. These processors are configured under the
`catalog.processors` configuration key.

### Static Location Configuration

The simplest configuration for the catalog, as shown in the default
`@backstage/create-app` template, is to declaratively add locations pointing to
YAML files with [static configuration](../../conf/index.md).

Locations are added to the catalog under the `catalog.locations` key:

```yaml
catalog:
  locations:
    - type: url
      target: https://github.com/backstage/backstage/blob/master/packages/catalog-model/examples/components/artist-lookup-component.yaml
```

The `url` type locations are handled by a standard processor included with the
catalog (`UrlReaderProcessor`), so no processor configuration is needed. This
processor _does however_ need an [integration](../../integrations/index.md) to
understand how to retrieve a given URL. For the example above, you would need to
configure the [GitHub integration](../../integrations/github/locations.md) to
read files from [github.com](https://github.com/).

The locations added through static configuration cannot be removed through the
catalog locations API. To remove these locations, you must remove them from the
configuration.

Syntax errors or other types of errors present in `catalog-info.yaml` files will
be logged for investigation. Errors do not cause processing to abort.

When multiple `catalog-info.yaml` files with the same `metadata.name` property
are discovered, one will be processed and all others will be skipped. This
action is logged for further investigation.

### Local File (`type: file`) Configurations

In addition to url locations, you can use the `file` location type to bring in content from the local file system. You should only use this for local development, test setups, and example data, not for production data.
You are also not able to use placeholders in them like `$text`, `$json` or `$yaml`. You can however reference other files relative to the current file. See the full [catalog example data set here](https://github.com/backstage/backstage/tree/master/packages/catalog-model/examples) for an extensive example.

Here is an example pulling in the `all.yaml` file from the examples folder. Note the use of `../../` to go up two levels from the current execution path of the backend. This is typically `packages/backend/`.

```yaml
catalog:
  locations:
    - type: file
      target: ../../examples/all.yaml
```

:::note
There might be cases where you need to test some `file` configurations in a Docker container. In a case like this, as the backend is serving the frontend in a default setup, the path would be from the root. Also, you need to **make sure to copy your files into your container**.

Using the example above that would look like this:

```yaml
catalog:
  locations:
    - type: file
      target: ./examples/all.yaml
```

:::

### Integration Processors

Integrations may simply provide a mechanism to handle `url` location type for an
external provider or they may also include additional processors out of the
box, such as the GitHub [discovery](../../integrations/github/discovery.md)
processor that scans a GitHub organization for
[entity descriptor files](descriptor-format.md).

Check the [integrations](../../integrations/index.md) documentation to see what
is offered by each integration.

### Custom Processors

To ingest entities from an existing system already tracking software, you can
also write a _custom processor_ to convert between the existing system and
Backstage's descriptor format. This is documented in
[External Integrations](external-integrations.md).

## Catalog Rules

By default, the catalog will only allow the ingestion of entities with the kind
`Component`, `API`, and `Location`. In order to allow entities of other kinds to
be added, you need to add rules to the catalog. Rules are added either in a
separate `catalog.rules` key or added to statically configured locations.

For example, given the following configuration:

```yaml
catalog:
  rules:
    - allow: [Component, API, Location, Template]

  locations:
    - type: url
      target: https://github.com/org/example/blob/master/org-data.yaml
      rules:
        - allow: [Group]
```

We are able to add entities of kind `Component`, `API`, `Location`, or
`Template` from any location, and `Group` entities from the `org-data.yaml`,
which will also be read as a statically configured location.

Note that if the `catalog.rules` key is present it will replace the default
value, meaning that you need to add rules for the default kinds if you want
those to still be allowed.

The following configuration will reject any kind of entities from being added to
the catalog:

```yaml
catalog:
  rules: []
```

## Readonly mode

Processors provide a good way to automate the ingestion of entities when combined
with [Static Location Configuration](#static-location-configuration) or a
discovery processor like
[GitHub Discovery](../../integrations/github/discovery.md). To enforce the usage of
processors to locate entities we can configure the catalog into `readonly` mode.
This configuration disables registering and deleting locations with the catalog APIs.

```yaml
catalog:
  readonly: true
```

> **Note that any plugin relying on the catalog API for creating, updating, and
> deleting entities will not work in this mode.**

Deleting an entity by UUID, `DELETE /entities/by-uid/:uid`, is allowed when using this mode. It may be rediscovered as noted in [explicit deletion](life-of-an-entity.md#explicit-deletion).

A common use case for this configuration is when organizations have a remote
source that should be mirrored into Backstage. To make Backstage a mirror of
this remote source, users cannot also register new entities with e.g. the
[catalog-import](https://github.com/backstage/backstage/tree/master/plugins/catalog-import)
plugin.

## Clean up orphaned entities

In short, entities can become orphaned through multiple means, such as when a catalog-info YAML file is moved from one place to another in the version control system without updating the registration in the catalog. For safety reasons, the default behavior is to just tag the orphaned entities, and keep them around. You can read more about orphaned entities [here](life-of-an-entity.md#orphaning).

However, if you do wish to automatically remove the orphaned entities, you can use the following configuration, and everything with an orphaned entity tag will be eventually deleted.

```yaml
catalog:
  orphanStrategy: delete
```

## Processing Interval

The [processing loop](./life-of-an-entity.md#processing) is
responsible for running your registered processors on all entities, on a certain
interval. That interval can be configured with the `processingInterval`
app-config parameter.

```yaml
catalog:
  processingInterval: { minutes: 45 }
```

The value is a duration object, that has one or more of the fields `years`,
`months`, `weeks`, `days`, `hours`, `minutes`, `seconds`, and `milliseconds`.
You can combine them, for example as `{ hours: 1, minutes: 15 }` which
essentially means that you want the processing loop to visit entities roughly
once every 75 minutes.

Note that this is only a suggested minimum, and the actual interval may be
longer. Internally, the catalog will scale up this number by a small factor and
choose random numbers in that range to spread out the load. If the catalog is
overloaded and cannot process all entities during the interval, the time taken
between processing runs of any given entity may also be longer than specified
here.

Setting this value too low risks exhausting rate limits on external systems that
are queried by processors, such as version control systems housing catalog-info
files.

<<<<<<< HEAD
## Pipeline configuration

You can configure the number of entities that are processed in a parallel during the processing loop.
Both the minimum and maximum amount of entities process can be configured.

- `lowWatermark` defines the target minimum number of items to process in parallel.
  Once the number of in-flight tasks reaches this count, more tasks will be loaded in.
- `highWatermark` defines the maximum number of items to process in parallel.

Keep in mind that the `lowWatermark` has to be less than `highWatermark`.

```yaml title="app-config.yaml"
catalog:
  pipeline:
    lowWatermark: 5
    highWatermark: 10
=======
## Stitching strategy

[Stitching](./life-of-an-entity.md#stitching) finalizes the entity. It can be run in
two modes:

- `immediate` - performs stitching in-band immediately when needed
- `deferred` - performs the stitching asynchronously

It can be configured with the `stitchingStrategy` app-config parameter.

```yaml title="app-config.yaml"
catalog:
  stitchingStrategy: immediate
```

For the `deferred` mode you can set up additional parameters to further tune the process,
by setting the following parameters:

- `pollingInterval` - the interval between polling for entities that need stitching
- `stitchTimeout` - the maximum time to wait for an entity to be stitched

These parameters accept a duration object, similar to the `processingInterval` parameter.

```yaml title="app-config.yaml"
catalog:
  stitchingStrategy: deferred
  pollingInterval: { seconds: 1 }
  stitchTimeout: { minutes: 1 };
>>>>>>> 05a0e54f
```

## Subscribing to Catalog Errors

Catalog errors are published to the [events plugin](https://github.com/backstage/backstage/tree/master/plugins/events-node): `@backstage/plugin-events-node`. You can subscribe to events and respond to errors, for example you may wish to log them.

The first step is to add the events backend plugin to your Backstage application. Navigate to your Backstage application directory and add the plugin package.

```bash title="From your Backstage root directory"
yarn --cwd packages/backend add @backstage/plugin-events-backend
```

Now you can install the events backend plugin in your backend.

```ts title="packages/backend/src/index.ts"
backend.add(import('@backstage/plugin-events-backend'));
```

### Logging Errors

If you want to log catalog errors you can install the `@backstage/plugin-catalog-backend-module-logs` module.

Install the catalog logs module.

```bash title="From your Backstage root directory"
yarn --cwd packages/backend add @backstage/plugin-catalog-backend-module-logs
```

Add the module to your backend.

```ts title="packages/backend/src/index.ts"
backend.add(import('@backstage/plugin-catalog-backend-module-logs'));
```

This will log errors with a level of `warn`.

You should now see logs as the catalog emits events. Example:

```
[1] 2024-06-07T00:00:28.787Z events warn Policy check failed for user:default/guest; caused by Error: Malformed envelope, /metadata/tags must be array entity=user:default/guest location=file:/Users/foobar/code/backstage-demo-instance/examples/org.yaml
```

### Custom Error Handling

If you wish to handle catalog errors with specific logic different from logging the errors the following should help you get started. For example, you may wish to send a notification or create a ticket for someone to investigate.

Create a backend module that subscribes to the catalog error events. The topic is `experimental.catalog.errors`.

```ts title="packages/backend/src/index.ts"
import { CATALOG_ERRORS_TOPIC } from '@backstage/plugin-catalog-backend';
import {
  coreServices,
  createBackendModule,
} from '@backstage/backend-plugin-api';
import { eventsServiceRef, EventParams } from '@backstage/plugin-events-node';

interface EventsPayload {
  entity: string;
  location?: string;
  errors: Error[];
}

interface EventsParamsWithPayload extends EventParams {
  eventPayload: EventsPayload;
}

const eventsModuleCatalogErrors = createBackendModule({
  pluginId: 'events',
  moduleId: 'catalog-errors',
  register(env) {
    env.registerInit({
      deps: {
        events: eventsServiceRef,
        logger: coreServices.logger,
      },
      async init({ events, logger }) {
        events.subscribe({
          id: 'catalog',
          topics: [CATALOG_ERRORS_TOPIC],
          async onEvent(params: EventParams): Promise<void> {
            const event = params as EventsParamsWithPayload;
            const { entity, location, errors } = event.eventPayload;
            // Add custom logic here for responding to errors
            for (const error of errors) {
              logger.warn(error.message, {
                entity,
                location,
              });
            }
          },
        });
      },
    });
  },
});
```

Now install your module.

```ts title="packages/backend/src/index.ts"
backend.add(eventsModuleCatalogErrors);
```<|MERGE_RESOLUTION|>--- conflicted
+++ resolved
@@ -192,7 +192,6 @@
 are queried by processors, such as version control systems housing catalog-info
 files.
 
-<<<<<<< HEAD
 ## Pipeline configuration
 
 You can configure the number of entities that are processed in a parallel during the processing loop.
@@ -209,7 +208,8 @@
   pipeline:
     lowWatermark: 5
     highWatermark: 10
-=======
+```
+
 ## Stitching strategy
 
 [Stitching](./life-of-an-entity.md#stitching) finalizes the entity. It can be run in
@@ -238,7 +238,6 @@
   stitchingStrategy: deferred
   pollingInterval: { seconds: 1 }
   stitchTimeout: { minutes: 1 };
->>>>>>> 05a0e54f
 ```
 
 ## Subscribing to Catalog Errors
