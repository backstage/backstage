---
id: index
title: Introduction to Plugins
description: Learn about integrating various infrastructure and software development tools into Backstage through plugins.
---

Backstage orchestrates a cohesive single-page application by seamlessly integrating various plugins.

Our vision for the plugin ecosystem champions flexibility, empowering you to incorporate a broad spectrum of infrastructure and software development tools into Backstage as plugins. Adherence to stringent [design guidelines](../dls/design.md) guarantees a consistent and intuitive user experience across the entire plugin landscape.

![Plugin Screenshot](../assets/plugins/my-plugin_screenshot.png)

## Creating a Plugin

<<<<<<< HEAD
Embark on your plugin development journey by following the detailed steps provided in the [Create a Plugin guide](create-a-plugin.md).
=======
Embark on your plugin development journey by following the detailed steps provided in the [Create a Plugin](create-a-plugin.md) documentation.
>>>>>>> 06943b98

## Suggesting a Plugin

If you're developing an open-source plugin, we encourage you to create a
[new issue in the community plugins repository](https://github.com/backstage/community-plugins/issues/new/choose).
This informs the community about upcoming plugins and invites collaboration and feedback.

This approach is equally beneficial if you conceive an idea for a potentially impactful plugin but prefer if another contributor undertakes its development.

## Integration with the Software Catalog

Should your plugin complement the Software Catalog rather than exist as a standalone feature (for instance, as an additional tab or a card within an "Overview" tab), you'll find comprehensive guidance on achieving this integration in the [Integrating Plugin into Software Catalog guide](integrating-plugin-into-software-catalog.md).

## Guides for Plugin Development

### For Beginners: Building Your First Plugin

This section is designed for those new to plugin development. It covers the basics and provides a foundation for more advanced topics.

- **Plugins 101: Building Your First Plugin**
  - Why build plugins? Introduction to the value and impact of plugins within Backstage.
  - Detailed guidance on starting and iterating on a plugin development project.
  - Engaging with the community and stakeholders to propel your project.

### For Intermediate Users: Scaling Your Plugin

This section helps developers prepare their plugins for broader adoption, emphasizing best practices in monitoring, logging, and performance.

- **Plugins 201: Bringing Your Plugin to Production**
  - Strategies for scaling your plugin for greater adoption.
  - Best practices for monitoring and logging.
  - Understand plugin ownership and maintain an inner source mentality.

### For Advanced Users: Deep Dive into Plugin Development

This is for those ready to explore complex challenges and enhance their plugins with advanced features.

- **Plugins 301: Advanced Topics in Plugin Development**
  - Enabling resource-level authorization and interfacing with external services, SCMs, or databases.
  - In-depth exploration of fostering an inner source mentality and understanding adoption dynamics.
  - Decision-making frameworks: choosing between developing a new plugin or utilizing an existing open-source solution.

## Additional Resources and Further Reading

- **Real-world Implementations and Lessons**

  - Case studies and examples from the community.
  - Best practices derived from mature implementations.

- **Resource Compendium**

  - [Backstage Glossary](https://backstage.io/docs/references/glossary) of key terms.
  - Recommended readings and tools for advanced developers.

- **Certification and Learning Pathways**
  - Pathways to deepen your understanding and expertise in plugin development for Backstage.

Stay tuned for detailed exploration and guidance in each of these modules. We're excited to accompany you on your plugin development journey!<|MERGE_RESOLUTION|>--- conflicted
+++ resolved
@@ -12,11 +12,7 @@
 
 ## Creating a Plugin
 
-<<<<<<< HEAD
-Embark on your plugin development journey by following the detailed steps provided in the [Create a Plugin guide](create-a-plugin.md).
-=======
 Embark on your plugin development journey by following the detailed steps provided in the [Create a Plugin](create-a-plugin.md) documentation.
->>>>>>> 06943b98
 
 ## Suggesting a Plugin
 
