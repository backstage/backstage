app:
  title: Backstage Example App
  baseUrl: http://localhost:3000

backend:
  baseUrl: http://localhost:7000
  listen:
    port: 7000
  cors:
    origin: http://localhost:3000
    methods: [GET, POST, PUT, DELETE]
    credentials: true
  database:
    client: sqlite3
    connection: ':memory:'

# See README.md in the proxy-backend plugin for information on the configuration format
proxy:
  '/circleci/api': https://circleci.com/api/v1.1
  '/jenkins/api':
    target: http://localhost:8080
    headers:
      Authorization:
        $secret:
          env: JENKINS_BASIC_AUTH_HEADER

organization:
  name: Spotify

techdocs:
  storageUrl: http://localhost:7000/techdocs/static/docs

sentry:
  organization: spotify

rollbar:
  organization: spotify
  accountToken:
    $secret:
      env: ROLLBAR_ACCOUNT_TOKEN

newrelic:
  api:
    baseUrl: 'https://api.newrelic.com/v2'
    key: NEW_RELIC_REST_API_KEY

lighthouse:
  baseUrl: http://localhost:3003

catalog:
<<<<<<< HEAD
  locations:
    # Backstage Example Templates
    - type: github
      target: https://github.com/spotify/backstage/blob/master/plugins/scaffolder-backend/sample-templates/react-ssr-template/template.yaml
    - type: github
      target: https://github.com/spotify/backstage/blob/master/plugins/scaffolder-backend/sample-templates/springboot-grpc-template/template.yaml
    - type: github
      target: https://github.com/spotify/backstage/blob/master/plugins/scaffolder-backend/sample-templates/create-react-app/template.yaml
    - type: github
      target: https://github.com/spotify/cookiecutter-golang/blob/master/template.yaml
=======
  rules:
    allow: [Component, API, Group, Template]
>>>>>>> 7fce2aac
  processors:
    githubApi:
      privateToken:
        $secret:
          env: GITHUB_PRIVATE_TOKEN
    bitbucketApi:
      username:
        $secret:
          env: BITBUCKET_USERNAME
      appPassword:
        $secret:
          env: BITBUCKET_APP_PASSWORD
    gitlabApi:
      privateToken:
        $secret:
          env: GITLAB_PRIVATE_TOKEN
    azureApi:
      privateToken:
        $secret:
          env: AZURE_PRIVATE_TOKEN
  exampleEntityLocations:
    github:
      - https://github.com/spotify/backstage/blob/master/packages/catalog-model/examples/artist-lookup-component.yaml
      - https://github.com/spotify/backstage/blob/master/packages/catalog-model/examples/playback-order-component.yaml
      - https://github.com/spotify/backstage/blob/master/packages/catalog-model/examples/podcast-api-component.yaml
      - https://github.com/spotify/backstage/blob/master/packages/catalog-model/examples/queue-proxy-component.yaml
      - https://github.com/spotify/backstage/blob/master/packages/catalog-model/examples/searcher-component.yaml
      - https://github.com/spotify/backstage/blob/master/packages/catalog-model/examples/playback-lib-component.yaml
      - https://github.com/spotify/backstage/blob/master/packages/catalog-model/examples/www-artist-component.yaml
      - https://github.com/spotify/backstage/blob/master/packages/catalog-model/examples/shuffle-api-component.yaml
      - https://github.com/spotify/backstage/blob/master/plugins/scaffolder-backend/sample-templates/react-ssr-template/template.yaml
      - https://github.com/spotify/backstage/blob/master/plugins/scaffolder-backend/sample-templates/springboot-grpc-template/template.yaml
      - https://github.com/spotify/backstage/blob/master/plugins/scaffolder-backend/sample-templates/create-react-app/template.yaml
      - https://github.com/spotify/cookiecutter-golang/blob/master/template.yaml
      - https://github.com/spotify/backstage/blob/master/plugins/scaffolder-backend/sample-templates/docs-template/template.yaml

auth:
  providers:
    google:
      development:
        clientId:
          $secret:
            env: AUTH_GOOGLE_CLIENT_ID
        clientSecret:
          $secret:
            env: AUTH_GOOGLE_CLIENT_SECRET
    github:
      development:
        clientId:
          $secret:
            env: AUTH_GITHUB_CLIENT_ID
        clientSecret:
          $secret:
            env: AUTH_GITHUB_CLIENT_SECRET
        enterpriseInstanceUrl:
          $secret:
            env: AUTH_GITHUB_ENTERPRISE_INSTANCE_URL
    gitlab:
      development:
        clientId:
          $secret:
            env: AUTH_GITLAB_CLIENT_ID
        clientSecret:
          $secret:
            env: AUTH_GITLAB_CLIENT_SECRET
        audience:
          $secret:
            env: GITLAB_BASE_URL
    # saml:
    #   development:
    #     entryPoint: "http://localhost:7001/"
    #     issuer: "passport-saml"
    okta:
      development:
        clientId:
          $secret:
            env: AUTH_OKTA_CLIENT_ID
        clientSecret:
          $secret:
            env: AUTH_OKTA_CLIENT_SECRET
        audience:
          $secret:
            env: AUTH_OKTA_AUDIENCE
    oauth2:
      development:
        clientId:
          $secret:
            env: AUTH_OAUTH2_CLIENT_ID
        clientSecret:
          $secret:
            env: AUTH_OAUTH2_CLIENT_SECRET
        authorizationUrl:
          $secret:
            env: AUTH_OAUTH2_AUTH_URL
        tokenUrl:
          $secret:
            env: AUTH_OAUTH2_TOKEN_URL
    auth0:
      development:
        clientId:
          $secret:
            env: AUTH_AUTH0_CLIENT_ID
        clientSecret:
          $secret:
            env: AUTH_AUTH0_CLIENT_SECRET
        domain:
          $secret:
            env: AUTH_AUTH0_DOMAIN
    microsoft:
      development:
        clientId:
          $secret:
            env: AUTH_MICROSOFT_CLIENT_ID
        clientSecret:
          $secret:
            env: AUTH_MICROSOFT_CLIENT_SECRET
        tenantId:
          $secret:
            env: AUTH_MICROSOFT_TENANT_ID<|MERGE_RESOLUTION|>--- conflicted
+++ resolved
@@ -48,7 +48,8 @@
   baseUrl: http://localhost:3003
 
 catalog:
-<<<<<<< HEAD
+  rules:
+    allow: [Component, API, Group, Template]
   locations:
     # Backstage Example Templates
     - type: github
@@ -59,10 +60,6 @@
       target: https://github.com/spotify/backstage/blob/master/plugins/scaffolder-backend/sample-templates/create-react-app/template.yaml
     - type: github
       target: https://github.com/spotify/cookiecutter-golang/blob/master/template.yaml
-=======
-  rules:
-    allow: [Component, API, Group, Template]
->>>>>>> 7fce2aac
   processors:
     githubApi:
       privateToken:
