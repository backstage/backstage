--- conflicted
+++ resolved
@@ -27,7 +27,6 @@
   listen:
     port: 7000
   database:
-<<<<<<< HEAD
     client: pg
     connection: 
       host: 
@@ -38,12 +37,8 @@
         $env: DATABASE_USER
       password: 
         $env: DATABASE_PASSWORD
-=======
-    client: sqlite3
-    connection: ':memory:'
   cache:
     store: memory
->>>>>>> 4eb2729e
   cors:
     origin: 
       $env: BACKEND_CORS_ORIGIN
@@ -314,7 +309,6 @@
   # session:
   #   secret: custom session secret
   providers:
-<<<<<<< HEAD
     microsoft:
       development:
         clientId: 
@@ -323,63 +317,6 @@
           $env: AUTH_MICROSOFT_CLIENT_SECRET
         tenantId: 
           $env: AUTH_MICROSOFT_TENANT_ID
-=======
-    google:
-      development:
-        clientId: ${AUTH_GOOGLE_CLIENT_ID}
-        clientSecret: ${AUTH_GOOGLE_CLIENT_SECRET}
-    github:
-      development:
-        clientId: ${AUTH_GITHUB_CLIENT_ID}
-        clientSecret: ${AUTH_GITHUB_CLIENT_SECRET}
-        enterpriseInstanceUrl: ${AUTH_GITHUB_ENTERPRISE_INSTANCE_URL}
-    gitlab:
-      development:
-        clientId: ${AUTH_GITLAB_CLIENT_ID}
-        clientSecret: ${AUTH_GITLAB_CLIENT_SECRET}
-        audience: ${GITLAB_BASE_URL}
-    saml:
-      entryPoint: 'http://localhost:7001/'
-      issuer: 'passport-saml'
-    okta:
-      development:
-        clientId: ${AUTH_OKTA_CLIENT_ID}
-        clientSecret: ${AUTH_OKTA_CLIENT_SECRET}
-        audience: ${AUTH_OKTA_AUDIENCE}
-    oauth2:
-      development:
-        clientId: ${AUTH_OAUTH2_CLIENT_ID}
-        clientSecret: ${AUTH_OAUTH2_CLIENT_SECRET}
-        authorizationUrl: ${AUTH_OAUTH2_AUTH_URL}
-        tokenUrl: ${AUTH_OAUTH2_TOKEN_URL}
-        ###
-        # provide a list of scopes as needed for your OAuth2 Server:
-        #
-        # scope: saml-login-selector openid profile email
-    oidc:
-      development:
-        metadataUrl: ${AUTH_OIDC_METADATA_URL}
-        clientId: ${AUTH_OIDC_CLIENT_ID}
-        clientSecret: ${AUTH_OIDC_CLIENT_SECRET}
-        authorizationUrl: ${AUTH_OIDC_AUTH_URL}
-        tokenUrl: ${AUTH_OIDC_TOKEN_URL}
-        tokenSignedResponseAlg: ${AUTH_OIDC_TOKEN_SIGNED_RESPONSE_ALG}
-    auth0:
-      development:
-        clientId: ${AUTH_AUTH0_CLIENT_ID}
-        clientSecret: ${AUTH_AUTH0_CLIENT_SECRET}
-        domain: ${AUTH_AUTH0_DOMAIN}
-    microsoft:
-      development:
-        clientId: ${AUTH_MICROSOFT_CLIENT_ID}
-        clientSecret: ${AUTH_MICROSOFT_CLIENT_SECRET}
-        tenantId: ${AUTH_MICROSOFT_TENANT_ID}
-    onelogin:
-      development:
-        clientId: ${AUTH_ONELOGIN_CLIENT_ID}
-        clientSecret: ${AUTH_ONELOGIN_CLIENT_SECRET}
-        issuer: ${AUTH_ONELOGIN_ISSUER}
->>>>>>> 4eb2729e
 costInsights:
   engineerCost: 200000
   products:
