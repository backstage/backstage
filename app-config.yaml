--- conflicted
+++ resolved
@@ -332,7 +332,6 @@
         # provide a list of scopes as needed for your OAuth2 Server:
         #
         # scope: saml-login-selector openid profile email
-<<<<<<< HEAD
     # oidc:
     #   development:
     #     metadataUrl: ${AUTH_OIDC_METADATA_URL}
@@ -357,38 +356,6 @@
     #     clientSecret: ${AUTH_ONELOGIN_CLIENT_SECRET}
     #     issuer: ${AUTH_ONELOGIN_ISSUER}
     
-=======
-    oidc:
-      # Note that you must define a session secret (see above) since the oidc provider requires session support.
-      # Note that by default, this provider will use the 'none' prompt which assumes that your are already logged on in the IDP.
-      # You should set prompt to:
-      # - auto: will let the IDP decide if you need to log on or if you can skip login when you have an active SSO session
-      # - login: will force the IDP to always present a login form to the user
-      development:
-        metadataUrl: ${AUTH_OIDC_METADATA_URL}
-        clientId: ${AUTH_OIDC_CLIENT_ID}
-        clientSecret: ${AUTH_OIDC_CLIENT_SECRET}
-        authorizationUrl: ${AUTH_OIDC_AUTH_URL}
-        tokenUrl: ${AUTH_OIDC_TOKEN_URL}
-        tokenSignedResponseAlg: ${AUTH_OIDC_TOKEN_SIGNED_RESPONSE_ALG} # default='RS256'
-        scope: ${AUTH_OIDC_SCOPE} # default='openid profile email'
-        prompt: ${AUTH_OIDC_PROMPT} # default=none (allowed values: auto, none, consent, login)
-    auth0:
-      development:
-        clientId: ${AUTH_AUTH0_CLIENT_ID}
-        clientSecret: ${AUTH_AUTH0_CLIENT_SECRET}
-        domain: ${AUTH_AUTH0_DOMAIN}
-    microsoft:
-      development:
-        clientId: ${AUTH_MICROSOFT_CLIENT_ID}
-        clientSecret: ${AUTH_MICROSOFT_CLIENT_SECRET}
-        tenantId: ${AUTH_MICROSOFT_TENANT_ID}
-    onelogin:
-      development:
-        clientId: ${AUTH_ONELOGIN_CLIENT_ID}
-        clientSecret: ${AUTH_ONELOGIN_CLIENT_SECRET}
-        issuer: ${AUTH_ONELOGIN_ISSUER}
->>>>>>> 561d74a4
 costInsights:
   engineerCost: 200000
   products:
