--- conflicted
+++ resolved
@@ -276,9 +276,6 @@
         clientId: ${AUTH_OKTA_CLIENT_ID}
         clientSecret: ${AUTH_OKTA_CLIENT_SECRET}
         audience: ${AUTH_OKTA_AUDIENCE}
-<<<<<<< HEAD
-
-=======
     oauth2:
       development:
         clientId: ${AUTH_OAUTH2_CLIENT_ID}
@@ -319,7 +316,6 @@
         clientId: ${AUTH_ONELOGIN_CLIENT_ID}
         clientSecret: ${AUTH_ONELOGIN_CLIENT_SECRET}
         issuer: ${AUTH_ONELOGIN_ISSUER}
->>>>>>> 072d8209
 costInsights:
   engineerCost: 200000
   products:
