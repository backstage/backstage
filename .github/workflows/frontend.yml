--- conflicted
+++ resolved
@@ -13,16 +13,10 @@
         node-version: [12.x]
 
     steps:
-<<<<<<< HEAD
-      - name: checkout code
-        uses: actions/checkout@v2
+      - uses: actions/checkout@v2
         with:
           fetch-depth: 0
-      - name: get yarn cache
-=======
-      - uses: actions/checkout@v2
       - name: find location of yarn cache
->>>>>>> 14322765
         id: yarn-cache
         run: echo "::set-output name=dir::$(yarn cache dir)"
       - uses: actions/cache@v1
