/*
 * Copyright 2024 The Backstage Authors
 *
 * Licensed under the Apache License, Version 2.0 (the "License");
 * you may not use this file except in compliance with the License.
 * You may obtain a copy of the License at
 *
 *     http://www.apache.org/licenses/LICENSE-2.0
 *
 * Unless required by applicable law or agreed to in writing, software
 * distributed under the License is distributed on an "AS IS" BASIS,
 * WITHOUT WARRANTIES OR CONDITIONS OF ANY KIND, either express or implied.
 * See the License for the specific language governing permissions and
 * limitations under the License.
 */

@layer tokens {
  /* Light theme tokens */
  :root {
    /* Font families */
    --bui-font-regular: system-ui;
    --bui-font-monospace: ui-monospace, 'Menlo', 'Monaco', 'Consolas',
      'Liberation Mono', 'Courier New', monospace;

    /* Font weights */
    --bui-font-weight-regular: 400;
    --bui-font-weight-bold: 600;

    /* Font sizes */
    --bui-font-size-1: 0.625rem; /* 10px */
    --bui-font-size-2: 0.75rem; /* 12px */
    --bui-font-size-3: 0.875rem; /* 14px */
    --bui-font-size-4: 1rem; /* 16px */
    --bui-font-size-5: 1.25rem; /* 20px */
    --bui-font-size-6: 1.5rem; /* 24px */
    --bui-font-size-7: 2rem; /* 32px */
    --bui-font-size-8: 3rem; /* 48px */
    --bui-font-size-9: 4rem; /* 64px */
    --bui-font-size-10: 5.75rem; /* 92px */

    /* Spacing */
    --bui-space: 0.25rem; /* This is the spacing multiplier */
    --bui-space-0_5: calc(var(--bui-space) * 0.5); /* 2px */
    --bui-space-1: var(--bui-space); /* 4px */
    --bui-space-1_5: calc(var(--bui-space) * 1.5); /* 6px */
    --bui-space-2: calc(var(--bui-space) * 2); /* 8px */
    --bui-space-3: calc(var(--bui-space) * 3); /* 12px */
    --bui-space-4: calc(var(--bui-space) * 4); /* 16px */
    --bui-space-5: calc(var(--bui-space) * 5); /* 20px */
    --bui-space-6: calc(var(--bui-space) * 6); /* 24px */
    --bui-space-7: calc(var(--bui-space) * 7); /* 28px */
    --bui-space-8: calc(var(--bui-space) * 8); /* 32px */
    --bui-space-9: calc(var(--bui-space) * 9); /* 36px */
    --bui-space-10: calc(var(--bui-space) * 10); /* 40px */
    --bui-space-11: calc(var(--bui-space) * 11); /* 44px */
    --bui-space-12: calc(var(--bui-space) * 12); /* 48px */
    --bui-space-13: calc(var(--bui-space) * 13); /* 52px */
    --bui-space-14: calc(var(--bui-space) * 14); /* 56px */

    /* Radius */
    --bui-radius-1: calc(0.125rem);
    --bui-radius-2: calc(0.25rem);
    --bui-radius-3: calc(0.5rem);
    --bui-radius-4: calc(0.75rem);
    --bui-radius-5: calc(1rem);
    --bui-radius-6: calc(1.25rem);
    --bui-radius-full: 9999px;

    /* Base Colors */
    --bui-black: #000000;
    --bui-white: #ffffff;

    /* Gray scale */
    --bui-gray-1: #f8f8f8;
    --bui-gray-2: #ececec;
    --bui-gray-3: #d9d9d9;
    --bui-gray-4: #c1c1c1;
    --bui-gray-5: #9e9e9e;
    --bui-gray-6: #8c8c8c;
    --bui-gray-7: #757575;
    --bui-gray-8: #595959;

    /* Surfaces colors */
    --bui-bg-surface-0: var(--bui-gray-1);
    --bui-bg-surface-1: var(--bui-white);
    --bui-bg-surface-2: var(--bui-gray-1);
    --bui-bg-surface-3: var(--bui-gray-2);

    /* Solid background colors */
    --bui-bg-solid: #1f5493;
    --bui-bg-solid-hover: #163a66;
    --bui-bg-solid-pressed: #0f2b4e;
    --bui-bg-solid-disabled: #ebebeb;

    /* Neutral background colors */
    --bui-bg-neutral-on-surface-0: oklch(0% 0 0 / 6%);
    --bui-bg-neutral-on-surface-0-hover: oklch(0% 0 0 / 12%);
    --bui-bg-neutral-on-surface-0-pressed: oklch(0% 0 0 / 16%);
    --bui-bg-neutral-on-surface-0-disabled: oklch(0% 0 0 / 6%);

    --bui-bg-neutral-on-surface-1: oklch(0% 0 0 / 6%);
    --bui-bg-neutral-on-surface-1-hover: oklch(0% 0 0 / 12%);
    --bui-bg-neutral-on-surface-1-pressed: oklch(0% 0 0 / 16%);
    --bui-bg-neutral-on-surface-1-disabled: oklch(0% 0 0 / 6%);

    --bui-bg-neutral-on-surface-2: oklch(0% 0 0 / 6%);
    --bui-bg-neutral-on-surface-2-hover: oklch(0% 0 0 / 12%);
    --bui-bg-neutral-on-surface-2-pressed: oklch(0% 0 0 / 16%);
    --bui-bg-neutral-on-surface-2-disabled: oklch(0% 0 0 / 6%);

    --bui-bg-neutral-on-surface-3: oklch(0% 0 0 / 6%);
    --bui-bg-neutral-on-surface-3-hover: oklch(0% 0 0 / 12%);
    --bui-bg-neutral-on-surface-3-pressed: oklch(0% 0 0 / 16%);
    --bui-bg-neutral-on-surface-3-disabled: oklch(0% 0 0 / 6%);

    /* Status background colors */
    --bui-bg-danger: #feebe7;
    --bui-bg-warning: #fff2b2;
    --bui-bg-success: #e6f6eb;

    /* Foreground colors */
    --bui-fg-primary: var(--bui-black);
    --bui-fg-secondary: var(--bui-gray-7);
    --bui-fg-link: #1f5493;
    --bui-fg-link-hover: #1f2d5c;
    --bui-fg-disabled: #9e9e9e;
    --bui-fg-solid: var(--bui-white);
    --bui-fg-solid-disabled: #9c9c9c;
    --bui-fg-tint: #1f5493;
    --bui-fg-tint-disabled: var(--bui-gray-5);
    --bui-fg-danger: #e22b2b;
    --bui-fg-warning: #e36d05;
    --bui-fg-success: #1db954;

    /* Border colors */
    --bui-border: rgba(0, 0, 0, 0.1);
    --bui-border-hover: rgba(0, 0, 0, 0.2);
    --bui-border-pressed: rgba(0, 0, 0, 0.4);
    --bui-border-disabled: rgba(0, 0, 0, 0.1);
    --bui-border-danger: #f87a7a;
    --bui-border-warning: #e36d05;
    --bui-border-success: #53db83;

    /* Special colors */
    --bui-ring: #1f5493;
    --bui-scrollbar: #a0a0a03b;
    --bui-scrollbar-thumb: #a0a0a0;

    --bui-animate-pulse: pulse 2s cubic-bezier(0.4, 0, 0.6, 1) infinite;
  }

  /* Dark theme tokens */
  [data-theme-mode='dark'] {
    /* Gray scale */
    --bui-gray-1: #191919;
    --bui-gray-2: #242424;
    --bui-gray-3: #373737;
    --bui-gray-4: #464646;
    --bui-gray-5: #575757;
    --bui-gray-6: #7b7b7b;
    --bui-gray-7: #9e9e9e;
    --bui-gray-8: #b4b4b4;

<<<<<<< HEAD
    /* Surfaces colors */
    --bui-bg-surface-0: var(--bui-black);
=======
    /* Background Colors */
    --bui-bg-surface-0: #333333;
>>>>>>> f322010f
    --bui-bg-surface-1: var(--bui-gray-1);
    --bui-bg-surface-2: var(--bui-gray-2);
    --bui-bg-surface-3: var(--bui-gray-3);

    /* Solid background colors */
    --bui-bg-solid: #9cc9ff;
    --bui-bg-solid-hover: #83b9fd;
    --bui-bg-solid-pressed: #83b9fd;
    --bui-bg-solid-disabled: #222222;

    /* Neutral background colors */
    --bui-bg-neutral-on-surface-0: oklch(100% 0 0 / 10%);
    --bui-bg-neutral-on-surface-0-hover: oklch(100% 0 0 / 14%);
    --bui-bg-neutral-on-surface-0-pressed: oklch(100% 0 0 / 20%);
    --bui-bg-neutral-on-surface-0-disabled: oklch(100% 0 0 / 10%);

    --bui-bg-neutral-on-surface-1: oklch(100% 0 0 / 6%);
    --bui-bg-neutral-on-surface-1-hover: oklch(100% 0 0 / 10%);
    --bui-bg-neutral-on-surface-1-pressed: oklch(100% 0 0 / 16%);
    --bui-bg-neutral-on-surface-1-disabled: oklch(100% 0 0 / 6%);

    --bui-bg-neutral-on-surface-2: oklch(100% 0 0 / 8%);
    --bui-bg-neutral-on-surface-2-hover: oklch(100% 0 0 / 12%);
    --bui-bg-neutral-on-surface-2-pressed: oklch(100% 0 0 / 20%);
    --bui-bg-neutral-on-surface-2-disabled: oklch(100% 0 0 / 8%);

    --bui-bg-neutral-on-surface-3: oklch(100% 0 0 / 8%);
    --bui-bg-neutral-on-surface-3-hover: oklch(100% 0 0 / 12%);
    --bui-bg-neutral-on-surface-3-pressed: oklch(100% 0 0 / 20%);
    --bui-bg-neutral-on-surface-3-disabled: oklch(100% 0 0 / 8%);

    /* Status background colors */
    --bui-bg-danger: #3b1219;
    --bui-bg-warning: #302008;
    --bui-bg-success: #132d21;

    /* Foreground colors */
    --bui-fg-primary: var(--bui-white);
    --bui-fg-secondary: var(--bui-gray-7);
    --bui-fg-link: #9cc9ff;
    --bui-fg-link-hover: #7eb5f7;
    --bui-fg-disabled: var(--bui-gray-7);
    --bui-fg-solid: #101821;
    --bui-fg-solid-disabled: var(--bui-gray-5);
    --bui-fg-tint: #9cc9ff;
    --bui-fg-tint-disabled: var(--bui-gray-5);
    --bui-fg-danger: #e22b2b;
    --bui-fg-warning: #e36d05;
    --bui-fg-success: #1db954;

    /* Border colors */
    --bui-border: rgba(255, 255, 255, 0.12);
    --bui-border-hover: rgba(255, 255, 255, 0.4);
    --bui-border-pressed: rgba(255, 255, 255, 0.5);
    --bui-border-disabled: rgba(255, 255, 255, 0.2);
    --bui-border-danger: #f87a7a;
    --bui-border-warning: #e36d05;
    --bui-border-success: #53db83;

    /* Special colors */
    --bui-ring: #1f5493;
    --bui-scrollbar: #3636363a;
    --bui-scrollbar-thumb: #575757;
  }
}<|MERGE_RESOLUTION|>--- conflicted
+++ resolved
@@ -161,13 +161,8 @@
     --bui-gray-7: #9e9e9e;
     --bui-gray-8: #b4b4b4;
 
-<<<<<<< HEAD
-    /* Surfaces colors */
-    --bui-bg-surface-0: var(--bui-black);
-=======
     /* Background Colors */
     --bui-bg-surface-0: #333333;
->>>>>>> f322010f
     --bui-bg-surface-1: var(--bui-gray-1);
     --bui-bg-surface-2: var(--bui-gray-2);
     --bui-bg-surface-3: var(--bui-gray-3);
