@font-face {
  font-family: CircularSp;
  font-weight: 700;
  font-display: swap;
  unicode-range: U+0000, U+000D, U+0020-007E, U+00A0-017E, U+018F, U+0192,
    U+01A0-01A1, U+01AF-01B0, U+01B5-01B6, U+01C4-01C6, U+01F1-01F3, U+01FA-01FF,
    U+0218-021B, U+0237, U+0259, U+02BB-02BC, U+02C6-02C7, U+02C9, U+02D8-02DD,
    U+0300-0301, U+0303, U+0309, U+0323, U+0394, U+03A9, U+03BC, U+03C0,
    U+1E80-1E85, U+1E8A-1E8B, U+1EA0-1EF9, U+1FD6, U+2007-2008, U+200B,
    U+2010-2011, U+2013-2014, U+2018-201A, U+201C-201E, U+2020-2022, U+2026,
    U+2030, U+2032-2033, U+2039-203A, U+2042, U+2044, U+2051, U+2070,
    U+2074-2079, U+2080-2089, U+20AB-20AC, U+2113, U+2117, U+2122, U+2126,
    U+2160-2169, U+216C-216F, U+2190-2193, U+2196-2199, U+21A9, U+21B0-21B5,
    U+21C6, U+2202, U+2206, U+220F, U+2211-2212, U+2215, U+2219-221A, U+221E,
    U+222B, U+2248, U+2260, U+2264-2265, U+22C5, U+24C5, U+25A0-25A1, U+25AF,
    U+25B2-25B3, U+25CA-25CB, U+25CF, U+262E, U+2713, U+2715, U+2780-2788,
    U+E000, U+E002, U+F6C3, U+FB00-FB04, U+FEFF, U+FF0C, U+FF0E, U+FF1A-FF1B,
    U+FFFF;
  src: url('https://encore.scdn.co/fonts/CircularSp-Bold-602e7aefc706aa36c6ec1324b9bbc461.woff2')
      format('woff2'),
    url('https://encore.scdn.co/fonts/CircularSp-Bold-856afe2da4ba4e61239b129e2c16d633.woff')
      format('woff');
}

[data-theme-name='spotify'] {
  --canon-font-text: CircularSp, CircularSp-Arab, CircularSp-Hebr,
    CircularSp-Cyrl, CircularSp-Grek, CircularSp-Deva;
  --canon-font-title: CircularSpTitle, CircularSp-Arab, CircularSp-Hebr,
    CircularSp-Cyrl, CircularSp-Grek, CircularSp-Deva;
  --canon-font-regular: CircularSp, CircularSp-Arab, CircularSp-Hebr,
    CircularSp-Cyrl, CircularSp-Grek, CircularSp-Deva;

  .canon-Button {
    border-radius: var(--canon-radius-3);
    padding-inline: var(--canon-space-3);
  }

  .canon-ButtonIcon {
    padding: 0;
  }

  .canon-MenuTrigger {
    all: unset;
    display: inline-flex;
  }

  .canon-MenuPopup {
    box-sizing: border-box;
    max-width: 21.25rem;
  }

  .canon-MenuSubmenuTrigger,
  .canon-MenuItem {
    height: auto;
    min-height: 2rem;
  }

  .canon-Text {
    font-family: var(--canon-font-text);
  }

  .canon-Heading {
    font-family: var(--canon-font-title);
  }

  .canon-TableRow {
    border: none;
    border-radius: var(--canon-radius-4);
  }

  .canon-TableRow:hover td:first-child {
    border-top-left-radius: var(--canon-radius-2);
    border-bottom-left-radius: var(--canon-radius-2);
  }

  .canon-TableRow:hover td:last-child {
    border-top-right-radius: var(--canon-radius-2);
    border-bottom-right-radius: var(--canon-radius-2);
  }

<<<<<<< HEAD
.canon-MenuPopup {
  box-sizing: border-box;
  max-width: 21.25rem;
}
=======
  .canon-TableBody:before,
  .canon-TableBody:after {
    line-height: var(--canon-space-1);
    content: '\200C';
    display: block;
  }

  .canon-TableHeader .canon-TableRow {
    border-bottom: 1px solid var(--canon-border);
  }
>>>>>>> 62afbd3a

  .canon-TableHead {
    font-size: var(--canon-font-size-2);
    color: var(--canon-fg-secondary);
    font-weight: var(--canon-font-weight-regular);
  }

  .canon-ScrollAreaRoot {
    width: 100%;
    /* TODO: Bring this as a fix in OS */
    height: unset;
  }

  .canon-TabsIndicator {
    background-color: var(--canon-bg-underline);
  }

  .canon-TabsTab[data-selected] {
    background: radial-gradient(
      ellipse at bottom,
      rgba(209, 110, 203, 0.25) 0%,
      transparent 95%
    );
  }
}

[data-theme='light'][data-theme-name='spotify'] {
  --canon-bg: var(--canon-gray-1);
  --canon-bg-surface-1: var(--canon-white);
  --canon-bg-surface-2: var(--canon-gray-2);
  --canon-bg-solid: #1ed760;
  --canon-bg-solid-hover: #3be477;
  --canon-bg-solid-pressed: #1abc54;
  --canon-bg-solid-disabled: var(--canon-gray-2);

  --canon-fg-primary: var(--canon-black);
  --canon-fg-secondary: var(--canon-gray-7);
  --canon-fg-solid: var(--canon-black);

  --canon-border: var(--canon-gray-3);
  --canon-border-hover: rgba(0, 0, 0, 0.3);
  --canon-border-pressed: rgba(0, 0, 0, 0.5);
  --canon-border-disabled: rgba(0, 0, 0, 0.1);
  --canon-border-danger: #f87a7a;
  --canon-border-warning: #e36d05;
  --canon-border-success: #53db83;

  --canon-ring: rgba(0, 0, 0, 0.2);
}

[data-theme='dark'][data-theme-name='spotify'] {
  --canon-bg: var(--canon-black);
  --canon-bg-surface-1: var(--canon-gray-1);
  --canon-bg-surface-2: var(--canon-gray-2);
  --canon-bg-solid: #1ed760;
  --canon-bg-solid-hover: #3be477;
  --canon-bg-solid-pressed: #1abc54;
  --canon-bg-solid-disabled: #0f6c30;
  --canon-bg-tint: #242424;
  --canon-bg-tint-hover: #202020;
  --canon-bg-tint-pressed: #292929;
  --canon-bg-tint-disabled: rgba(255, 255, 255, 0.8);
  --canon-bg-danger: #3b1219;
  --canon-bg-warning: #302008;
  --canon-bg-success: #132d21;
  --canon-bg-underline: #d16ecb;

  --canon-fg-primary: var(--canon-white);
  --canon-fg-secondary: var(--canon-gray-7);
  --canon-fg-link: var(--canon-white);
  --canon-fg-link-hover: var(--canon-white);
  --canon-fg-disabled: var(--canon-gray-5);
  --canon-fg-solid: var(--canon-black);
  --canon-fg-solid-disabled: #083618;
  --canon-fg-tint: var(--canon-white);
  --canon-fg-tint-disabled: var(--canon-gray-5);
  --canon-fg-danger: #e22b2b;
  --canon-fg-warning: #e36d05;
  --canon-fg-success: #1db954;

  --canon-border: var(--canon-gray-3);
  --canon-border-hover: rgba(255, 255, 255, 0.4);
  --canon-border-pressed: rgba(255, 255, 255, 0.5);
  --canon-border-disabled: rgba(255, 255, 255, 0.2);
  --canon-border-danger: #f87a7a;
  --canon-border-warning: #e36d05;
  --canon-border-success: #53db83;

  --canon-ring: rgba(255, 255, 255, 0.2);
}<|MERGE_RESOLUTION|>--- conflicted
+++ resolved
@@ -78,12 +78,6 @@
     border-bottom-right-radius: var(--canon-radius-2);
   }
 
-<<<<<<< HEAD
-.canon-MenuPopup {
-  box-sizing: border-box;
-  max-width: 21.25rem;
-}
-=======
   .canon-TableBody:before,
   .canon-TableBody:after {
     line-height: var(--canon-space-1);
@@ -94,7 +88,6 @@
   .canon-TableHeader .canon-TableRow {
     border-bottom: 1px solid var(--canon-border);
   }
->>>>>>> 62afbd3a
 
   .canon-TableHead {
     font-size: var(--canon-font-size-2);
