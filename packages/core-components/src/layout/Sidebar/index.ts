--- conflicted
+++ resolved
@@ -14,13 +14,9 @@
  * limitations under the License.
  */
 
-<<<<<<< HEAD
 export { Sidebar, SidebarExpandButton } from './Bar';
 export { SubmenuItem } from './SubmenuItem';
-=======
-export { Sidebar } from './Bar';
 export type { SidebarClassKey } from './Bar';
->>>>>>> ce6387a4
 export { SidebarPage, SidebarPinStateContext } from './Page';
 export type { SidebarPinStateContextType, SidebarPageClassKey } from './Page';
 export {
