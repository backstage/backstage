--- conflicted
+++ resolved
@@ -51,100 +51,6 @@
 } from './config';
 import { Submenu } from './Submenu';
 
-<<<<<<< HEAD
-const useStyles = makeStyles<BackstageTheme>(theme => {
-  const {
-    selectedIndicatorWidth,
-    drawerWidthClosed,
-    drawerWidthOpen,
-    iconContainerWidth,
-  } = sidebarConfig;
-  return {
-    root: {
-      color: theme.palette.navigation.color,
-      display: 'flex',
-      flexFlow: 'row nowrap',
-      alignItems: 'center',
-      height: 48,
-      cursor: 'pointer',
-    },
-    buttonItem: {
-      background: 'none',
-      border: 'none',
-      width: 'auto',
-      margin: 0,
-      padding: 0,
-      textAlign: 'inherit',
-      font: 'inherit',
-    },
-    highlightable: {
-      '&:hover': {
-        background: theme.palette.navigation.navItem.hoverBackground, // TODO: consider
-      },
-    },
-    highlighted: {
-      background: theme.palette.navigation.navItem.hoverBackground, // TODO: consider
-    },
-    closed: {
-      width: drawerWidthClosed,
-      justifyContent: 'center',
-    },
-    open: {
-      width: drawerWidthOpen,
-    },
-    label: {
-      // XXX (@koroeskohr): I can't seem to achieve the desired font-weight from the designs
-      fontWeight: 'bold',
-      whiteSpace: 'nowrap',
-      lineHeight: 'auto',
-      flex: '3 1 auto',
-      width: '110px',
-      overflow: 'hidden',
-      'text-overflow': 'ellipsis',
-    },
-    iconContainer: {
-      boxSizing: 'border-box',
-      height: '100%',
-      width: iconContainerWidth,
-      marginRight: -theme.spacing(2),
-      display: 'flex',
-      alignItems: 'center',
-      justifyContent: 'center',
-    },
-    searchRoot: {
-      marginBottom: 12,
-    },
-    searchField: {
-      color: '#b5b5b5',
-      fontWeight: 'bold',
-      fontSize: theme.typography.fontSize,
-    },
-    searchFieldHTMLInput: {
-      padding: `${theme.spacing(2)} 0 ${theme.spacing(2)}`,
-    },
-    searchContainer: {
-      width: drawerWidthOpen - iconContainerWidth,
-    },
-    secondaryAction: {
-      width: theme.spacing(6),
-      textAlign: 'center',
-      marginRight: theme.spacing(1),
-    },
-    closedItemIcon: {
-      width: '100%',
-      justifyContent: 'center',
-    },
-    selected: {
-      '&$root': {
-        borderLeft: `solid ${selectedIndicatorWidth}px ${theme.palette.navigation.indicator}`,
-        color: theme.palette.navigation.selectedColor,
-      },
-      '&$closed': {
-        width: drawerWidthClosed,
-      },
-      '& $closedItemIcon': {
-        paddingRight: selectedIndicatorWidth,
-=======
 export type SidebarItemClassKey =
   | 'root'
   | 'buttonItem'
@@ -184,23 +90,21 @@
         padding: 0,
         textAlign: 'inherit',
         font: 'inherit',
->>>>>>> ce6387a4
       },
       closed: {
         width: drawerWidthClosed,
         justifyContent: 'center',
       },
-<<<<<<< HEAD
-    },
-    submenuArrow: {
-      position: 'absolute',
-      right: 0,
-    },
-  };
-});
-=======
       open: {
         width: drawerWidthOpen,
+      },
+      highlightable: {
+        '&:hover': {
+          background: theme.palette.navigation.navItem.hoverBackground, // TODO: consider
+        },
+      },
+      highlighted: {
+        background: theme.palette.navigation.navItem.hoverBackground, // TODO: consider
       },
       label: {
         // XXX (@koroeskohr): I can't seem to achieve the desired font-weight from the designs
@@ -240,13 +144,24 @@
         textAlign: 'center',
         marginRight: theme.spacing(1),
       },
+      closedItemIcon: {
+        width: '100%',
+        justifyContent: 'center',
+      },
+      submenuArrow: {
+        position: 'absolute',
+        right: 0,
+      },
       selected: {
         '&$root': {
           borderLeft: `solid ${selectedIndicatorWidth}px ${theme.palette.navigation.indicator}`,
           color: theme.palette.navigation.selectedColor,
         },
         '&$closed': {
-          width: drawerWidthClosed - selectedIndicatorWidth,
+          width: drawerWidthClosed,
+        },
+        '& $closedItemIcon': {
+          paddingRight: selectedIndicatorWidth,
         },
         '& $iconContainer': {
           marginLeft: -selectedIndicatorWidth,
@@ -256,7 +171,6 @@
   },
   { name: 'BackstageSidebarItem' },
 );
->>>>>>> ce6387a4
 
 type ItemWithSubmenuProps = {
   label?: string;
