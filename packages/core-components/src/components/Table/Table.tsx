--- conflicted
+++ resolved
@@ -14,7 +14,6 @@
  * limitations under the License.
  */
 import { BackstageTheme } from '@backstage/theme';
-<<<<<<< HEAD
 import IconButton from '@material-ui/core/IconButton';
 import { makeStyles, useTheme, withStyles } from '@material-ui/core/styles';
 import Typography from '@material-ui/core/Typography';
@@ -28,22 +27,7 @@
   MTableToolbar,
   Options,
 } from '@material-table/core';
-
-=======
-import MTable, {
-  Column,
-  Icons,
-  MaterialTableProps,
-  MTableBody,
-  MTableHeader,
-  MTableToolbar,
-  Options,
-} from '@material-table/core';
 import Box from '@material-ui/core/Box';
-import IconButton from '@material-ui/core/IconButton';
-import { makeStyles, useTheme, withStyles } from '@material-ui/core/styles';
-import Typography from '@material-ui/core/Typography';
->>>>>>> 8512673a
 import AddBox from '@material-ui/icons/AddBox';
 import ArrowUpward from '@material-ui/icons/ArrowUpward';
 import Check from '@material-ui/icons/Check';
@@ -67,11 +51,7 @@
   useEffect,
   useState,
 } from 'react';
-<<<<<<< HEAD
 import { Select } from '../Select';
-=======
-
->>>>>>> 8512673a
 import { SelectProps } from '../Select/Select';
 import { Filter, Filters, SelectedFilters, Without } from './Filters';
 
