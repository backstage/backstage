{
  "name": "@backstage/core-components",
<<<<<<< HEAD
  "version": "0.14.1-next.2",
  "description": "Core components used by Backstage plugins and apps",
=======
  "description": "Core components used by Backstage plugins and apps",
  "version": "0.14.1",
  "publishConfig": {
    "access": "public"
  },
>>>>>>> 8cc47df9
  "backstage": {
    "role": "web-library"
  },
  "publishConfig": {
    "access": "public"
  },
  "keywords": [
    "backstage"
  ],
  "homepage": "https://backstage.io",
  "repository": {
    "type": "git",
    "url": "https://github.com/backstage/backstage",
    "directory": "packages/core-components"
  },
  "license": "Apache-2.0",
  "sideEffects": false,
  "exports": {
    ".": "./src/index.ts",
    "./alpha": "./src/alpha.ts",
    "./testUtils": "./src/testUtils.ts",
    "./package.json": "./package.json"
  },
  "main": "src/index.ts",
  "types": "src/index.ts",
  "typesVersions": {
    "*": {
      "alpha": [
        "src/alpha.ts"
      ],
      "testUtils": [
        "src/testUtils.ts"
      ],
      "package.json": [
        "package.json"
      ]
    }
  },
  "files": [
    "dist",
    "config.d.ts"
  ],
  "scripts": {
    "build": "backstage-cli package build",
    "clean": "backstage-cli package clean",
    "lint": "backstage-cli package lint",
    "prepack": "backstage-cli package prepack",
    "postpack": "backstage-cli package postpack",
    "start": "backstage-cli package start",
    "test": "backstage-cli package test"
  },
  "dependencies": {
    "@backstage/config": "workspace:^",
    "@backstage/core-plugin-api": "workspace:^",
    "@backstage/errors": "workspace:^",
    "@backstage/theme": "workspace:^",
    "@backstage/version-bridge": "workspace:^",
    "@date-io/core": "^1.3.13",
    "@material-table/core": "^3.1.0",
    "@material-ui/core": "^4.12.2",
    "@material-ui/icons": "^4.9.1",
    "@material-ui/lab": "4.0.0-alpha.61",
    "@react-hookz/web": "^24.0.0",
    "@types/react": "^16.13.1 || ^17.0.0 || ^18.0.0",
    "@types/react-sparklines": "^1.7.0",
    "@types/react-text-truncate": "^0.14.0",
    "ansi-regex": "^6.0.1",
    "classnames": "^2.2.6",
    "d3-selection": "^3.0.0",
    "d3-shape": "^3.0.0",
    "d3-zoom": "^3.0.0",
    "dagre": "^0.8.5",
    "linkify-react": "4.1.3",
    "linkifyjs": "4.1.3",
    "lodash": "^4.17.21",
    "pluralize": "^8.0.0",
    "qs": "^6.9.4",
    "rc-progress": "3.5.1",
    "react-helmet": "6.1.0",
    "react-hook-form": "^7.12.2",
    "react-idle-timer": "5.7.2",
    "react-markdown": "^8.0.0",
    "react-sparklines": "^1.7.0",
    "react-syntax-highlighter": "^15.4.5",
    "react-text-truncate": "^0.19.0",
    "react-use": "^17.3.2",
    "react-virtualized-auto-sizer": "^1.0.11",
    "react-window": "^1.8.6",
    "remark-gfm": "^3.0.1",
    "zen-observable": "^0.10.0",
    "zod": "^3.22.4"
  },
  "devDependencies": {
    "@backstage/app-defaults": "workspace:^",
    "@backstage/cli": "workspace:^",
    "@backstage/core-app-api": "workspace:^",
    "@backstage/test-utils": "workspace:^",
    "@testing-library/dom": "^9.0.0",
    "@testing-library/jest-dom": "^6.0.0",
    "@testing-library/react": "^14.0.0",
    "@testing-library/user-event": "^14.0.0",
    "@types/ansi-regex": "^5.0.0",
    "@types/classnames": "^2.2.9",
    "@types/d3-selection": "^3.0.1",
    "@types/d3-shape": "^3.0.1",
    "@types/d3-zoom": "^3.0.1",
    "@types/dagre": "^0.7.44",
    "@types/google-protobuf": "^3.7.2",
    "@types/react-helmet": "^6.1.0",
    "@types/react-syntax-highlighter": "^15.0.0",
    "@types/react-virtualized-auto-sizer": "^1.0.1",
    "@types/react-window": "^1.8.5",
    "@types/zen-observable": "^0.8.0",
    "cross-fetch": "^4.0.0",
    "history": "^5.0.0",
    "msw": "^1.0.0"
  },
  "peerDependencies": {
    "react": "^16.13.1 || ^17.0.0 || ^18.0.0",
    "react-dom": "^16.13.1 || ^17.0.0 || ^18.0.0",
    "react-router-dom": "6.0.0-beta.0 || ^6.3.0"
  },
  "configSchema": "config.d.ts"
}<|MERGE_RESOLUTION|>--- conflicted
+++ resolved
@@ -1,15 +1,7 @@
 {
   "name": "@backstage/core-components",
-<<<<<<< HEAD
-  "version": "0.14.1-next.2",
-  "description": "Core components used by Backstage plugins and apps",
-=======
   "description": "Core components used by Backstage plugins and apps",
   "version": "0.14.1",
-  "publishConfig": {
-    "access": "public"
-  },
->>>>>>> 8cc47df9
   "backstage": {
     "role": "web-library"
   },
