/*
 * Copyright 2020 The Backstage Authors
 *
 * Licensed under the Apache License, Version 2.0 (the "License");
 * you may not use this file except in compliance with the License.
 * You may obtain a copy of the License at
 *
 *     http://www.apache.org/licenses/LICENSE-2.0
 *
 * Unless required by applicable law or agreed to in writing, software
 * distributed under the License is distributed on an "AS IS" BASIS,
 * WITHOUT WARRANTIES OR CONDITIONS OF ANY KIND, either express or implied.
 * See the License for the specific language governing permissions and
 * limitations under the License.
 */

import git, {
  ProgressCallback,
  MergeResult,
  ReadCommitResult,
} from 'isomorphic-git';
import http from 'isomorphic-git/http/node';
import fs from 'fs-extra';
import { Logger } from 'winston';

/*
provider    username         password
GitHub      'x-access-token' token
BitBucket   'x-token-auth'   token
GitLab      'oauth2'         token
From : https://isomorphic-git.org/docs/en/onAuth with fix for GitHub

Azure       'notempty'      token
*/

/**
 * A convenience wrapper around the `isomorphic-git` library.
 *
 * @public
 */
export class Git {
  private constructor(
    private readonly config: {
      username?: string;
      password?: string;
      logger?: Logger;
    },
  ) {}

  async add(options: { dir: string; filepath: string }): Promise<void> {
    const { dir, filepath } = options;
    this.config.logger?.info(`Adding file {dir=${dir},filepath=${filepath}}`);

    return git.add({ fs, dir, filepath });
  }

  async addRemote(options: {
    dir: string;
    remote: string;
    url: string;
    force?: boolean;
  }): Promise<void> {
    const { dir, url, remote, force } = options;
    this.config.logger?.info(
      `Creating new remote {dir=${dir},remote=${remote},url=${url}}`,
    );
    return git.addRemote({ fs, dir, remote, url, force });
  }

  async deleteRemote(options: { dir: string; remote: string }): Promise<void> {
    const { dir, remote } = options;
    this.config.logger?.info(`Deleting remote {dir=${dir},remote=${remote}}`);
    return git.deleteRemote({ fs, dir, remote });
  }

  async checkout(options: { dir: string; ref: string }): Promise<void> {
    const { dir, ref } = options;
    this.config.logger?.info(`Checking out branch {dir=${dir},ref=${ref}}`);

    return git.checkout({ fs, dir, ref });
  }

  async commit(options: {
    dir: string;
    message: string;
    author: { name: string; email: string };
    committer: { name: string; email: string };
  }): Promise<string> {
    const { dir, message, author, committer } = options;
    this.config.logger?.info(
      `Committing file to repo {dir=${dir},message=${message}}`,
    );

    return git.commit({ fs, dir, message, author, committer });
  }

  /** https://isomorphic-git.org/docs/en/clone */
  async clone(options: {
    url: string;
    dir: string;
    ref?: string;
    depth?: number;
    noCheckout?: boolean;
  }): Promise<void> {
    const { url, dir, ref, depth, noCheckout } = options;
    this.config.logger?.info(`Cloning repo {dir=${dir},url=${url}}`);

    try {
      return await git.clone({
        fs,
        http,
        url,
        dir,
        ref,
        singleBranch: true,
        depth: depth ?? 1,
        noCheckout,
        onProgress: this.onProgressHandler(),
        headers: {
          'user-agent': 'git/@isomorphic-git',
        },
        onAuth: this.onAuth,
      });
    } catch (ex) {
      this.config.logger?.error(`Failed to clone repo {dir=${dir},url=${url}}`);
      if (ex.data) {
        throw new Error(`${ex.message} {data=${JSON.stringify(ex.data)}}`);
      }
      throw ex;
    }
  }

  /** https://isomorphic-git.org/docs/en/currentBranch */
  async currentBranch(options: {
    dir: string;
    fullName?: boolean;
  }): Promise<string | undefined> {
    const { dir, fullName = false } = options;
    return git.currentBranch({ fs, dir, fullname: fullName }) as Promise<
      string | undefined
    >;
  }

  /** https://isomorphic-git.org/docs/en/fetch */
  async fetch(options: { dir: string; remote?: string }): Promise<void> {
    const { dir, remote = 'origin' } = options;
    this.config.logger?.info(
      `Fetching remote=${remote} for repository {dir=${dir}}`,
    );

    try {
      await git.fetch({
        fs,
        http,
        dir,
        remote,
        onProgress: this.onProgressHandler(),
        headers: { 'user-agent': 'git/@isomorphic-git' },
        onAuth: this.onAuth,
      });
    } catch (ex) {
      this.config.logger?.error(
        `Failed to fetch repo {dir=${dir},origin=${origin}}`,
      );
      if (ex.data) {
        throw new Error(`${ex.message} {data=${JSON.stringify(ex.data)}}`);
      }
      throw ex;
    }
  }

  async init(options: { dir: string; defaultBranch?: string }): Promise<void> {
    const { dir, defaultBranch = 'master' } = options;
    this.config.logger?.info(`Init git repository {dir=${dir}}`);

    return git.init({
      fs,
      dir,
      defaultBranch,
    });
  }

  /** https://isomorphic-git.org/docs/en/merge */
  async merge(options: {
    dir: string;
    theirs: string;
    ours?: string;
    author: { name: string; email: string };
    committer: { name: string; email: string };
  }): Promise<MergeResult> {
    const { dir, theirs, ours, author, committer } = options;
    this.config.logger?.info(
      `Merging branch '${theirs}' into '${ours}' for repository {dir=${dir}}`,
    );

    // If ours is undefined, current branch is used.
    return git.merge({
      fs,
      dir,
      ours,
      theirs,
      author,
      committer,
    });
  }

<<<<<<< HEAD
  async push(options: {
    dir: string;
    remote: string;
    remoteRef?: string;
    force?: boolean;
  }) {
    const { dir, remote, remoteRef, force } = options;
=======
  async push(options: { dir: string; remote: string; remoteRef?: string }) {
    const { dir, remote, remoteRef } = options;
>>>>>>> 20dd7141
    this.config.logger?.info(
      `Pushing directory to remote {dir=${dir},remote=${remote}}`,
    );
    try {
      return await git.push({
        fs,
        dir,
        http,
        onProgress: this.onProgressHandler(),
        remoteRef,
        force,
        headers: {
          'user-agent': 'git/@isomorphic-git',
        },
        remote: remote,
        remoteRef: remoteRef,
        onAuth: this.onAuth,
      });
    } catch (ex) {
      this.config.logger?.error(
        `Failed to push to repo {dir=${dir}, remote=${remote}}`,
      );
      if (ex.data) {
        throw new Error(`${ex.message} {data=${JSON.stringify(ex.data)}}`);
      }
      throw ex;
    }
  }

  /** https://isomorphic-git.org/docs/en/readCommit */
  async readCommit(options: {
    dir: string;
    sha: string;
  }): Promise<ReadCommitResult> {
    const { dir, sha } = options;
    return git.readCommit({ fs, dir, oid: sha });
  }

  /** https://isomorphic-git.org/docs/en/resolveRef */
  async resolveRef(options: { dir: string; ref: string }): Promise<string> {
    const { dir, ref } = options;
    return git.resolveRef({ fs, dir, ref });
  }

  /** https://isomorphic-git.org/docs/en/log */
  async log(options: {
    dir: string;
    ref?: string;
  }): Promise<ReadCommitResult[]> {
    const { dir, ref } = options;
    return git.log({
      fs,
      dir,
      ref: ref ?? 'HEAD',
    });
  }

  private onAuth = () => ({
    username: this.config.username,
    password: this.config.password,
  });

  private onProgressHandler = (): ProgressCallback => {
    let currentPhase = '';

    return event => {
      if (currentPhase !== event.phase) {
        currentPhase = event.phase;
        this.config.logger?.info(event.phase);
      }
      const total = event.total
        ? `${Math.round((event.loaded / event.total) * 100)}%`
        : event.loaded;
      this.config.logger?.debug(`status={${event.phase},total={${total}}}`);
    };
  };

  static fromAuth = (options: {
    username?: string;
    password?: string;
    logger?: Logger;
  }) => {
    const { username, password, logger } = options;
    return new Git({ username, password, logger });
  };
}<|MERGE_RESOLUTION|>--- conflicted
+++ resolved
@@ -204,7 +204,6 @@
     });
   }
 
-<<<<<<< HEAD
   async push(options: {
     dir: string;
     remote: string;
@@ -212,10 +211,6 @@
     force?: boolean;
   }) {
     const { dir, remote, remoteRef, force } = options;
-=======
-  async push(options: { dir: string; remote: string; remoteRef?: string }) {
-    const { dir, remote, remoteRef } = options;
->>>>>>> 20dd7141
     this.config.logger?.info(
       `Pushing directory to remote {dir=${dir},remote=${remote}}`,
     );
