--- conflicted
+++ resolved
@@ -85,12 +85,8 @@
     "json-schema": "^0.3.0",
     "lodash": "^4.17.19",
     "mini-css-extract-plugin": "^0.9.0",
-<<<<<<< HEAD
-    "ora": "^5.1.0",
-=======
     "ora": "^5.3.0",
     "postcss": "^8.1.0",
->>>>>>> 4eb2729e
     "raw-loader": "^4.0.1",
     "react": "^16.0.0",
     "react-dev-utils": "^11.0.4",
