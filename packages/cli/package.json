{
  "name": "@backstage/cli",
  "description": "CLI for developing Backstage plugins and apps",
<<<<<<< HEAD
  "version": "0.26.0",
=======
  "version": "0.26.1",
  "publishConfig": {
    "access": "public"
  },
>>>>>>> d5cf11e7
  "backstage": {
    "role": "cli"
  },
  "publishConfig": {
    "access": "public"
  },
  "keywords": [
    "backstage"
  ],
  "homepage": "https://backstage.io",
  "repository": {
    "type": "git",
    "url": "https://github.com/backstage/backstage",
    "directory": "packages/cli"
  },
  "license": "Apache-2.0",
  "main": "dist/index.cjs.js",
  "bin": {
    "backstage-cli": "bin/backstage-cli"
  },
  "files": [
    "asset-types",
    "templates",
    "config",
    "bin",
    "dist/**/*.js"
  ],
  "scripts": {
    "build": "backstage-cli package build",
    "clean": "backstage-cli package clean",
    "lint": "backstage-cli package lint",
    "start": "nodemon --",
    "test": "backstage-cli package test"
  },
  "nodemonConfig": {
    "exec": "bin/backstage-cli",
    "ext": "ts",
    "watch": "./src"
  },
  "dependencies": {
    "@backstage/catalog-model": "workspace:^",
    "@backstage/cli-common": "workspace:^",
    "@backstage/cli-node": "workspace:^",
    "@backstage/config": "workspace:^",
    "@backstage/config-loader": "workspace:^",
    "@backstage/errors": "workspace:^",
    "@backstage/eslint-plugin": "workspace:^",
    "@backstage/integration": "workspace:^",
    "@backstage/release-manifests": "workspace:^",
    "@backstage/types": "workspace:^",
    "@manypkg/get-packages": "^1.1.3",
    "@octokit/graphql": "^5.0.0",
    "@octokit/graphql-schema": "^13.7.0",
    "@octokit/oauth-app": "^4.2.0",
    "@octokit/request": "^6.0.0",
    "@pmmmwh/react-refresh-webpack-plugin": "^0.5.7",
    "@rollup/plugin-commonjs": "^25.0.0",
    "@rollup/plugin-json": "^6.0.0",
    "@rollup/plugin-node-resolve": "^15.0.0",
    "@rollup/plugin-yaml": "^4.0.0",
    "@spotify/eslint-config-base": "^15.0.0",
    "@spotify/eslint-config-react": "^15.0.0",
    "@spotify/eslint-config-typescript": "^15.0.0",
    "@sucrase/webpack-loader": "^2.0.0",
    "@svgr/core": "6.5.x",
    "@svgr/plugin-jsx": "6.5.x",
    "@svgr/plugin-svgo": "6.5.x",
    "@svgr/rollup": "6.5.x",
    "@svgr/webpack": "6.5.x",
    "@swc/core": "^1.3.46",
    "@swc/helpers": "^0.5.0",
    "@swc/jest": "^0.2.22",
    "@types/jest": "^29.5.11",
    "@types/webpack-env": "^1.15.2",
    "@typescript-eslint/eslint-plugin": "^6.12.0",
    "@typescript-eslint/parser": "^6.7.2",
    "@yarnpkg/lockfile": "^1.1.0",
    "@yarnpkg/parsers": "^3.0.0-rc.4",
    "bfj": "^8.0.0",
    "buffer": "^6.0.3",
    "chalk": "^4.0.0",
    "chokidar": "^3.3.1",
    "commander": "^12.0.0",
    "cross-fetch": "^4.0.0",
    "cross-spawn": "^7.0.3",
    "css-loader": "^6.5.1",
    "ctrlc-windows": "^2.1.0",
    "diff": "^5.0.0",
    "esbuild": "^0.20.0",
    "esbuild-loader": "^4.0.0",
    "eslint": "^8.6.0",
    "eslint-config-prettier": "^9.0.0",
    "eslint-formatter-friendly": "^7.0.0",
    "eslint-plugin-deprecation": "^2.0.0",
    "eslint-plugin-import": "^2.25.4",
    "eslint-plugin-jest": "^27.0.0",
    "eslint-plugin-jsx-a11y": "^6.5.1",
    "eslint-plugin-react": "^7.28.0",
    "eslint-plugin-react-hooks": "^4.3.0",
    "eslint-plugin-unused-imports": "^3.0.0",
    "eslint-webpack-plugin": "^4.0.0",
    "express": "^4.17.1",
    "fork-ts-checker-webpack-plugin": "^9.0.0",
    "fs-extra": "^11.2.0",
    "git-url-parse": "^14.0.0",
    "glob": "^7.1.7",
    "global-agent": "^3.0.0",
    "handlebars": "^4.7.3",
    "html-webpack-plugin": "^5.3.1",
    "inquirer": "^8.2.0",
    "jest": "^29.7.0",
    "jest-css-modules": "^2.1.0",
    "jest-environment-jsdom": "^29.0.2",
    "jest-runtime": "^29.0.2",
    "json-schema": "^0.4.0",
    "lodash": "^4.17.21",
    "mini-css-extract-plugin": "^2.4.2",
    "minimatch": "^9.0.0",
    "node-fetch": "^2.6.7",
    "node-libs-browser": "^2.2.1",
    "npm-packlist": "^5.0.0",
    "ora": "^5.3.0",
    "p-limit": "^3.1.0",
    "p-queue": "^6.6.2",
    "pirates": "^4.0.6",
    "postcss": "^8.1.0",
    "process": "^0.11.10",
    "react-dev-utils": "^12.0.0-next.60",
    "react-refresh": "^0.14.0",
    "recursive-readdir": "^2.2.2",
    "rollup": "^4.0.0",
    "rollup-plugin-dts": "^6.1.0",
    "rollup-plugin-esbuild": "^6.1.1",
    "rollup-plugin-postcss": "^4.0.0",
    "rollup-pluginutils": "^2.8.2",
    "run-script-webpack-plugin": "^0.2.0",
    "semver": "^7.5.3",
    "style-loader": "^3.3.1",
    "sucrase": "^3.20.2",
    "swc-loader": "^0.2.3",
    "tar": "^6.1.12",
    "terser-webpack-plugin": "^5.1.3",
    "util": "^0.12.3",
    "webpack": "^5.70.0",
    "webpack-dev-server": "^4.7.3",
    "webpack-node-externals": "^3.0.0",
    "yaml": "^2.0.0",
    "yml-loader": "^2.1.0",
    "yn": "^4.0.0",
    "zod": "^3.22.4"
  },
  "devDependencies": {
    "@backstage/backend-common": "workspace:^",
    "@backstage/backend-plugin-api": "workspace:^",
    "@backstage/backend-test-utils": "workspace:^",
    "@backstage/config": "workspace:^",
    "@backstage/core-app-api": "workspace:^",
    "@backstage/core-components": "workspace:^",
    "@backstage/core-plugin-api": "workspace:^",
    "@backstage/dev-utils": "workspace:^",
    "@backstage/test-utils": "workspace:^",
    "@backstage/theme": "workspace:^",
    "@types/cross-spawn": "^6.0.2",
    "@types/diff": "^5.0.0",
    "@types/ejs": "^3.1.3",
    "@types/express": "^4.17.6",
    "@types/fs-extra": "^11.0.0",
    "@types/http-proxy": "^1.17.4",
    "@types/inquirer": "^8.1.3",
    "@types/node": "^18.17.8",
    "@types/npm-packlist": "^3.0.0",
    "@types/recursive-readdir": "^2.2.0",
    "@types/rollup-plugin-peer-deps-external": "^2.2.0",
    "@types/rollup-plugin-postcss": "^3.1.4",
    "@types/svgo": "^2.6.2",
    "@types/tar": "^6.1.1",
    "@types/terser-webpack-plugin": "^5.0.4",
    "@types/yarnpkg__lockfile": "^1.1.4",
    "@vitejs/plugin-react": "^4.0.4",
    "del": "^7.0.0",
    "msw": "^1.0.0",
    "nodemon": "^3.0.1",
    "vite": "^4.4.9",
    "vite-plugin-html": "^3.2.0",
    "vite-plugin-node-polyfills": "^0.21.0"
  },
  "peerDependencies": {
    "@vitejs/plugin-react": "^4.0.4",
    "vite": "^4.4.9",
    "vite-plugin-html": "^3.2.0",
    "vite-plugin-node-polyfills": "^0.21.0"
  },
  "peerDependenciesMeta": {
    "@vitejs/plugin-react": {
      "optional": true
    },
    "vite": {
      "optional": true
    },
    "vite-plugin-html": {
      "optional": true
    },
    "vite-plugin-node-polyfills": {
      "optional": true
    }
  },
  "configSchema": {
    "$schema": "https://backstage.io/schema/config-v1",
    "title": "@backstage/cli",
    "type": "object",
    "properties": {
      "app": {
        "type": "object",
        "properties": {
          "baseUrl": {
            "type": "string",
            "visibility": "frontend"
          },
          "title": {
            "type": "string",
            "visibility": "frontend"
          },
          "datadogRum": {
            "type": "object",
            "description": "Datadog RUM events configuration",
            "properties": {
              "env": {
                "type": "string",
                "visibility": "frontend",
                "description": "Environment for Datadog RUM events"
              },
              "clientToken": {
                "type": "string",
                "visibility": "frontend",
                "description": "clientToken for Datadog RUM events"
              },
              "applicationId": {
                "type": "string",
                "visibility": "frontend",
                "description": "applicationId for Datadog RUM events"
              },
              "site": {
                "type": "string",
                "visibility": "frontend",
                "description": "site for Datadog RUM events"
              }
            },
            "required": [
              "clientToken",
              "applicationId"
            ]
          },
          "listen": {
            "type": "object",
            "description": "Listening configuration for local development",
            "properties": {
              "host": {
                "type": "string",
                "visibility": "frontend",
                "description": "The host that the frontend should be bound to. Only used for local development."
              },
              "port": {
                "type": "number",
                "visibility": "frontend",
                "description": "The port that the frontend should be bound to. Only used for local development."
              }
            }
          },
          "https": {
            "type": "object",
            "description": "Only used for local development. The https object is passed to webpack in order to enable using https on localhost.",
            "properties": {
              "certificate": {
                "type": "object",
                "description": "Parent object containing certificate and the private key",
                "required": [
                  "key",
                  "cert"
                ],
                "properties": {
                  "key": {
                    "type": "string",
                    "visibility": "secret",
                    "description": "Https Certificate private key. Use $file to load in a file"
                  },
                  "cert": {
                    "type": "string",
                    "visibility": "secret",
                    "description": "Https Certificate. Use $file to load in a file"
                  }
                }
              }
            }
          }
        }
      }
    }
  }
}<|MERGE_RESOLUTION|>--- conflicted
+++ resolved
@@ -1,23 +1,13 @@
 {
   "name": "@backstage/cli",
+  "version": "0.26.1",
   "description": "CLI for developing Backstage plugins and apps",
-<<<<<<< HEAD
-  "version": "0.26.0",
-=======
-  "version": "0.26.1",
+  "backstage": {
+    "role": "cli"
+  },
   "publishConfig": {
     "access": "public"
   },
->>>>>>> d5cf11e7
-  "backstage": {
-    "role": "cli"
-  },
-  "publishConfig": {
-    "access": "public"
-  },
-  "keywords": [
-    "backstage"
-  ],
   "homepage": "https://backstage.io",
   "repository": {
     "type": "git",
