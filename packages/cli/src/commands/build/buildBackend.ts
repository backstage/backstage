/*
 * Copyright 2020 The Backstage Authors
 *
 * Licensed under the Apache License, Version 2.0 (the "License");
 * you may not use this file except in compliance with the License.
 * You may obtain a copy of the License at
 *
 *     http://www.apache.org/licenses/LICENSE-2.0
 *
 * Unless required by applicable law or agreed to in writing, software
 * distributed under the License is distributed on an "AS IS" BASIS,
 * WITHOUT WARRANTIES OR CONDITIONS OF ANY KIND, either express or implied.
 * See the License for the specific language governing permissions and
 * limitations under the License.
 */

import os from 'os';
import fs from 'fs-extra';
import { resolve as resolvePath } from 'path';
import tar, { CreateOptions } from 'tar';
import { createDistWorkspace } from '../../lib/packager';
import { getEnvironmentParallelism } from '../../lib/parallel';
import { buildPackage, Output } from '../../lib/builder';
<<<<<<< HEAD
import { exponentialRetry } from '../../lib/retry';
=======
import { PackageGraph } from '@backstage/cli-node';
>>>>>>> 2e406568

const BUNDLE_FILE = 'bundle.tar.gz';
const SKELETON_FILE = 'skeleton.tar.gz';

interface BuildBackendOptions {
  targetDir: string;
  skipBuildDependencies: boolean;
  configPaths?: string[];
  minify?: boolean;
}

export async function buildBackend(options: BuildBackendOptions) {
  const { targetDir, skipBuildDependencies, configPaths, minify } = options;
  const pkg = await fs.readJson(resolvePath(targetDir, 'package.json'));

  // We build the target package without generating type declarations.
  await buildPackage({
    targetDir,
    packageJson: pkg,
    outputs: new Set([Output.cjs]),
    minify,
    workspacePackages: await PackageGraph.listTargetPackages(),
  });

  const tmpDir = await fs.mkdtemp(resolvePath(os.tmpdir(), 'backstage-bundle'));
  try {
    await createDistWorkspace([pkg.name], {
      targetDir: tmpDir,
      configPaths,
      buildDependencies: !skipBuildDependencies,
      buildExcludes: [pkg.name],
      parallelism: getEnvironmentParallelism(),
      skeleton: SKELETON_FILE,
      minify,
    });

    // We built the target backend package using the regular build process, but the result of
    // that has now been packed into the dist workspace, so clean up the dist dir.
    const distDir = resolvePath(targetDir, 'dist');
    await fs.remove(distDir);
    await fs.mkdir(distDir);

    // Move out skeleton.tar.gz before we create the main bundle, no point having that included up twice.
    await fs.move(
      resolvePath(tmpDir, SKELETON_FILE),
      resolvePath(distDir, SKELETON_FILE),
    );

    // Create main bundle.tar.gz, with some tweaks to make it more likely hit Docker build cache.
    await tar.create(
      {
        file: resolvePath(distDir, BUNDLE_FILE),
        cwd: tmpDir,
        portable: true,
        noMtime: true,
        gzip: true,
      } as CreateOptions & { noMtime: boolean },
      [''],
    );
  } finally {
    // Attempt to handle any temporary file system locks and always clean up.
    await exponentialRetry(() => fs.remove(tmpDir));
  }
}<|MERGE_RESOLUTION|>--- conflicted
+++ resolved
@@ -18,14 +18,13 @@
 import fs from 'fs-extra';
 import { resolve as resolvePath } from 'path';
 import tar, { CreateOptions } from 'tar';
+
+import { PackageGraph } from '@backstage/cli-node';
+
 import { createDistWorkspace } from '../../lib/packager';
 import { getEnvironmentParallelism } from '../../lib/parallel';
 import { buildPackage, Output } from '../../lib/builder';
-<<<<<<< HEAD
 import { exponentialRetry } from '../../lib/retry';
-=======
-import { PackageGraph } from '@backstage/cli-node';
->>>>>>> 2e406568
 
 const BUNDLE_FILE = 'bundle.tar.gz';
 const SKELETON_FILE = 'skeleton.tar.gz';
