--- conflicted
+++ resolved
@@ -113,16 +113,14 @@
       choices: ['PostgreSQL', 'SQLite'],
     },
   ];
-<<<<<<< HEAD
 
-  const answers: Answers = await mapInqueryAnswersFromCommanderOptions(questions, cmd);
-=======
-  
-  const answers: Answers = await mapInqueryAnswersFromCommanderOptions(questions, cmd);
+  const answers: Answers = await mapInqueryAnswersFromCommanderOptions(
+    questions,
+    cmd,
+  );
   answers.dbTypePG = answers.dbType === 'PostgreSQL';
   answers.dbTypeSqlite = answers.dbType === 'SQLite';
-  
->>>>>>> 5757c901
+
   const templateDir = paths.resolveOwn('templates/default-app');
   const tempDir = resolvePath(os.tmpdir(), answers.name);
   const appDir = resolvePath(paths.targetDir, answers.name);
