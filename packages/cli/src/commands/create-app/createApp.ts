/*
 * Copyright 2020 Spotify AB
 *
 * Licensed under the Apache License, Version 2.0 (the "License");
 * you may not use this file except in compliance with the License.
 * You may obtain a copy of the License at
 *
 *     http://www.apache.org/licenses/LICENSE-2.0
 *
 * Unless required by applicable law or agreed to in writing, software
 * distributed under the License is distributed on an "AS IS" BASIS,
 * WITHOUT WARRANTIES OR CONDITIONS OF ANY KIND, either express or implied.
 * See the License for the specific language governing permissions and
 * limitations under the License.
 */

import fs from 'fs-extra';
import { promisify } from 'util';
import chalk from 'chalk';
import { Command } from 'commander';
import { Answers, Question } from 'inquirer';
import { exec as execCb } from 'child_process';
import { resolve as resolvePath } from 'path';
import os from 'os';
import { Task, templatingTask } from '../../lib/tasks';
import { paths } from '../../lib/paths';
import { version } from '../../lib/version';
import { mapInqueryAnswersFromCommanderOptions } from '../../lib/mapping';

const exec = promisify(execCb);

async function checkExists(rootDir: string, name: string) {
  await Task.forItem('checking', name, async () => {
    const destination = resolvePath(rootDir, name);

    if (await fs.pathExists(destination)) {
      const existing = chalk.cyan(destination.replace(`${rootDir}/`, ''));
      throw new Error(
        `A directory with the same name already exists: ${existing}\nPlease try again with a different app name`,
      );
    }
  });
}

async function createTemporaryAppFolder(tempDir: string) {
  await Task.forItem('creating', 'temporary directory', async () => {
    try {
      await fs.mkdir(tempDir);
    } catch (error) {
      throw new Error(
        `Failed to create temporary app directory: ${error.message}`,
      );
    }
  });
}

async function cleanUp(tempDir: string) {
  await Task.forItem('remove', 'temporary directory', async () => {
    await fs.remove(tempDir);
  });
}

async function buildApp(appDir: string) {
  const runCmd = async (cmd: string) => {
    await Task.forItem('executing', cmd, async () => {
      process.chdir(appDir);

      await exec(cmd).catch(error => {
        process.stdout.write(error.stderr);
        process.stdout.write(error.stdout);
        throw new Error(`Could not execute command ${chalk.cyan(cmd)}`);
      });
    });
  };

  await runCmd('yarn install');
  await runCmd('yarn tsc');
  await runCmd('yarn build');
}

async function moveApp(tempDir: string, destination: string, id: string) {
  await Task.forItem('moving', id, async () => {
    await fs.move(tempDir, destination).catch(error => {
      throw new Error(
        `Failed to move app from ${tempDir} to ${destination}: ${error.message}`,
      );
    });
  });
}

export default async (cmd: Command): Promise<void> => {
  const questions: Question[] = [
    {
      type: 'input',
      name: 'name',
      message: chalk.blue('Enter a name for the app [required]'),
      validate: (value: any) => {
        if (!value) {
          return chalk.red('Please enter a name for the app');
        } else if (!/^[a-z0-9]+(-[a-z0-9]+)*$/.test(value)) {
          return chalk.red(
            'App name must be kebab-cased and contain only letters, digits, and dashes.',
          );
        }
        return true;
      },
    },
    {
      type: 'list',
      name: 'dbType',
      message: chalk.blue('Select database for the backend [required]'),
      // @ts-ignore
      choices: ['PostgreSQL', 'SQLite'],
    },
  ];
<<<<<<< HEAD
=======
  const answers: Answers = await inquirer.prompt(questions);
  answers.dbTypePG = answers.dbType === 'PostgreSQL';
  answers.dbTypeSqlite = answers.dbType === 'SQLite';
>>>>>>> c94dc3dc

  const answers: Answers = await mapInqueryAnswersFromCommanderOptions(questions, cmd);
  const templateDir = paths.resolveOwn('templates/default-app');
  const tempDir = resolvePath(os.tmpdir(), answers.name);
  const appDir = resolvePath(paths.targetDir, answers.name);

  Task.log();
  Task.log('Creating the app...');

  try {
    Task.section('Checking if the directory is available');
    await checkExists(paths.targetDir, answers.name);

    Task.section('Creating a temporary app directory');
    await createTemporaryAppFolder(tempDir);

    Task.section('Preparing files');
    await templatingTask(templateDir, tempDir, { ...answers, version });

    Task.section('Moving to final location');
    await moveApp(tempDir, appDir, answers.name);

    if (!cmd.skipInstall) {
      Task.section('Building the app');
      await buildApp(appDir);
    }

    Task.log();
    Task.log(
      chalk.green(`🥇  Successfully created ${chalk.cyan(answers.name)}`),
    );
    Task.log();
    Task.exit();
  } catch (error) {
    Task.error(error.message);

    Task.log('It seems that something went wrong when creating the app 🤔');
    Task.log('We are going to clean up, and then you can try again.');

    Task.section('Cleanup');
    await cleanUp(tempDir);
    Task.error('🔥  Failed to create app!');
    Task.exit(1);
  }
};<|MERGE_RESOLUTION|>--- conflicted
+++ resolved
@@ -113,14 +113,11 @@
       choices: ['PostgreSQL', 'SQLite'],
     },
   ];
-<<<<<<< HEAD
-=======
-  const answers: Answers = await inquirer.prompt(questions);
+  
+  const answers: Answers = await mapInqueryAnswersFromCommanderOptions(questions, cmd);
   answers.dbTypePG = answers.dbType === 'PostgreSQL';
   answers.dbTypeSqlite = answers.dbType === 'SQLite';
->>>>>>> c94dc3dc
-
-  const answers: Answers = await mapInqueryAnswersFromCommanderOptions(questions, cmd);
+  
   const templateDir = paths.resolveOwn('templates/default-app');
   const tempDir = resolvePath(os.tmpdir(), answers.name);
   const appDir = resolvePath(paths.targetDir, answers.name);
