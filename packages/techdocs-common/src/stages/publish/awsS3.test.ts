--- conflicted
+++ resolved
@@ -38,6 +38,8 @@
 };
 
 const logger = getVoidLogger();
+const loggerInfoSpy = jest.spyOn(logger, 'info');
+const loggerErrorSpy = jest.spyOn(logger, 'error');
 
 const createPublisherFromConfig = ({
   bucketName = 'bucketName',
@@ -46,11 +48,7 @@
   bucketName?: string;
   legacyUseCaseSensitiveTripletPaths?: boolean;
 } = {}) => {
-<<<<<<< HEAD
-  const config = new ConfigReader({
-=======
   const mockConfig = new ConfigReader({
->>>>>>> ec652c90
     techdocs: {
       requestUrl: 'http://localhost:7000',
       publisher: {
@@ -67,7 +65,7 @@
     },
   });
 
-  return AwsS3Publish.fromConfig(config, logger);
+  return AwsS3Publish.fromConfig(mockConfig, logger);
 };
 
 describe('AwsS3Publish', () => {
@@ -114,21 +112,13 @@
     },
   };
 
-<<<<<<< HEAD
-  beforeAll(() => {
-=======
   beforeEach(() => {
->>>>>>> ec652c90
     mockFs({
       [directory]: files,
     });
   });
 
-<<<<<<< HEAD
-  afterAll(() => {
-=======
   afterEach(() => {
->>>>>>> ec652c90
     mockFs.restore();
   });
 
@@ -189,8 +179,6 @@
         message: expect.stringContaining(wrongPathToGeneratedDirectory),
       });
     });
-<<<<<<< HEAD
-=======
 
     it('should delete stale files after upload', async () => {
       const bucketName = 'delete_stale_files_success';
@@ -209,7 +197,6 @@
         'Unable to delete file(s) from AWS S3. Error: Message',
       );
     });
->>>>>>> ec652c90
   });
 
   describe('hasDocsBeenGenerated', () => {
@@ -284,7 +271,6 @@
 
     it('should return an error if the techdocs_metadata.json file is not present', async () => {
       const publisher = createPublisherFromConfig();
-<<<<<<< HEAD
 
       const invalidEntityName = {
         namespace: 'invalid',
@@ -297,20 +283,6 @@
         'techdocs_metadata.json',
       );
 
-=======
-
-      const invalidEntityName = {
-        namespace: 'invalid',
-        kind: 'triplet',
-        name: 'path',
-      };
-
-      const techDocsMetadaFilePath = path.posix.join(
-        ...Object.values(invalidEntityName),
-        'techdocs_metadata.json',
-      );
-
->>>>>>> ec652c90
       const fails = publisher.fetchTechDocsMetadata(invalidEntityName);
 
       await expect(fails).rejects.toMatchObject({
