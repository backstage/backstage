/*
 * Copyright 2020 The Backstage Authors
 *
 * Licensed under the Apache License, Version 2.0 (the "License");
 * you may not use this file except in compliance with the License.
 * You may obtain a copy of the License at
 *
 *     http://www.apache.org/licenses/LICENSE-2.0
 *
 * Unless required by applicable law or agreed to in writing, software
 * distributed under the License is distributed on an "AS IS" BASIS,
 * WITHOUT WARRANTIES OR CONDITIONS OF ANY KIND, either express or implied.
 * See the License for the specific language governing permissions and
 * limitations under the License.
 */
import {
  Entity,
  EntityName,
  ENTITY_DEFAULT_NAMESPACE,
} from '@backstage/catalog-model';
import { Config } from '@backstage/config';
import { File, FileExistsResponse, Storage } from '@google-cloud/storage';
import express from 'express';
import JSON5 from 'json5';
import path from 'path';
import { Readable } from 'stream';
import { Logger } from 'winston';
import {
  getFileTreeRecursively,
  getHeadersForFileExtension,
  lowerCaseEntityTriplet,
  lowerCaseEntityTripletInStoragePath,
  bulkStorageOperation,
  getCloudPathForLocalPath,
  getStaleFiles,
} from './helpers';
import { MigrateWriteStream } from './migrations';
import {
  PublisherBase,
  PublishRequest,
  ReadinessResponse,
  TechDocsMetadata,
} from './types';

export class GoogleGCSPublish implements PublisherBase {
  static fromConfig(config: Config, logger: Logger): PublisherBase {
    let bucketName = '';
    try {
      bucketName = config.getString('techdocs.publisher.googleGcs.bucketName');
    } catch (error) {
      throw new Error(
        "Since techdocs.publisher.type is set to 'googleGcs' in your app config, " +
          'techdocs.publisher.googleGcs.bucketName is required.',
      );
    }

    // Credentials is an optional config. If missing, default GCS environment variables will be used.
    // Read more here https://cloud.google.com/docs/authentication/production
    const credentials = config.getOptionalString(
      'techdocs.publisher.googleGcs.credentials',
    );
    let credentialsJson = {};
    if (credentials) {
      try {
        credentialsJson = JSON.parse(credentials);
      } catch (err) {
        throw new Error(
          'Error in parsing techdocs.publisher.googleGcs.credentials config to JSON.',
        );
      }
    }

    const storageClient = new Storage({
      ...(credentials && {
        credentials: credentialsJson,
      }),
    });

    const legacyPathCasing =
      config.getOptionalBoolean(
        'techdocs.legacyUseCaseSensitiveTripletPaths',
      ) || false;

    return new GoogleGCSPublish(
      storageClient,
      bucketName,
      legacyPathCasing,
      logger,
    );
  }

  constructor(
    private readonly storageClient: Storage,
    private readonly bucketName: string,
    private readonly legacyPathCasing: boolean,
    private readonly logger: Logger,
  ) {
    this.storageClient = storageClient;
    this.bucketName = bucketName;
    this.legacyPathCasing = legacyPathCasing;
    this.logger = logger;
  }

  /**
   * Check if the defined bucket exists. Being able to connect means the configuration is good
   * and the storage client will work.
   */
  async getReadiness(): Promise<ReadinessResponse> {
    try {
      await this.storageClient.bucket(this.bucketName).getMetadata();
      this.logger.info(
        `Successfully connected to the GCS bucket ${this.bucketName}.`,
      );

      return {
        isAvailable: true,
      };
    } catch (err) {
      this.logger.error(
        `Could not retrieve metadata about the GCS bucket ${this.bucketName}. ` +
          'Make sure the bucket exists. Also make sure that authentication is setup either by explicitly defining ' +
          'techdocs.publisher.googleGcs.credentials in app config or by using environment variables. ' +
          'Refer to https://backstage.io/docs/features/techdocs/using-cloud-storage',
      );
      this.logger.error(`from GCS client library: ${err.message}`);

      return { isAvailable: false };
    }
  }

  /**
   * Upload all the files from the generated `directory` to the GCS bucket.
   * Directory structure used in the bucket is - entityNamespace/entityKind/entityName/index.html
   */
  async publish({ entity, directory }: PublishRequest): Promise<void> {
    const useLegacyPathCasing = this.legacyPathCasing;
    const bucket = this.storageClient.bucket(this.bucketName);

    // First, try to retrieve a list of all individual files currently existing
    let existingFiles: string[] = [];
    try {
      const remoteFolder = getCloudPathForLocalPath(
        entity,
        undefined,
        useLegacyPathCasing,
      );
      existingFiles = await this.getFilesForFolder(remoteFolder);
    } catch (e) {
      this.logger.error(
        `Unable to list files for Entity ${entity.metadata.name}: ${e.message}`,
      );
    }

    // Then, merge new files into the same folder
    let absoluteFilesToUpload;
    try {
      // Remove the absolute path prefix of the source directory
      // Path of all files to upload, relative to the root of the source directory
      // e.g. ['index.html', 'sub-page/index.html', 'assets/images/favicon.png']
      absoluteFilesToUpload = await getFileTreeRecursively(directory);

      await bulkStorageOperation(
        async absoluteFilePath => {
          const relativeFilePath = path.relative(directory, absoluteFilePath);
          return await bucket.upload(absoluteFilePath, {
            destination: getCloudPathForLocalPath(
              entity,
              relativeFilePath,
              useLegacyPathCasing,
            ),
          });
        },
        absoluteFilesToUpload,
        { concurrencyLimit: 10 },
      );

      this.logger.info(
        `Successfully uploaded all the generated files for Entity ${entity.metadata.name}. Total number of files: ${absoluteFilesToUpload.length}`,
      );
    } catch (e) {
      const errorMessage = `Unable to upload file(s) to Google Cloud Storage. ${e}`;
      this.logger.error(errorMessage);
      throw new Error(errorMessage);
    }

    // Last, try to remove the files that were *only* present previously
    try {
      const relativeFilesToUpload = absoluteFilesToUpload.map(
        absoluteFilePath =>
          getCloudPathForLocalPath(
            entity,
            path.relative(directory, absoluteFilePath),
            useLegacyPathCasing,
          ),
      );
      const staleFiles = getStaleFiles(relativeFilesToUpload, existingFiles);

      await bulkStorageOperation(
        async relativeFilePath => {
          return await bucket.file(relativeFilePath).delete();
        },
        staleFiles,
        { concurrencyLimit: 10 },
      );

      this.logger.info(
        `Successfully deleted stale files for Entity ${entity.metadata.name}. Total number of files: ${staleFiles.length}`,
      );
    } catch (error) {
      const errorMessage = `Unable to delete file(s) from Google Cloud Storage. ${error}`;
      this.logger.error(errorMessage);
    }
  }

  fetchTechDocsMetadata(entityName: EntityName): Promise<TechDocsMetadata> {
    return new Promise((resolve, reject) => {
      const entityTriplet = `${entityName.namespace}/${entityName.kind}/${entityName.name}`;
      const entityRootDir = this.legacyPathCasing
        ? entityTriplet
        : lowerCaseEntityTriplet(entityTriplet);

      const fileStreamChunks: Array<any> = [];
      this.storageClient
        .bucket(this.bucketName)
        .file(`${entityRootDir}/techdocs_metadata.json`)
        .createReadStream()
        .on('error', err => {
          this.logger.error(err.message);
          reject(err);
        })
        .on('data', chunk => {
          fileStreamChunks.push(chunk);
        })
        .on('end', () => {
          const techdocsMetadataJson =
            Buffer.concat(fileStreamChunks).toString('utf-8');
          resolve(JSON5.parse(techdocsMetadataJson));
        });
    });
  }

  /**
   * Express route middleware to serve static files on a route in techdocs-backend.
   */
  docsRouter(): express.Handler {
    return (req, res) => {
      // Decode and trim the leading forward slash
      const decodedUri = decodeURI(req.path.replace(/^\//, ''));

      // filePath example - /default/component/documented-component/index.html
<<<<<<< HEAD
      const filePath = lowerCaseEntityTripletInStoragePath(decodedUri);
=======
      const filePath = this.legacyPathCasing
        ? decodedUri
        : lowerCaseEntityTripletInStoragePath(decodedUri);
>>>>>>> ec652c90

      // Files with different extensions (CSS, HTML) need to be served with different headers
      const fileExtension = path.extname(filePath);
      const responseHeaders = getHeadersForFileExtension(fileExtension);

      // Pipe file chunks directly from storage to client.
      this.storageClient
        .bucket(this.bucketName)
        .file(filePath)
        .createReadStream()
        .on('pipe', () => {
          res.writeHead(200, responseHeaders);
        })
        .on('error', err => {
          this.logger.warn(err.message);
          // Send a 404 with a meaningful message if possible.
          if (!res.headersSent) {
            res.status(404).send(err.message);
          } else {
            res.destroy();
          }
        })
        .pipe(res);
    };
  }

  /**
   * A helper function which checks if index.html of an Entity's docs site is available. This
   * can be used to verify if there are any pre-generated docs available to serve.
   */
  async hasDocsBeenGenerated(entity: Entity): Promise<boolean> {
    return new Promise(resolve => {
      const entityTriplet = `${entity.metadata.namespace}/${entity.kind}/${entity.metadata.name}`;
      const entityRootDir = this.legacyPathCasing
        ? entityTriplet
        : lowerCaseEntityTriplet(entityTriplet);

      this.storageClient
        .bucket(this.bucketName)
        .file(`${entityRootDir}/index.html`)
        .exists()
        .then((response: FileExistsResponse) => {
          resolve(response[0]);
        })
        .catch(() => {
          resolve(false);
        });
    });
  }

  migrateDocsCase({ removeOriginal = false, concurrency = 25 }): Promise<void> {
    return new Promise((resolve, reject) => {
      // Iterate through every file in the root of the publisher.
      const allFileMetadata: Readable = this.storageClient
        .bucket(this.bucketName)
        .getFilesStream();
      const migrateFiles = new MigrateWriteStream(
        this.logger,
        removeOriginal,
        concurrency,
      );
      migrateFiles.on('finish', resolve).on('error', reject);
      allFileMetadata.pipe(migrateFiles).on('error', error => {
        migrateFiles.destroy();
        reject(error);
      });
    });
  }

  private getFilesForFolder(folder: string): Promise<string[]> {
    const fileMetadataStream: Readable = this.storageClient
      .bucket(this.bucketName)
      .getFilesStream({ prefix: folder });

    return new Promise((resolve, reject) => {
      const files: string[] = [];

      fileMetadataStream.on('error', error => {
        // push file to file array
        reject(error);
      });

      fileMetadataStream.on('data', (file: File) => {
        // push file to file array
        files.push(file.name);
      });

      fileMetadataStream.on('end', () => {
        // resolve promise
        resolve(files);
      });
    });
  }
}<|MERGE_RESOLUTION|>--- conflicted
+++ resolved
@@ -248,13 +248,9 @@
       const decodedUri = decodeURI(req.path.replace(/^\//, ''));
 
       // filePath example - /default/component/documented-component/index.html
-<<<<<<< HEAD
-      const filePath = lowerCaseEntityTripletInStoragePath(decodedUri);
-=======
       const filePath = this.legacyPathCasing
         ? decodedUri
         : lowerCaseEntityTripletInStoragePath(decodedUri);
->>>>>>> ec652c90
 
       // Files with different extensions (CSS, HTML) need to be served with different headers
       const fileExtension = path.extname(filePath);
