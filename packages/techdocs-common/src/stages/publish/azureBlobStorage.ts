/*
 * Copyright 2020 The Backstage Authors
 *
 * Licensed under the Apache License, Version 2.0 (the "License");
 * you may not use this file except in compliance with the License.
 * You may obtain a copy of the License at
 *
 *     http://www.apache.org/licenses/LICENSE-2.0
 *
 * Unless required by applicable law or agreed to in writing, software
 * distributed under the License is distributed on an "AS IS" BASIS,
 * WITHOUT WARRANTIES OR CONDITIONS OF ANY KIND, either express or implied.
 * See the License for the specific language governing permissions and
 * limitations under the License.
 */
import { DefaultAzureCredential } from '@azure/identity';
import {
  BlobServiceClient,
  ContainerClient,
  StorageSharedKeyCredential,
} from '@azure/storage-blob';
import {
  Entity,
  EntityName,
  ENTITY_DEFAULT_NAMESPACE,
} from '@backstage/catalog-model';
import { Config } from '@backstage/config';
import express from 'express';
import JSON5 from 'json5';
import limiterFactory from 'p-limit';
import { default as path, default as platformPath } from 'path';
import { Logger } from 'winston';
import {
  bulkStorageOperation,
  getCloudPathForLocalPath,
  getFileTreeRecursively,
  getHeadersForFileExtension,
  lowerCaseEntityTriplet,
  getStaleFiles,
  lowerCaseEntityTripletInStoragePath,
} from './helpers';
import {
  PublisherBase,
  PublishRequest,
  ReadinessResponse,
  TechDocsMetadata,
} from './types';

// The number of batches that may be ongoing at the same time.
const BATCH_CONCURRENCY = 3;

export class AzureBlobStoragePublish implements PublisherBase {
  static fromConfig(config: Config, logger: Logger): PublisherBase {
    let containerName = '';
    try {
      containerName = config.getString(
        'techdocs.publisher.azureBlobStorage.containerName',
      );
    } catch (error) {
      throw new Error(
        "Since techdocs.publisher.type is set to 'azureBlobStorage' in your app config, " +
          'techdocs.publisher.azureBlobStorage.containerName is required.',
      );
    }

    let accountName = '';
    try {
      accountName = config.getString(
        'techdocs.publisher.azureBlobStorage.credentials.accountName',
      );
    } catch (error) {
      throw new Error(
        "Since techdocs.publisher.type is set to 'azureBlobStorage' in your app config, " +
          'techdocs.publisher.azureBlobStorage.credentials.accountName is required.',
      );
    }

    // Credentials is an optional config. If missing, default Azure Blob Storage environment variables will be used.
    // https://docs.microsoft.com/en-us/azure/storage/common/storage-auth-aad-app
    const accountKey = config.getOptionalString(
      'techdocs.publisher.azureBlobStorage.credentials.accountKey',
    );

    let credential;
    if (accountKey) {
      credential = new StorageSharedKeyCredential(accountName, accountKey);
    } else {
      credential = new DefaultAzureCredential();
    }

    const storageClient = new BlobServiceClient(
      `https://${accountName}.blob.core.windows.net`,
      credential,
    );

    const legacyPathCasing =
      config.getOptionalBoolean(
        'techdocs.legacyUseCaseSensitiveTripletPaths',
      ) || false;

    return new AzureBlobStoragePublish(
      storageClient,
      containerName,
      legacyPathCasing,
      logger,
    );
  }

  constructor(
    private readonly storageClient: BlobServiceClient,
    private readonly containerName: string,
    private readonly legacyPathCasing: boolean,
    private readonly logger: Logger,
  ) {
    this.storageClient = storageClient;
    this.containerName = containerName;
    this.legacyPathCasing = legacyPathCasing;
    this.logger = logger;
  }

  async getReadiness(): Promise<ReadinessResponse> {
    try {
      const response = await this.storageClient
        .getContainerClient(this.containerName)
        .getProperties();

      if (response._response.status === 200) {
        return {
          isAvailable: true,
        };
      }

      if (response._response.status >= 400) {
        this.logger.error(
          `Failed to retrieve metadata from ${response._response.request.url} with status code ${response._response.status}.`,
        );
      }
    } catch (e) {
      this.logger.error(`from Azure Blob Storage client library: ${e.message}`);
    }

    this.logger.error(
      `Could not retrieve metadata about the Azure Blob Storage container ${this.containerName}. ` +
        'Make sure that the Azure project and container exist and the access key is setup correctly ' +
        'techdocs.publisher.azureBlobStorage.credentials defined in app config has correct permissions. ' +
        'Refer to https://backstage.io/docs/features/techdocs/using-cloud-storage',
    );

    return { isAvailable: false };
  }

  /**
   * Upload all the files from the generated `directory` to the Azure Blob Storage container.
   * Directory structure used in the container is - entityNamespace/entityKind/entityName/index.html
   */
  async publish({ entity, directory }: PublishRequest): Promise<void> {
    const useLegacyPathCasing = this.legacyPathCasing;

    // First, try to retrieve a list of all individual files currently existing
    const remoteFolder = getCloudPathForLocalPath(
      entity,
      undefined,
      useLegacyPathCasing,
    );
    let existingFiles: string[] = [];
    try {
      existingFiles = await this.getAllBlobsFromContainer({
        prefix: remoteFolder,
        maxPageSize: BATCH_CONCURRENCY,
      });
    } catch (e) {
      this.logger.error(
        `Unable to list files for Entity ${entity.metadata.name}: ${e.message}`,
      );
    }

    // Then, merge new files into the same folder
    let absoluteFilesToUpload;
    let container: ContainerClient;
    try {
      // Remove the absolute path prefix of the source directory
      // Path of all files to upload, relative to the root of the source directory
      // e.g. ['index.html', 'sub-page/index.html', 'assets/images/favicon.png']
      absoluteFilesToUpload = await getFileTreeRecursively(directory);

      container = this.storageClient.getContainerClient(this.containerName);
      const failedOperations: Error[] = [];
      await bulkStorageOperation(
        async absoluteFilePath => {
          const relativeFilePath = path.normalize(
            path.relative(directory, absoluteFilePath),
          );
          const response = await container
            .getBlockBlobClient(
              getCloudPathForLocalPath(
                entity,
                relativeFilePath,
                useLegacyPathCasing,
              ),
            )
            .uploadFile(absoluteFilePath);

          if (response._response.status >= 400) {
            failedOperations.push(
              new Error(
                `Upload failed for ${absoluteFilePath} with status code ${response._response.status}`,
              ),
            );
          }

          return response;
        },
        absoluteFilesToUpload,
        { concurrencyLimit: BATCH_CONCURRENCY },
      );

      if (failedOperations.length > 0) {
        throw new Error(
          failedOperations
            .map(r => r.message)
            .filter(Boolean)
            .join(' '),
        );
      }

      this.logger.info(
        `Successfully uploaded all the generated files for Entity ${entity.metadata.name}. Total number of files: ${absoluteFilesToUpload.length}`,
      );
    } catch (e) {
      const errorMessage = `Unable to upload file(s) to Azure. ${e}`;
      this.logger.error(errorMessage);
      throw new Error(errorMessage);
    }

    // Last, try to remove the files that were *only* present previously
    try {
      const relativeFilesToUpload = absoluteFilesToUpload.map(
        absoluteFilePath =>
          getCloudPathForLocalPath(
            entity,
            path.relative(directory, absoluteFilePath),
            useLegacyPathCasing,
          ),
      );

      const staleFiles = getStaleFiles(relativeFilesToUpload, existingFiles);

      await bulkStorageOperation(
        async relativeFilePath => {
          return await container.deleteBlob(relativeFilePath);
        },
        staleFiles,
        { concurrencyLimit: BATCH_CONCURRENCY },
      );

      this.logger.info(
        `Successfully deleted stale files for Entity ${entity.metadata.name}. Total number of files: ${staleFiles.length}`,
      );
    } catch (error) {
      const errorMessage = `Unable to delete file(s) from Azure. ${error}`;
      this.logger.error(errorMessage);
    }
  }

  private download(containerName: string, blobPath: string): Promise<Buffer> {
    return new Promise((resolve, reject) => {
      const fileStreamChunks: Array<any> = [];
      this.storageClient
        .getContainerClient(containerName)
        .getBlockBlobClient(blobPath)
        .download()
        .then(res => {
          const body = res.readableStreamBody;
          if (!body) {
            reject(new Error(`Unable to parse the response data`));
            return;
          }
          body
            .on('error', reject)
            .on('data', chunk => {
              fileStreamChunks.push(chunk);
            })
            .on('end', () => {
              resolve(Buffer.concat(fileStreamChunks));
            });
        })
        .catch(reject);
    });
  }

  async fetchTechDocsMetadata(
    entityName: EntityName,
  ): Promise<TechDocsMetadata> {
    const entityTriplet = `${entityName.namespace}/${entityName.kind}/${entityName.name}`;
    const entityRootDir = this.legacyPathCasing
      ? entityTriplet
      : lowerCaseEntityTriplet(entityTriplet);

    try {
      const techdocsMetadataJson = await this.download(
        this.containerName,
        `${entityRootDir}/techdocs_metadata.json`,
      );
      if (!techdocsMetadataJson) {
        throw new Error(
          `Unable to parse the techdocs metadata file ${entityRootDir}/techdocs_metadata.json.`,
        );
      }
      const techdocsMetadata = JSON5.parse(
        techdocsMetadataJson.toString('utf-8'),
      );
      return techdocsMetadata;
    } catch (e) {
      throw new Error(`TechDocs metadata fetch failed, ${e.message}`);
    }
  }

  /**
   * Express route middleware to serve static files on a route in techdocs-backend.
   */
  docsRouter(): express.Handler {
    return (req, res) => {
      // Decode and trim the leading forward slash
      const decodedUri = decodeURI(req.path.replace(/^\//, ''));

      // filePath example - /default/Component/documented-component/index.html
<<<<<<< HEAD
      const filePath = lowerCaseEntityTripletInStoragePath(decodedUri);
=======
      const filePath = this.legacyPathCasing
        ? decodedUri
        : lowerCaseEntityTripletInStoragePath(decodedUri);
>>>>>>> ec652c90

      // Files with different extensions (CSS, HTML) need to be served with different headers
      const fileExtension = platformPath.extname(filePath);
      const responseHeaders = getHeadersForFileExtension(fileExtension);

      try {
        this.download(this.containerName, filePath).then(fileContent => {
          // Inject response headers
          for (const [headerKey, headerValue] of Object.entries(
            responseHeaders,
          )) {
            res.setHeader(headerKey, headerValue);
          }
          res.send(fileContent);
        });
      } catch (e) {
        this.logger.error(e.message);
        res.status(404).json(e.message);
      }
    };
  }

  /**
   * A helper function which checks if index.html of an Entity's docs site is available. This
   * can be used to verify if there are any pre-generated docs available to serve.
   */
  hasDocsBeenGenerated(entity: Entity): Promise<boolean> {
    const entityTriplet = `${entity.metadata.namespace}/${entity.kind}/${entity.metadata.name}`;
    const entityRootDir = this.legacyPathCasing
      ? entityTriplet
      : lowerCaseEntityTriplet(entityTriplet);

    return this.storageClient
      .getContainerClient(this.containerName)
      .getBlockBlobClient(`${entityRootDir}/index.html`)
      .exists();
  }

  protected async renameBlob(
    originalName: string,
    newName: string,
    removeOriginal = false,
  ): Promise<void> {
    const container = this.storageClient.getContainerClient(this.containerName);
    const blob = container.getBlobClient(newName);
    const { url } = container.getBlobClient(originalName);
    const response = await blob.beginCopyFromURL(url);
    await response.pollUntilDone();
    if (removeOriginal) {
      await container.deleteBlob(originalName);
    }
  }

  protected async renameBlobToLowerCase(
    originalPath: string,
    removeOriginal: boolean,
  ) {
    let newPath;
    try {
      newPath = lowerCaseEntityTripletInStoragePath(originalPath);
    } catch (e) {
      this.logger.warn(e.message);
      return;
    }

    if (originalPath === newPath) return;
    try {
      this.logger.verbose(`Migrating ${originalPath}`);
      await this.renameBlob(originalPath, newPath, removeOriginal);
    } catch (e) {
      this.logger.warn(`Unable to migrate ${originalPath}: ${e.message}`);
    }
  }

  async migrateDocsCase({
    removeOriginal = false,
    concurrency = 25,
  }): Promise<void> {
    const promises = [];
    const limiter = limiterFactory(concurrency);
    const container = this.storageClient.getContainerClient(this.containerName);

    for await (const blob of container.listBlobsFlat()) {
      promises.push(
        limiter(
          this.renameBlobToLowerCase.bind(this),
          blob.name,
          removeOriginal,
        ),
      );
    }

    await Promise.all(promises);
  }

  protected async getAllBlobsFromContainer({
    prefix,
    maxPageSize,
  }: {
    prefix: string;
    maxPageSize: number;
  }): Promise<string[]> {
    const blobs: string[] = [];
    const container = this.storageClient.getContainerClient(this.containerName);

    let iterator = container.listBlobsFlat({ prefix }).byPage({ maxPageSize });
    let response = (await iterator.next()).value;

    do {
      for (const blob of response?.segment?.blobItems ?? []) {
        blobs.push(blob.name);
      }
      iterator = container
        .listBlobsFlat({ prefix })
        .byPage({ continuationToken: response.continuationToken, maxPageSize });
      response = (await iterator.next()).value;
    } while (response && response.continuationToken);

    return blobs;
  }
}<|MERGE_RESOLUTION|>--- conflicted
+++ resolved
@@ -324,13 +324,9 @@
       const decodedUri = decodeURI(req.path.replace(/^\//, ''));
 
       // filePath example - /default/Component/documented-component/index.html
-<<<<<<< HEAD
-      const filePath = lowerCaseEntityTripletInStoragePath(decodedUri);
-=======
       const filePath = this.legacyPathCasing
         ? decodedUri
         : lowerCaseEntityTripletInStoragePath(decodedUri);
->>>>>>> ec652c90
 
       // Files with different extensions (CSS, HTML) need to be served with different headers
       const fileExtension = platformPath.extname(filePath);
