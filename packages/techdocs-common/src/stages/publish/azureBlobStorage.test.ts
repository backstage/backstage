--- conflicted
+++ resolved
@@ -65,10 +65,6 @@
       legacyUseCaseSensitiveTripletPaths,
     },
   });
-<<<<<<< HEAD
-
-=======
->>>>>>> ec652c90
   return AzureBlobStoragePublish.fromConfig(config, logger);
 };
 
@@ -120,21 +116,13 @@
     },
   };
 
-<<<<<<< HEAD
-  beforeAll(async () => {
-=======
   beforeEach(async () => {
->>>>>>> ec652c90
     mockFs({
       [directory]: files,
     });
   });
 
-<<<<<<< HEAD
-  afterAll(() => {
-=======
   afterEach(() => {
->>>>>>> ec652c90
     mockFs.restore();
   });
 
@@ -147,11 +135,7 @@
     });
 
     it('should reject incorrect config', async () => {
-<<<<<<< HEAD
-      const publisher = createPublisherFromConfig({
-=======
       const errorPublisher = createPublisherFromConfig({
->>>>>>> ec652c90
         containerName: 'bad_container',
       });
 
@@ -227,11 +211,7 @@
 
       expect(logger.error).toHaveBeenCalledWith(
         expect.stringContaining(
-<<<<<<< HEAD
-          `Unable to upload file(s) to Azure Blob Storage. Error: Upload failed for ${path.join(
-=======
           `Unable to upload file(s) to Azure. Error: Upload failed for ${path.join(
->>>>>>> ec652c90
             directory,
             '404.html',
           )} with status code 500`,
@@ -341,13 +321,10 @@
       const publisher = createPublisherFromConfig();
       await publisher.publish({ entity, directory });
       app = express().use(publisher.docsRouter());
-<<<<<<< HEAD
-=======
     });
 
     afterEach(() => {
       mockFs.restore();
->>>>>>> ec652c90
     });
 
     it('should pass expected object path to bucket', async () => {
