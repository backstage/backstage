--- conflicted
+++ resolved
@@ -47,7 +47,6 @@
 });
 
 /**
-<<<<<<< HEAD
  * Service for managing metrics.
  *
  * @alpha
@@ -67,7 +66,10 @@
   import('./MetricsService').RootMetricsService
 >({
   id: 'alpha.core.rootMetrics',
-=======
+  scope: 'root',
+});
+
+/**
  * Read information about your current Backstage deployment.
  * @alpha
  */
@@ -75,6 +77,5 @@
   import('./RootSystemMetadataService').RootSystemMetadataService
 >({
   id: 'alpha.core.rootSystemMetadata',
->>>>>>> b1f44f9d
   scope: 'root',
 });