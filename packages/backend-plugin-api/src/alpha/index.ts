/*
 * Copyright 2025 The Backstage Authors
 *
 * Licensed under the Apache License, Version 2.0 (the "License");
 * you may not use this file except in compliance with the License.
 * You may obtain a copy of the License at
 *
 *     http://www.apache.org/licenses/LICENSE-2.0
 *
 * Unless required by applicable law or agreed to in writing, software
 * distributed under the License is distributed on an "AS IS" BASIS,
 * WITHOUT WARRANTIES OR CONDITIONS OF ANY KIND, either express or implied.
 * See the License for the specific language governing permissions and
 * limitations under the License.
 */

export type {
  RootSystemMetadataServicePluginInfo,
  RootSystemMetadataService,
} from './RootSystemMetadataService';

export type {
  ActionsRegistryService,
  ActionsRegistryActionOptions,
  ActionsRegistryActionContext,
} from './ActionsRegistryService';

export type { ActionsService, ActionsServiceAction } from './ActionsService';

<<<<<<< HEAD
export type { MetricsService, RootMetricsService } from './MetricsService';

export {
  actionsRegistryServiceRef,
  actionsServiceRef,
  metricsServiceRef,
  rootMetricsServiceRef,
=======
export {
  actionsRegistryServiceRef,
  actionsServiceRef,
  rootSystemMetadataServiceRef,
>>>>>>> b1f44f9d
} from './refs';<|MERGE_RESOLUTION|>--- conflicted
+++ resolved
@@ -27,7 +27,6 @@
 
 export type { ActionsService, ActionsServiceAction } from './ActionsService';
 
-<<<<<<< HEAD
 export type { MetricsService, RootMetricsService } from './MetricsService';
 
 export {
@@ -35,10 +34,5 @@
   actionsServiceRef,
   metricsServiceRef,
   rootMetricsServiceRef,
-=======
-export {
-  actionsRegistryServiceRef,
-  actionsServiceRef,
   rootSystemMetadataServiceRef,
->>>>>>> b1f44f9d
 } from './refs';