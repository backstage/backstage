--- conflicted
+++ resolved
@@ -37,16 +37,6 @@
           icon={Star}
         />
       )}
-<<<<<<< HEAD
-=======
-      {providers.includes('microsoft') && (
-        <ProviderSettingsItem
-          title="Microsoft"
-          apiRef={microsoftAuthApiRef}
-          icon={Star}
-        />
-      )}
->>>>>>> 4ee2c6a1
       {providers.includes('github') && (
         <ProviderSettingsItem
           title="Github"
@@ -54,30 +44,6 @@
           icon={Star}
         />
       )}
-<<<<<<< HEAD
-=======
-      {providers.includes('gitlab') && (
-        <ProviderSettingsItem
-          title="Gitlab"
-          apiRef={gitlabAuthApiRef}
-          icon={Star}
-        />
-      )}
-      {providers.includes('okta') && (
-        <ProviderSettingsItem
-          title="Okta"
-          apiRef={oktaAuthApiRef}
-          icon={Star}
-        />
-      )}
-      {providers.includes('oauth2') && (
-        <ProviderSettingsItem
-          title="YourOrg"
-          apiRef={oauth2ApiRef}
-          icon={Star}
-        />
-      )}
->>>>>>> 4ee2c6a1
     </>
   );
 };