/*
 * Copyright 2020 Spotify AB
 *
 * Licensed under the Apache License, Version 2.0 (the "License");
 * you may not use this file except in compliance with the License.
 * You may obtain a copy of the License at
 *
 *     http://www.apache.org/licenses/LICENSE-2.0
 *
 * Unless required by applicable law or agreed to in writing, software
 * distributed under the License is distributed on an "AS IS" BASIS,
 * WITHOUT WARRANTIES OR CONDITIONS OF ANY KIND, either express or implied.
 * See the License for the specific language governing permissions and
 * limitations under the License.
 */

<<<<<<< HEAD
import {
  githubAuthApiRef,
  googleAuthApiRef,
  identityApiRef,
  useApi,
  configApiRef,
} from '@backstage/core-api';
=======
import { identityApiRef, useApi } from '@backstage/core-api';
>>>>>>> efd99bca
import Collapse from '@material-ui/core/Collapse';
import SignOutIcon from '@material-ui/icons/MeetingRoom';
import React, { useContext, useEffect } from 'react';
import { SidebarContext } from './config';
import { SidebarItem } from './Items';
import { UserProfile as SidebarUserProfile } from './Settings';

type SidebarUserSettingsProps = { providerSettings?: React.ReactNode };

export function SidebarUserSettings({
  providerSettings,
}: SidebarUserSettingsProps) {
  const { isOpen: sidebarOpen } = useContext(SidebarContext);
  const [open, setOpen] = React.useState(false);
  const identityApi = useApi(identityApiRef);

  // Close the provider list when sidebar collapse
  useEffect(() => {
    if (!sidebarOpen && open) setOpen(false);
  }, [open, sidebarOpen]);

  return (
    <>
      <SidebarUserProfile open={open} setOpen={setOpen} />
      <Collapse in={open} timeout="auto">
<<<<<<< HEAD
        {providers.includes('google') && (
          <OIDCProviderSettings
            title="Google"
            apiRef={googleAuthApiRef}
            icon={Star}
          />
        )}
        {providers.includes('github') && (
          <OAuthProviderSettings
            title="GitHub"
            apiRef={githubAuthApiRef}
            icon={Star}
          />
        )}
=======
        {providerSettings}

>>>>>>> efd99bca
        <SidebarItem
          icon={SignOutIcon}
          text="Sign Out"
          onClick={() => identityApi.logout()}
        />
      </Collapse>
    </>
  );
}<|MERGE_RESOLUTION|>--- conflicted
+++ resolved
@@ -14,17 +14,7 @@
  * limitations under the License.
  */
 
-<<<<<<< HEAD
-import {
-  githubAuthApiRef,
-  googleAuthApiRef,
-  identityApiRef,
-  useApi,
-  configApiRef,
-} from '@backstage/core-api';
-=======
 import { identityApiRef, useApi } from '@backstage/core-api';
->>>>>>> efd99bca
 import Collapse from '@material-ui/core/Collapse';
 import SignOutIcon from '@material-ui/icons/MeetingRoom';
 import React, { useContext, useEffect } from 'react';
@@ -50,25 +40,8 @@
     <>
       <SidebarUserProfile open={open} setOpen={setOpen} />
       <Collapse in={open} timeout="auto">
-<<<<<<< HEAD
-        {providers.includes('google') && (
-          <OIDCProviderSettings
-            title="Google"
-            apiRef={googleAuthApiRef}
-            icon={Star}
-          />
-        )}
-        {providers.includes('github') && (
-          <OAuthProviderSettings
-            title="GitHub"
-            apiRef={githubAuthApiRef}
-            icon={Star}
-          />
-        )}
-=======
         {providerSettings}
 
->>>>>>> efd99bca
         <SidebarItem
           icon={SignOutIcon}
           text="Sign Out"
