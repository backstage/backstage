--- conflicted
+++ resolved
@@ -17,11 +17,7 @@
 export * from './Bar';
 export * from './Page';
 export * from './Items';
-<<<<<<< HEAD
 export * from './Intro';
 export * from './UserBadge';
 export * from './config';
-=======
-export * from './config';
-export { SidebarThemeToggle } from './SidebarThemeToggle';
->>>>>>> 05941b7c
+export { SidebarThemeToggle } from './SidebarThemeToggle';