{
  "name": "example-app-next",
<<<<<<< HEAD
  "version": "0.0.13-next.2",
  "backstage": {
    "role": "frontend"
  },
=======
  "version": "0.0.13",
>>>>>>> 16cc26c0
  "private": true,
  "repository": {
    "type": "git",
    "url": "https://github.com/backstage/backstage",
    "directory": "packages/app-next"
  },
  "license": "Apache-2.0",
  "files": [
    "dist"
  ],
  "scripts": {
    "build": "backstage-cli package build",
    "clean": "backstage-cli package clean",
    "lint": "backstage-cli package lint",
    "start": "backstage-cli package start --config ../../app-config.yaml --config app-config.yaml",
    "test": "backstage-cli package test"
  },
  "browserslist": {
    "production": [
      ">0.2%",
      "not dead",
      "not op_mini all"
    ],
    "development": [
      "last 1 chrome version",
      "last 1 firefox version",
      "last 1 safari version"
    ]
  },
  "dependencies": {
    "@backstage/app-defaults": "workspace:^",
    "@backstage/catalog-model": "workspace:^",
    "@backstage/cli": "workspace:^",
    "@backstage/config": "workspace:^",
    "@backstage/core-app-api": "workspace:^",
    "@backstage/core-compat-api": "workspace:^",
    "@backstage/core-components": "workspace:^",
    "@backstage/core-plugin-api": "workspace:^",
    "@backstage/frontend-app-api": "workspace:^",
    "@backstage/frontend-plugin-api": "workspace:^",
    "@backstage/integration-react": "workspace:^",
    "@backstage/plugin-api-docs": "workspace:^",
    "@backstage/plugin-app-visualizer": "workspace:^",
    "@backstage/plugin-auth-react": "workspace:^",
    "@backstage/plugin-catalog": "workspace:^",
    "@backstage/plugin-catalog-common": "workspace:^",
    "@backstage/plugin-catalog-graph": "workspace:^",
    "@backstage/plugin-catalog-import": "workspace:^",
    "@backstage/plugin-catalog-react": "workspace:^",
    "@backstage/plugin-catalog-unprocessed-entities": "workspace:^",
    "@backstage/plugin-home": "workspace:^",
    "@backstage/plugin-kubernetes": "workspace:^",
    "@backstage/plugin-kubernetes-cluster": "workspace:^",
    "@backstage/plugin-notifications": "workspace:^",
    "@backstage/plugin-org": "workspace:^",
    "@backstage/plugin-permission-react": "workspace:^",
    "@backstage/plugin-scaffolder": "workspace:^",
    "@backstage/plugin-scaffolder-react": "workspace:^",
    "@backstage/plugin-search": "workspace:^",
    "@backstage/plugin-search-common": "workspace:^",
    "@backstage/plugin-search-react": "workspace:^",
    "@backstage/plugin-signals": "workspace:^",
    "@backstage/plugin-techdocs": "workspace:^",
    "@backstage/plugin-techdocs-module-addons-contrib": "workspace:^",
    "@backstage/plugin-techdocs-react": "workspace:^",
    "@backstage/plugin-user-settings": "workspace:^",
    "@backstage/theme": "workspace:^",
    "@material-ui/core": "^4.12.2",
    "@material-ui/icons": "^4.9.1",
    "@material-ui/lab": "4.0.0-alpha.61",
    "@octokit/rest": "^19.0.3",
    "@vitejs/plugin-react": "^4.0.4",
    "history": "^5.0.0",
    "react": "^18.0.2",
    "react-dom": "^18.0.2",
    "react-router": "^6.3.0",
    "react-router-dom": "^6.3.0",
    "react-use": "^17.2.4",
    "vite": "^4.4.9",
    "vite-plugin-html": "^3.2.0",
    "vite-plugin-node-polyfills": "^0.22.0",
    "zen-observable": "^0.10.0"
  },
  "devDependencies": {
    "@backstage/test-utils": "workspace:^",
    "@testing-library/dom": "^10.0.0",
    "@testing-library/jest-dom": "^6.0.0",
    "@testing-library/react": "^15.0.0",
    "@testing-library/user-event": "^14.0.0",
    "@types/jquery": "^3.3.34",
    "@types/react": "*",
    "@types/react-dom": "*",
    "@types/zen-observable": "^0.8.0",
    "cross-env": "^7.0.0"
  },
  "bundled": true
}<|MERGE_RESOLUTION|>--- conflicted
+++ resolved
@@ -1,42 +1,16 @@
 {
   "name": "example-app-next",
-<<<<<<< HEAD
-  "version": "0.0.13-next.2",
-  "backstage": {
-    "role": "frontend"
-  },
-=======
   "version": "0.0.13",
->>>>>>> 16cc26c0
   "private": true,
   "repository": {
     "type": "git",
     "url": "https://github.com/backstage/backstage",
     "directory": "packages/app-next"
   },
-  "license": "Apache-2.0",
-  "files": [
-    "dist"
-  ],
-  "scripts": {
-    "build": "backstage-cli package build",
-    "clean": "backstage-cli package clean",
-    "lint": "backstage-cli package lint",
-    "start": "backstage-cli package start --config ../../app-config.yaml --config app-config.yaml",
-    "test": "backstage-cli package test"
+  "backstage": {
+    "role": "frontend"
   },
-  "browserslist": {
-    "production": [
-      ">0.2%",
-      "not dead",
-      "not op_mini all"
-    ],
-    "development": [
-      "last 1 chrome version",
-      "last 1 firefox version",
-      "last 1 safari version"
-    ]
-  },
+  "bundled": true,
   "dependencies": {
     "@backstage/app-defaults": "workspace:^",
     "@backstage/catalog-model": "workspace:^",
@@ -103,5 +77,27 @@
     "@types/zen-observable": "^0.8.0",
     "cross-env": "^7.0.0"
   },
-  "bundled": true
+  "scripts": {
+    "start": "backstage-cli package start --config ../../app-config.yaml --config app-config.yaml",
+    "build": "backstage-cli package build",
+    "clean": "backstage-cli package clean",
+    "test": "backstage-cli package test",
+    "lint": "backstage-cli package lint"
+  },
+  "browserslist": {
+    "production": [
+      ">0.2%",
+      "not dead",
+      "not op_mini all"
+    ],
+    "development": [
+      "last 1 chrome version",
+      "last 1 firefox version",
+      "last 1 safari version"
+    ]
+  },
+  "files": [
+    "dist"
+  ],
+  "license": "Apache-2.0"
 }