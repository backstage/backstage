--- conflicted
+++ resolved
@@ -1,10 +1,6 @@
 {
   "name": "@backstage/backend-dynamic-feature-service",
-<<<<<<< HEAD
-  "version": "0.6.1",
-=======
   "version": "0.6.2-next.0",
->>>>>>> 66ce8958
   "description": "Backstage dynamic feature service",
   "backstage": {
     "role": "node-library"
