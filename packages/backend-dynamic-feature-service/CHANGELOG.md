# @backstage/backend-dynamic-feature-service

<<<<<<< HEAD
=======
## 0.6.2-next.0

### Patch Changes

- Updated dependencies
  - @backstage/backend-defaults@0.9.0-next.0
  - @backstage/plugin-scaffolder-node@0.8.1-next.0
  - @backstage/plugin-auth-node@0.6.1
  - @backstage/plugin-catalog-backend@1.32.0
  - @backstage/plugin-events-backend@0.5.0
  - @backstage/plugin-permission-node@0.9.0
  - @backstage/plugin-search-backend-node@1.3.9
  - @backstage/backend-plugin-api@1.2.1
  - @backstage/cli-common@0.1.15
  - @backstage/cli-node@0.2.13
  - @backstage/config@1.3.2
  - @backstage/config-loader@1.10.0
  - @backstage/errors@1.2.7
  - @backstage/types@1.2.1
  - @backstage/plugin-app-node@0.1.31
  - @backstage/plugin-events-node@0.4.9
  - @backstage/plugin-permission-common@0.8.4
  - @backstage/plugin-search-common@1.2.17

>>>>>>> 66ce8958
## 0.6.1

### Patch Changes

- Updated dependencies
  - @backstage/config-loader@1.10.0
  - @backstage/backend-defaults@0.8.2
  - @backstage/plugin-scaffolder-node@0.8.0
  - @backstage/plugin-events-backend@0.5.0
  - @backstage/plugin-permission-node@0.9.0
  - @backstage/plugin-catalog-backend@1.32.0
  - @backstage/plugin-auth-node@0.6.1
  - @backstage/plugin-events-node@0.4.9
  - @backstage/plugin-app-node@0.1.31
  - @backstage/backend-plugin-api@1.2.1
  - @backstage/cli-common@0.1.15
  - @backstage/cli-node@0.2.13
  - @backstage/config@1.3.2
  - @backstage/errors@1.2.7
  - @backstage/types@1.2.1
  - @backstage/plugin-permission-common@0.8.4
  - @backstage/plugin-search-backend-node@1.3.9
  - @backstage/plugin-search-common@1.2.17

## 0.6.1-next.2

### Patch Changes

- Updated dependencies
  - @backstage/plugin-scaffolder-node@0.8.0-next.2
  - @backstage/plugin-catalog-backend@1.32.0-next.2
  - @backstage/config-loader@1.10.0-next.0
  - @backstage/backend-defaults@0.8.2-next.2
  - @backstage/plugin-events-backend@0.4.4-next.2
  - @backstage/plugin-events-node@0.4.9-next.2
  - @backstage/backend-plugin-api@1.2.1-next.1
  - @backstage/cli-common@0.1.15
  - @backstage/cli-node@0.2.13
  - @backstage/config@1.3.2
  - @backstage/errors@1.2.7
  - @backstage/types@1.2.1
  - @backstage/plugin-app-node@0.1.31-next.2
  - @backstage/plugin-auth-node@0.6.1-next.1
  - @backstage/plugin-permission-common@0.8.4
  - @backstage/plugin-permission-node@0.8.9-next.1
  - @backstage/plugin-search-backend-node@1.3.9-next.1
  - @backstage/plugin-search-common@1.2.17

## 0.6.1-next.1

### Patch Changes

- Updated dependencies
  - @backstage/plugin-auth-node@0.6.1-next.1
  - @backstage/plugin-catalog-backend@1.32.0-next.1
  - @backstage/plugin-scaffolder-node@0.7.1-next.1
  - @backstage/backend-defaults@0.8.2-next.1
  - @backstage/backend-plugin-api@1.2.1-next.1
  - @backstage/cli-common@0.1.15
  - @backstage/cli-node@0.2.13
  - @backstage/config@1.3.2
  - @backstage/config-loader@1.9.6
  - @backstage/errors@1.2.7
  - @backstage/types@1.2.1
  - @backstage/plugin-app-node@0.1.31-next.1
  - @backstage/plugin-events-backend@0.4.4-next.1
  - @backstage/plugin-events-node@0.4.9-next.1
  - @backstage/plugin-permission-common@0.8.4
  - @backstage/plugin-permission-node@0.8.9-next.1
  - @backstage/plugin-search-backend-node@1.3.9-next.1
  - @backstage/plugin-search-common@1.2.17

## 0.6.1-next.0

### Patch Changes

- Updated dependencies
  - @backstage/backend-defaults@0.8.2-next.0
  - @backstage/plugin-events-backend@0.4.4-next.0
  - @backstage/plugin-permission-node@0.8.9-next.0
  - @backstage/plugin-auth-node@0.6.1-next.0
  - @backstage/plugin-catalog-backend@1.31.1-next.0
  - @backstage/plugin-search-backend-node@1.3.9-next.0
  - @backstage/backend-plugin-api@1.2.1-next.0
  - @backstage/cli-node@0.2.13
  - @backstage/config-loader@1.9.6
  - @backstage/plugin-events-node@0.4.9-next.0
  - @backstage/plugin-scaffolder-node@0.7.1-next.0
  - @backstage/plugin-app-node@0.1.31-next.0

## 0.6.0

### Minor Changes

- 92a56f6: **BREAKING**: removed the deprecated `dynamicPluginsFeatureDiscoveryServiceFactory`.

### Patch Changes

- 96c20cd: Make sure changes are successfully tracked before starting up scanner.
- Updated dependencies
  - @backstage/cli-node@0.2.13
  - @backstage/plugin-permission-node@0.8.8
  - @backstage/backend-defaults@0.8.0
  - @backstage/config-loader@1.9.6
  - @backstage/plugin-catalog-backend@1.31.0
  - @backstage/backend-plugin-api@1.2.0
  - @backstage/plugin-search-backend-node@1.3.8
  - @backstage/plugin-auth-node@0.6.0
  - @backstage/plugin-scaffolder-node@0.7.0
  - @backstage/cli-common@0.1.15
  - @backstage/config@1.3.2
  - @backstage/errors@1.2.7
  - @backstage/types@1.2.1
  - @backstage/plugin-app-node@0.1.30
  - @backstage/plugin-events-backend@0.4.2
  - @backstage/plugin-events-node@0.4.8
  - @backstage/plugin-permission-common@0.8.4
  - @backstage/plugin-search-common@1.2.17

## 0.6.0-next.3

### Patch Changes

- Updated dependencies
  - @backstage/plugin-permission-node@0.8.8-next.2
  - @backstage/plugin-catalog-backend@1.31.0-next.3
  - @backstage/plugin-scaffolder-node@0.7.0-next.2
  - @backstage/backend-defaults@0.8.0-next.3
  - @backstage/backend-plugin-api@1.2.0-next.2
  - @backstage/cli-node@0.2.13-next.1
  - @backstage/config-loader@1.9.6-next.0
  - @backstage/plugin-auth-node@0.6.0-next.2
  - @backstage/plugin-events-backend@0.4.2-next.3
  - @backstage/plugin-events-node@0.4.8-next.2
  - @backstage/plugin-search-backend-node@1.3.8-next.2
  - @backstage/cli-common@0.1.15
  - @backstage/config@1.3.2
  - @backstage/errors@1.2.7
  - @backstage/types@1.2.1
  - @backstage/plugin-app-node@0.1.30-next.2
  - @backstage/plugin-permission-common@0.8.4
  - @backstage/plugin-search-common@1.2.17

## 0.6.0-next.2

### Minor Changes

- 92a56f6: **BREAKING**: removed the deprecated `dynamicPluginsFeatureDiscoveryServiceFactory`.

### Patch Changes

- Updated dependencies
  - @backstage/backend-plugin-api@1.2.0-next.1
  - @backstage/plugin-search-backend-node@1.3.8-next.1
  - @backstage/plugin-auth-node@0.6.0-next.1
  - @backstage/cli-node@0.2.13-next.1
  - @backstage/backend-defaults@0.8.0-next.2
  - @backstage/cli-common@0.1.15
  - @backstage/config@1.3.2
  - @backstage/config-loader@1.9.6-next.0
  - @backstage/errors@1.2.7
  - @backstage/types@1.2.1
  - @backstage/plugin-app-node@0.1.30-next.1
  - @backstage/plugin-catalog-backend@1.31.0-next.2
  - @backstage/plugin-events-backend@0.4.2-next.2
  - @backstage/plugin-events-node@0.4.8-next.1
  - @backstage/plugin-permission-common@0.8.4
  - @backstage/plugin-permission-node@0.8.8-next.1
  - @backstage/plugin-scaffolder-node@0.7.0-next.1
  - @backstage/plugin-search-common@1.2.17

## 0.5.4-next.1

### Patch Changes

- Updated dependencies
  - @backstage/plugin-catalog-backend@1.31.0-next.1
  - @backstage/backend-app-api@1.1.2-next.1
  - @backstage/backend-defaults@0.8.0-next.1
  - @backstage/plugin-events-backend@0.4.2-next.1
  - @backstage/backend-plugin-api@1.2.0-next.0
  - @backstage/cli-common@0.1.15
  - @backstage/cli-node@0.2.13-next.0
  - @backstage/config@1.3.2
  - @backstage/config-loader@1.9.6-next.0
  - @backstage/errors@1.2.7
  - @backstage/types@1.2.1
  - @backstage/plugin-app-node@0.1.30-next.0
  - @backstage/plugin-auth-node@0.5.7-next.0
  - @backstage/plugin-events-node@0.4.8-next.0
  - @backstage/plugin-permission-common@0.8.4
  - @backstage/plugin-permission-node@0.8.8-next.0
  - @backstage/plugin-scaffolder-node@0.7.0-next.0
  - @backstage/plugin-search-backend-node@1.3.8-next.0
  - @backstage/plugin-search-common@1.2.17

## 0.5.4-next.0

### Patch Changes

- 96c20cd: Make sure changes are successfully tracked before starting up scanner.
- Updated dependencies
  - @backstage/cli-node@0.2.13-next.0
  - @backstage/plugin-permission-node@0.8.8-next.0
  - @backstage/backend-defaults@0.8.0-next.0
  - @backstage/config-loader@1.9.6-next.0
  - @backstage/plugin-catalog-backend@1.31.0-next.0
  - @backstage/backend-plugin-api@1.2.0-next.0
  - @backstage/plugin-scaffolder-node@0.7.0-next.0
  - @backstage/backend-app-api@1.1.2-next.0
  - @backstage/cli-common@0.1.15
  - @backstage/config@1.3.2
  - @backstage/errors@1.2.7
  - @backstage/types@1.2.1
  - @backstage/plugin-app-node@0.1.30-next.0
  - @backstage/plugin-auth-node@0.5.7-next.0
  - @backstage/plugin-events-backend@0.4.2-next.0
  - @backstage/plugin-events-node@0.4.8-next.0
  - @backstage/plugin-permission-common@0.8.4
  - @backstage/plugin-search-backend-node@1.3.8-next.0
  - @backstage/plugin-search-common@1.2.17

## 0.5.3

### Patch Changes

- 8379bf4: Remove usages of `PluginDatabaseManager` and `PluginEndpointDiscovery` and replace with their equivalent service types
- Updated dependencies
  - @backstage/backend-defaults@0.7.0
  - @backstage/plugin-scaffolder-node@0.6.3
  - @backstage/backend-app-api@1.1.1
  - @backstage/types@1.2.1
  - @backstage/config-loader@1.9.5
  - @backstage/plugin-catalog-backend@1.30.0
  - @backstage/plugin-permission-node@0.8.7
  - @backstage/plugin-events-backend@0.4.1
  - @backstage/plugin-auth-node@0.5.6
  - @backstage/backend-plugin-api@1.1.1
  - @backstage/cli-common@0.1.15
  - @backstage/cli-node@0.2.12
  - @backstage/config@1.3.2
  - @backstage/errors@1.2.7
  - @backstage/plugin-app-node@0.1.29
  - @backstage/plugin-events-node@0.4.7
  - @backstage/plugin-permission-common@0.8.4
  - @backstage/plugin-search-backend-node@1.3.7
  - @backstage/plugin-search-common@1.2.17

## 0.5.3-next.1

### Patch Changes

- Updated dependencies
  - @backstage/types@1.2.1-next.0
  - @backstage/backend-app-api@1.1.1-next.1
  - @backstage/backend-defaults@0.7.0-next.1
  - @backstage/backend-plugin-api@1.1.1-next.1
  - @backstage/cli-node@0.2.12-next.0
  - @backstage/config@1.3.2-next.0
  - @backstage/config-loader@1.9.5-next.1
  - @backstage/errors@1.2.7-next.0
  - @backstage/plugin-auth-node@0.5.6-next.1
  - @backstage/plugin-catalog-backend@1.30.0-next.1
  - @backstage/plugin-events-backend@0.4.1-next.1
  - @backstage/plugin-events-node@0.4.7-next.1
  - @backstage/plugin-permission-common@0.8.4-next.0
  - @backstage/plugin-scaffolder-node@0.6.3-next.1
  - @backstage/plugin-search-common@1.2.17-next.0
  - @backstage/plugin-permission-node@0.8.7-next.1
  - @backstage/plugin-search-backend-node@1.3.7-next.1
  - @backstage/plugin-app-node@0.1.29-next.1
  - @backstage/cli-common@0.1.15

## 0.5.3-next.0

### Patch Changes

- 8379bf4: Remove usages of `PluginDatabaseManager` and `PluginEndpointDiscovery` and replace with their equivalent service types
- Updated dependencies
  - @backstage/backend-defaults@0.7.0-next.0
  - @backstage/plugin-scaffolder-node@0.6.3-next.0
  - @backstage/backend-app-api@1.1.1-next.0
  - @backstage/config-loader@1.9.5-next.0
  - @backstage/plugin-catalog-backend@1.30.0-next.0
  - @backstage/plugin-permission-node@0.8.7-next.0
  - @backstage/plugin-events-backend@0.4.1-next.0
  - @backstage/plugin-auth-node@0.5.6-next.0
  - @backstage/backend-plugin-api@1.1.1-next.0
  - @backstage/cli-common@0.1.15
  - @backstage/cli-node@0.2.11
  - @backstage/config@1.3.1
  - @backstage/errors@1.2.6
  - @backstage/types@1.2.0
  - @backstage/plugin-app-node@0.1.29-next.0
  - @backstage/plugin-events-node@0.4.7-next.0
  - @backstage/plugin-permission-common@0.8.3
  - @backstage/plugin-search-backend-node@1.3.7-next.0
  - @backstage/plugin-search-common@1.2.16

## 0.5.2

### Patch Changes

- Updated dependencies
  - @backstage/backend-defaults@0.6.0
  - @backstage/plugin-catalog-backend@1.29.0
  - @backstage/plugin-auth-node@0.5.5
  - @backstage/backend-plugin-api@1.1.0
  - @backstage/backend-app-api@1.1.0
  - @backstage/plugin-events-node@0.4.6
  - @backstage/plugin-scaffolder-node@0.6.2
  - @backstage/cli-node@0.2.11
  - @backstage/plugin-events-backend@0.4.0
  - @backstage/plugin-permission-node@0.8.6
  - @backstage/plugin-search-backend-node@1.3.6
  - @backstage/config-loader@1.9.3
  - @backstage/errors@1.2.6
  - @backstage/cli-common@0.1.15
  - @backstage/config@1.3.1
  - @backstage/types@1.2.0
  - @backstage/plugin-app-node@0.1.28
  - @backstage/plugin-permission-common@0.8.3
  - @backstage/plugin-search-common@1.2.16

## 0.5.2-next.2

### Patch Changes

- Updated dependencies
  - @backstage/backend-defaults@0.6.0-next.2
  - @backstage/plugin-catalog-backend@1.29.0-next.2
  - @backstage/backend-plugin-api@1.1.0-next.2
  - @backstage/backend-app-api@1.1.0-next.2
  - @backstage/plugin-permission-node@0.8.6-next.2
  - @backstage/errors@1.2.6-next.0
  - @backstage/plugin-events-backend@0.4.0-next.2
  - @backstage/plugin-search-backend-node@1.3.6-next.2
  - @backstage/plugin-app-node@0.1.28-next.2
  - @backstage/plugin-auth-node@0.5.5-next.2
  - @backstage/plugin-events-node@0.4.6-next.2
  - @backstage/plugin-scaffolder-node@0.6.2-next.2
  - @backstage/cli-node@0.2.11-next.1
  - @backstage/config-loader@1.9.3-next.1
  - @backstage/cli-common@0.1.15
  - @backstage/config@1.3.1-next.0
  - @backstage/types@1.2.0
  - @backstage/plugin-permission-common@0.8.3-next.0
  - @backstage/plugin-search-common@1.2.16-next.0

## 0.5.2-next.1

### Patch Changes

- Updated dependencies
  - @backstage/plugin-auth-node@0.5.5-next.1
  - @backstage/plugin-catalog-backend@1.29.0-next.1
  - @backstage/backend-defaults@0.6.0-next.1
  - @backstage/plugin-events-backend@0.4.0-next.1
  - @backstage/plugin-scaffolder-node@0.6.2-next.1
  - @backstage/plugin-search-backend-node@1.3.6-next.1
  - @backstage/backend-app-api@1.1.0-next.1
  - @backstage/config-loader@1.9.3-next.0
  - @backstage/backend-plugin-api@1.1.0-next.1
  - @backstage/plugin-permission-node@0.8.6-next.1
  - @backstage/cli-common@0.1.15
  - @backstage/cli-node@0.2.11-next.0
  - @backstage/config@1.3.0
  - @backstage/errors@1.2.5
  - @backstage/types@1.2.0
  - @backstage/plugin-app-node@0.1.28-next.1
  - @backstage/plugin-events-node@0.4.6-next.1
  - @backstage/plugin-permission-common@0.8.2
  - @backstage/plugin-search-common@1.2.15

## 0.5.1-next.0

### Patch Changes

- Updated dependencies
  - @backstage/backend-defaults@0.6.0-next.0
  - @backstage/backend-plugin-api@1.0.3-next.0
  - @backstage/backend-app-api@1.0.3-next.0
  - @backstage/plugin-catalog-backend@1.28.1-next.0
  - @backstage/plugin-events-node@0.4.6-next.0
  - @backstage/plugin-scaffolder-node@0.6.1-next.0
  - @backstage/cli-node@0.2.11-next.0
  - @backstage/plugin-auth-node@0.5.5-next.0
  - @backstage/plugin-events-backend@0.3.17-next.0
  - @backstage/cli-common@0.1.15
  - @backstage/config@1.3.0
  - @backstage/config-loader@1.9.2
  - @backstage/errors@1.2.5
  - @backstage/types@1.2.0
  - @backstage/plugin-app-node@0.1.28-next.0
  - @backstage/plugin-permission-common@0.8.2
  - @backstage/plugin-permission-node@0.8.6-next.0
  - @backstage/plugin-search-backend-node@1.3.6-next.0
  - @backstage/plugin-search-common@1.2.15

## 0.5.0

### Minor Changes

- e939cd7: **BREAKING** The `dynamicPluginsFeatureLoader` options related to the root logger behavior (`transports`, `level`, `format`) are now gathered under a single `logger` option which is a function taking an optional `Config` argument and returning the logger options.

  This breaking change is required for 2 reasons:

  - it's totally possible that the current `Config` would be required to provide the logger options,
  - the logger-related options should be gathered under a common `logger` option because, when the root auditing service is introduced, distinct but similarly-named options would be required for the auditor as well.

### Patch Changes

- 1aeec12: Enhance the `CommonJSModuleLoader` to add support for `resolvePackagePath` calls from backend dynamic plugins, with customizable package resolution, and make the `CommonJSModuleLoader` public API.
  Fixing this backend dynamic plugin limitation related to `resolvePackagePath` is important for backend dynamic plugins which use the database, since database migration scripts systematically use `resolvePackagePath`.
- 8593dfa: Improve the way alpha packages are supported when loading dynamic backend plugins.
  The `ScannedPluginPackage` descriptor of dynamic backend plugins loaded from their alpha `package.json` now contain both the main package manifest and the alpha manifest. Previously it used to contain only the content of the alpha `package.json`, which is nearly empty.
  This will make it easier to use or display metadata of loaded dynamic backend plugins, which is contained in the main manifest.
- Updated dependencies
  - @backstage/config@1.3.0
  - @backstage/plugin-events-node@0.4.5
  - @backstage/backend-defaults@0.5.3
  - @backstage/types@1.2.0
  - @backstage/plugin-catalog-backend@1.28.0
  - @backstage/plugin-events-backend@0.3.16
  - @backstage/config-loader@1.9.2
  - @backstage/plugin-auth-node@0.5.4
  - @backstage/backend-plugin-api@1.0.2
  - @backstage/plugin-search-backend-node@1.3.5
  - @backstage/plugin-permission-common@0.8.2
  - @backstage/backend-app-api@1.0.2
  - @backstage/cli-common@0.1.15
  - @backstage/plugin-scaffolder-node@0.6.0
  - @backstage/cli-node@0.2.10
  - @backstage/errors@1.2.5
  - @backstage/plugin-app-node@0.1.27
  - @backstage/plugin-permission-node@0.8.5
  - @backstage/plugin-search-common@1.2.15

## 0.5.0-next.3

### Patch Changes

- Updated dependencies
  - @backstage/plugin-events-node@0.4.5-next.3
  - @backstage/plugin-events-backend@0.3.16-next.3
  - @backstage/plugin-catalog-backend@1.28.0-next.3
  - @backstage/backend-defaults@0.5.3-next.3
  - @backstage/backend-app-api@1.0.2-next.2
  - @backstage/backend-plugin-api@1.0.2-next.2
  - @backstage/cli-common@0.1.15-next.0
  - @backstage/cli-node@0.2.10-next.0
  - @backstage/config@1.2.0
  - @backstage/config-loader@1.9.2-next.0
  - @backstage/errors@1.2.4
  - @backstage/types@1.1.1
  - @backstage/plugin-app-node@0.1.27-next.2
  - @backstage/plugin-auth-node@0.5.4-next.2
  - @backstage/plugin-permission-common@0.8.1
  - @backstage/plugin-permission-node@0.8.5-next.2
  - @backstage/plugin-scaffolder-node@0.5.1-next.3
  - @backstage/plugin-search-backend-node@1.3.5-next.3
  - @backstage/plugin-search-common@1.2.14

## 0.5.0-next.2

### Minor Changes

- e939cd7: **BREAKING** The `dynamicPluginsFeatureLoader` options related to the root logger behavior (`transports`, `level`, `format`) are now gathered under a single `logger` option which is a function taking an optional `Config` argument and returning the logger options.

  This breaking change is required for 2 reasons:

  - it's totally possible that the current `Config` would be required to provide the logger options,
  - the logger-related options should be gathered under a common `logger` option because, when the root auditing service is introduced, distinct but similarly-named options would be required for the auditor as well.

### Patch Changes

- 1aeec12: Enhance the `CommonJSModuleLoader` to add support for `resolvePackagePath` calls from backend dynamic plugins, with customizable package resolution, and make the `CommonJSModuleLoader` public API.
  Fixing this backend dynamic plugin limitation related to `resolvePackagePath` is important for backend dynamic plugins which use the database, since database migration scripts systematically use `resolvePackagePath`.
- Updated dependencies
  - @backstage/plugin-catalog-backend@1.28.0-next.2
  - @backstage/backend-defaults@0.5.3-next.2
  - @backstage/plugin-events-backend@0.3.16-next.2
  - @backstage/plugin-events-node@0.4.5-next.2
  - @backstage/plugin-auth-node@0.5.4-next.2
  - @backstage/backend-app-api@1.0.2-next.2
  - @backstage/backend-plugin-api@1.0.2-next.2
  - @backstage/cli-common@0.1.15-next.0
  - @backstage/cli-node@0.2.10-next.0
  - @backstage/config@1.2.0
  - @backstage/config-loader@1.9.2-next.0
  - @backstage/errors@1.2.4
  - @backstage/types@1.1.1
  - @backstage/plugin-app-node@0.1.27-next.2
  - @backstage/plugin-permission-common@0.8.1
  - @backstage/plugin-permission-node@0.8.5-next.2
  - @backstage/plugin-scaffolder-node@0.5.1-next.2
  - @backstage/plugin-search-backend-node@1.3.5-next.2
  - @backstage/plugin-search-common@1.2.14

## 0.4.4-next.1

### Patch Changes

- Updated dependencies
  - @backstage/cli-common@0.1.15-next.0
  - @backstage/backend-app-api@1.0.2-next.1
  - @backstage/backend-defaults@0.5.3-next.1
  - @backstage/backend-plugin-api@1.0.2-next.1
  - @backstage/cli-node@0.2.10-next.0
  - @backstage/config@1.2.0
  - @backstage/config-loader@1.9.2-next.0
  - @backstage/errors@1.2.4
  - @backstage/types@1.1.1
  - @backstage/plugin-app-node@0.1.27-next.1
  - @backstage/plugin-auth-node@0.5.4-next.1
  - @backstage/plugin-catalog-backend@1.27.2-next.1
  - @backstage/plugin-events-backend@0.3.16-next.1
  - @backstage/plugin-events-node@0.4.4-next.1
  - @backstage/plugin-permission-common@0.8.1
  - @backstage/plugin-permission-node@0.8.5-next.1
  - @backstage/plugin-scaffolder-node@0.5.1-next.1
  - @backstage/plugin-search-backend-node@1.3.5-next.1
  - @backstage/plugin-search-common@1.2.14

## 0.4.4-next.0

### Patch Changes

- 8593dfa: Improve the way alpha packages are supported when loading dynamic backend plugins.
  The `ScannedPluginPackage` descriptor of dynamic backend plugins loaded from their alpha `package.json` now contain both the main package manifest and the alpha manifest. Previously it used to contain only the content of the alpha `package.json`, which is nearly empty.
  This will make it easier to use or display metadata of loaded dynamic backend plugins, which is contained in the main manifest.
- Updated dependencies
  - @backstage/plugin-events-node@0.4.3-next.0
  - @backstage/plugin-events-backend@0.3.15-next.0
  - @backstage/plugin-auth-node@0.5.4-next.0
  - @backstage/backend-defaults@0.5.3-next.0
  - @backstage/backend-app-api@1.0.2-next.0
  - @backstage/backend-plugin-api@1.0.2-next.0
  - @backstage/cli-common@0.1.14
  - @backstage/cli-node@0.2.9
  - @backstage/config@1.2.0
  - @backstage/config-loader@1.9.1
  - @backstage/errors@1.2.4
  - @backstage/types@1.1.1
  - @backstage/plugin-app-node@0.1.27-next.0
  - @backstage/plugin-catalog-backend@1.27.2-next.0
  - @backstage/plugin-permission-common@0.8.1
  - @backstage/plugin-permission-node@0.8.5-next.0
  - @backstage/plugin-scaffolder-node@0.5.1-next.0
  - @backstage/plugin-search-backend-node@1.3.5-next.0
  - @backstage/plugin-search-common@1.2.14

## 0.4.2

### Patch Changes

- d18d494: Enhance and simplify the activation of the dynamic plugins feature:

  - The dynamic plugins service (which implements the `DynamicPluginsProvider`) is restored, since it is required for plugins to depend on it in order to get the details of loaded dynamic plugins (possibly with loading errors to be surfaced in some UI).
  - A new all-in-one feature loader (`dynamicPluginsFeatureLoader`) is provided that allows a 1-liner activation of both the dynamic features and additional services or plugins required to have the dynamic plugins work correctly with dynamic plugins config schemas. Previous service factories or feature loaders are deprecated.

- e6c0550: Enhance the API of the `DynamicPluginProvider` (available as a service) to:

  - expose the new `getScannedPackage()` method that returns the `ScannedPluginPackage` from which a given plugin has been loaded,
  - add an optional `includeFailed` argument in the plugins list retrieval methods, to include the plugins that could be successfully loaded (`false` by default).

- 4c89e47: Allow passing an async module loader in the `DynamicPluginsFeatureLoaderOptions`.
- 094eaa3: Remove references to in-repo backend-common
- 2f88f88: Updated backend installation instructions.
- Updated dependencies
  - @backstage/backend-defaults@0.5.1
  - @backstage/cli-node@0.2.9
  - @backstage/backend-app-api@1.0.1
  - @backstage/plugin-scaffolder-node@0.5.0
  - @backstage/plugin-auth-node@0.5.3
  - @backstage/plugin-search-backend-node@1.3.3
  - @backstage/plugin-catalog-backend@1.27.0
  - @backstage/plugin-permission-node@0.8.4
  - @backstage/plugin-events-backend@0.3.13
  - @backstage/plugin-events-node@0.4.1
  - @backstage/backend-plugin-api@1.0.1
  - @backstage/cli-common@0.1.14
  - @backstage/config@1.2.0
  - @backstage/config-loader@1.9.1
  - @backstage/errors@1.2.4
  - @backstage/types@1.1.1
  - @backstage/plugin-app-node@0.1.26
  - @backstage/plugin-permission-common@0.8.1
  - @backstage/plugin-search-common@1.2.14

## 0.4.2-next.2

### Patch Changes

- Updated dependencies
  - @backstage/cli-node@0.2.9-next.0
  - @backstage/backend-app-api@1.0.1-next.1
  - @backstage/backend-defaults@0.5.1-next.2
  - @backstage/plugin-auth-node@0.5.3-next.1
  - @backstage/plugin-catalog-backend@1.26.2-next.2
  - @backstage/plugin-scaffolder-node@0.5.0-next.2
  - @backstage/backend-plugin-api@1.0.1-next.1
  - @backstage/cli-common@0.1.14
  - @backstage/config@1.2.0
  - @backstage/config-loader@1.9.1
  - @backstage/errors@1.2.4
  - @backstage/types@1.1.1
  - @backstage/plugin-app-node@0.1.26-next.1
  - @backstage/plugin-events-backend@0.3.13-next.1
  - @backstage/plugin-events-node@0.4.1-next.1
  - @backstage/plugin-permission-common@0.8.1
  - @backstage/plugin-permission-node@0.8.4-next.1
  - @backstage/plugin-search-backend-node@1.3.3-next.2
  - @backstage/plugin-search-common@1.2.14

## 0.4.2-next.1

### Patch Changes

- Updated dependencies
  - @backstage/plugin-catalog-backend@1.26.2-next.1
  - @backstage/backend-defaults@0.5.1-next.1
  - @backstage/backend-app-api@1.0.1-next.0
  - @backstage/backend-plugin-api@1.0.1-next.0
  - @backstage/cli-common@0.1.14
  - @backstage/cli-node@0.2.8
  - @backstage/config@1.2.0
  - @backstage/config-loader@1.9.1
  - @backstage/errors@1.2.4
  - @backstage/types@1.1.1
  - @backstage/plugin-app-node@0.1.26-next.0
  - @backstage/plugin-auth-node@0.5.3-next.0
  - @backstage/plugin-events-backend@0.3.13-next.0
  - @backstage/plugin-events-node@0.4.1-next.0
  - @backstage/plugin-permission-common@0.8.1
  - @backstage/plugin-permission-node@0.8.4-next.0
  - @backstage/plugin-scaffolder-node@0.5.0-next.1
  - @backstage/plugin-search-backend-node@1.3.3-next.1
  - @backstage/plugin-search-common@1.2.14

## 0.4.1-next.0

### Patch Changes

- 094eaa3: Remove references to in-repo backend-common
- 2f88f88: Updated backend installation instructions.
- Updated dependencies
  - @backstage/plugin-scaffolder-node@0.5.0-next.0
  - @backstage/plugin-search-backend-node@1.3.3-next.0
  - @backstage/backend-defaults@0.5.1-next.0
  - @backstage/backend-app-api@1.0.1-next.0
  - @backstage/plugin-catalog-backend@1.26.1-next.0
  - @backstage/plugin-permission-node@0.8.4-next.0
  - @backstage/plugin-events-backend@0.3.13-next.0
  - @backstage/plugin-events-node@0.4.1-next.0
  - @backstage/plugin-auth-node@0.5.3-next.0
  - @backstage/backend-plugin-api@1.0.1-next.0
  - @backstage/cli-common@0.1.14
  - @backstage/cli-node@0.2.8
  - @backstage/config@1.2.0
  - @backstage/config-loader@1.9.1
  - @backstage/errors@1.2.4
  - @backstage/types@1.1.1
  - @backstage/plugin-app-node@0.1.26-next.0
  - @backstage/plugin-permission-common@0.8.1
  - @backstage/plugin-search-common@1.2.14

## 0.4.0

### Minor Changes

- 9080f57: **BREAKING**: `dynamicPluginsServiceFactory` is no longer callable as a function. If you need to provide options to make a custom factory, use `dynamicPluginsSchemasServiceFactoryWithOptions` instead.

### Patch Changes

- cd38da8: Deprecate the `dynamicPluginsServiceRef`, `dynamicPluginsServiceFactory` and `dynamicPluginsServiceFactoryWithOptions` in favor of using the `dynamicPluginsFeatureDiscoveryLoader` to discover dynamic features in a new backend system.

  See usage examples below:

  Example using the `dynamicPluginsFeatureDiscoveryLoader` loader in a backend instance:

  ```ts
  import { createBackend } from '@backstage/backend-defaults';
  import { dynamicPluginsFeatureDiscoveryLoader } from '@backstage/backend-dynamic-feature-service';
  //...

  const backend = createBackend();
  backend.add(dynamicPluginsFeatureDiscoveryLoader);
  //...
  backend.start();
  ```

  Passing options to the `dynamicPluginsFeatureDiscoveryLoader` loader in a backend instance:

  ```ts
  import { createBackend } from '@backstage/backend-defaults';
  import { dynamicPluginsFeatureDiscoveryLoader } from '@backstage/backend-dynamic-feature-service';
  import { myCustomModuleLoader } from './myCustomModuleLoader';
  //...

  const backend = createBackend();
  backend.add(
    dynamicPluginsFeatureDiscoveryLoader({
      moduleLoader: myCustomModuleLoader,
    }),
  );
  //...
  backend.start();
  ```

- e27f889: Relax type check for a plugin's default export to also accept a BackendFeature defined as a function instead of an object
- d425fc4: Modules, plugins, and services are now `BackendFeature`, not a function that returns a feature.
- Updated dependencies
  - @backstage/backend-defaults@0.5.0
  - @backstage/backend-common@0.25.0
  - @backstage/backend-app-api@1.0.0
  - @backstage/backend-plugin-api@1.0.0
  - @backstage/plugin-auth-node@0.5.2
  - @backstage/plugin-catalog-backend@1.26.0
  - @backstage/plugin-app-node@0.1.25
  - @backstage/cli-node@0.2.8
  - @backstage/plugin-permission-node@0.8.3
  - @backstage/plugin-events-backend@0.3.12
  - @backstage/config-loader@1.9.1
  - @backstage/plugin-events-node@0.4.0
  - @backstage/cli-common@0.1.14
  - @backstage/config@1.2.0
  - @backstage/errors@1.2.4
  - @backstage/types@1.1.1
  - @backstage/plugin-permission-common@0.8.1
  - @backstage/plugin-scaffolder-node@0.4.11
  - @backstage/plugin-search-backend-node@1.3.2
  - @backstage/plugin-search-common@1.2.14

## 0.4.0-next.2

### Patch Changes

- Updated dependencies
  - @backstage/backend-app-api@1.0.0-next.2
  - @backstage/backend-common@0.25.0-next.2
  - @backstage/backend-defaults@0.5.0-next.2
  - @backstage/plugin-auth-node@0.5.2-next.2
  - @backstage/backend-plugin-api@1.0.0-next.2
  - @backstage/cli-node@0.2.8-next.0
  - @backstage/plugin-catalog-backend@1.26.0-next.2
  - @backstage/config-loader@1.9.1-next.0
  - @backstage/plugin-events-backend@0.3.12-next.2
  - @backstage/plugin-permission-node@0.8.3-next.2
  - @backstage/cli-common@0.1.14
  - @backstage/config@1.2.0
  - @backstage/errors@1.2.4
  - @backstage/types@1.1.1
  - @backstage/plugin-app-node@0.1.25-next.2
  - @backstage/plugin-events-node@0.4.0-next.2
  - @backstage/plugin-permission-common@0.8.1
  - @backstage/plugin-scaffolder-node@0.4.11-next.2
  - @backstage/plugin-search-backend-node@1.3.2-next.2
  - @backstage/plugin-search-common@1.2.14

## 0.4.0-next.1

### Patch Changes

- Updated dependencies
  - @backstage/backend-defaults@0.5.0-next.1
  - @backstage/backend-common@0.25.0-next.1
  - @backstage/plugin-auth-node@0.5.2-next.1
  - @backstage/backend-app-api@0.10.0-next.1
  - @backstage/plugin-catalog-backend@1.25.3-next.1
  - @backstage/backend-plugin-api@0.9.0-next.1
  - @backstage/cli-common@0.1.14
  - @backstage/cli-node@0.2.7
  - @backstage/config@1.2.0
  - @backstage/config-loader@1.9.0
  - @backstage/errors@1.2.4
  - @backstage/types@1.1.1
  - @backstage/plugin-app-node@0.1.25-next.1
  - @backstage/plugin-events-backend@0.3.12-next.1
  - @backstage/plugin-events-node@0.4.0-next.1
  - @backstage/plugin-permission-common@0.8.1
  - @backstage/plugin-permission-node@0.8.3-next.1
  - @backstage/plugin-scaffolder-node@0.4.11-next.1
  - @backstage/plugin-search-backend-node@1.3.2-next.1
  - @backstage/plugin-search-common@1.2.14

## 0.4.0-next.0

### Minor Changes

- 9080f57: **BREAKING**: `dynamicPluginsServiceFactory` is no longer callable as a function. If you need to provide options to make a custom factory, use `dynamicPluginsSchemasServiceFactoryWithOptions` instead.

### Patch Changes

- cd38da8: Deprecate the `dynamicPluginsServiceRef`, `dynamicPluginsServiceFactory` and `dynamicPluginsServiceFactoryWithOptions` in favor of using the `dynamicPluginsFeatureDiscoveryLoader` to discover dynamic features in a new backend system.

  See usage examples below:

  Example using the `dynamicPluginsFeatureDiscoveryLoader` loader in a backend instance:

  ```ts
  import { createBackend } from '@backstage/backend-defaults';
  import { dynamicPluginsFeatureDiscoveryLoader } from '@backstage/backend-dynamic-feature-service';
  //...

  const backend = createBackend();
  backend.add(dynamicPluginsFeatureDiscoveryLoader);
  //...
  backend.start();
  ```

  Passing options to the `dynamicPluginsFeatureDiscoveryLoader` loader in a backend instance:

  ```ts
  import { createBackend } from '@backstage/backend-defaults';
  import { dynamicPluginsFeatureDiscoveryLoader } from '@backstage/backend-dynamic-feature-service';
  import { myCustomModuleLoader } from './myCustomModuleLoader';
  //...

  const backend = createBackend();
  backend.add(
    dynamicPluginsFeatureDiscoveryLoader({
      moduleLoader: myCustomModuleLoader,
    }),
  );
  //...
  backend.start();
  ```

- e27f889: Relax type check for a plugin's default export to also accept a BackendFeature defined as a function instead of an object
- d425fc4: Modules, plugins, and services are now `BackendFeature`, not a function that returns a feature.
- Updated dependencies
  - @backstage/backend-app-api@0.10.0-next.0
  - @backstage/backend-plugin-api@0.9.0-next.0
  - @backstage/plugin-app-node@0.1.25-next.0
  - @backstage/backend-defaults@0.5.0-next.0
  - @backstage/plugin-permission-node@0.8.3-next.0
  - @backstage/backend-common@0.25.0-next.0
  - @backstage/plugin-catalog-backend@1.25.3-next.0
  - @backstage/plugin-events-backend@0.3.12-next.0
  - @backstage/plugin-events-node@0.4.0-next.0
  - @backstage/plugin-auth-node@0.5.2-next.0
  - @backstage/plugin-scaffolder-node@0.4.11-next.0
  - @backstage/plugin-search-backend-node@1.3.2-next.0
  - @backstage/cli-common@0.1.14
  - @backstage/cli-node@0.2.7
  - @backstage/config@1.2.0
  - @backstage/config-loader@1.9.0
  - @backstage/errors@1.2.4
  - @backstage/types@1.1.1
  - @backstage/plugin-permission-common@0.8.1
  - @backstage/plugin-search-common@1.2.14

## 0.3.0

### Minor Changes

- fc24d9e: Stop using `@backstage/backend-tasks` as it will be deleted in near future.

### Patch Changes

- 389f5a4: Update deprecated url-reader-related imports.
- b63d378: Update internal imports
- Updated dependencies
  - @backstage/backend-defaults@0.4.2
  - @backstage/backend-app-api@0.9.0
  - @backstage/backend-plugin-api@0.8.0
  - @backstage/backend-common@0.24.0
  - @backstage/plugin-catalog-backend@1.25.0
  - @backstage/plugin-search-backend-node@1.3.0
  - @backstage/plugin-scaffolder-node@0.4.9
  - @backstage/plugin-permission-common@0.8.1
  - @backstage/config-loader@1.9.0
  - @backstage/plugin-auth-node@0.5.0
  - @backstage/plugin-permission-node@0.8.1
  - @backstage/plugin-search-common@1.2.14
  - @backstage/cli-common@0.1.14
  - @backstage/cli-node@0.2.7
  - @backstage/config@1.2.0
  - @backstage/errors@1.2.4
  - @backstage/types@1.1.1
  - @backstage/plugin-app-node@0.1.23
  - @backstage/plugin-events-backend@0.3.10
  - @backstage/plugin-events-node@0.3.9

## 0.2.16-next.3

### Patch Changes

- Updated dependencies
  - @backstage/backend-plugin-api@0.8.0-next.3
  - @backstage/backend-common@0.23.4-next.3
  - @backstage/backend-app-api@0.8.1-next.3
  - @backstage/backend-tasks@0.5.28-next.3
  - @backstage/cli-common@0.1.14
  - @backstage/cli-node@0.2.7
  - @backstage/config@1.2.0
  - @backstage/config-loader@1.9.0-next.2
  - @backstage/errors@1.2.4
  - @backstage/types@1.1.1
  - @backstage/plugin-app-node@0.1.23-next.3
  - @backstage/plugin-auth-node@0.5.0-next.3
  - @backstage/plugin-catalog-backend@1.24.1-next.3
  - @backstage/plugin-events-backend@0.3.10-next.3
  - @backstage/plugin-events-node@0.3.9-next.3
  - @backstage/plugin-permission-common@0.8.1-next.1
  - @backstage/plugin-permission-node@0.8.1-next.3
  - @backstage/plugin-scaffolder-node@0.4.9-next.3
  - @backstage/plugin-search-backend-node@1.2.28-next.3
  - @backstage/plugin-search-common@1.2.14-next.1

## 0.2.16-next.2

### Patch Changes

- Updated dependencies
  - @backstage/backend-plugin-api@0.8.0-next.2
  - @backstage/backend-app-api@0.8.1-next.2
  - @backstage/plugin-scaffolder-node@0.4.9-next.2
  - @backstage/plugin-permission-common@0.8.1-next.1
  - @backstage/backend-common@0.23.4-next.2
  - @backstage/plugin-catalog-backend@1.24.1-next.2
  - @backstage/config-loader@1.9.0-next.2
  - @backstage/plugin-auth-node@0.5.0-next.2
  - @backstage/plugin-permission-node@0.8.1-next.2
  - @backstage/plugin-search-backend-node@1.2.28-next.2
  - @backstage/plugin-search-common@1.2.14-next.1
  - @backstage/backend-tasks@0.5.28-next.2
  - @backstage/plugin-app-node@0.1.23-next.2
  - @backstage/plugin-events-backend@0.3.10-next.2
  - @backstage/plugin-events-node@0.3.9-next.2
  - @backstage/cli-node@0.2.7
  - @backstage/cli-common@0.1.14
  - @backstage/config@1.2.0
  - @backstage/errors@1.2.4
  - @backstage/types@1.1.1

## 0.2.16-next.1

### Patch Changes

- Updated dependencies
  - @backstage/config-loader@1.9.0-next.1
  - @backstage/plugin-permission-common@0.8.1-next.0
  - @backstage/plugin-catalog-backend@1.24.1-next.1
  - @backstage/plugin-permission-node@0.8.1-next.1
  - @backstage/backend-plugin-api@0.7.1-next.1
  - @backstage/backend-app-api@0.8.1-next.1
  - @backstage/backend-common@0.23.4-next.1
  - @backstage/plugin-app-node@0.1.23-next.1
  - @backstage/plugin-search-backend-node@1.2.28-next.1
  - @backstage/plugin-search-common@1.2.14-next.0
  - @backstage/backend-tasks@0.5.28-next.1
  - @backstage/cli-common@0.1.14
  - @backstage/cli-node@0.2.7
  - @backstage/config@1.2.0
  - @backstage/errors@1.2.4
  - @backstage/types@1.1.1
  - @backstage/plugin-auth-node@0.4.18-next.1
  - @backstage/plugin-events-backend@0.3.10-next.1
  - @backstage/plugin-events-node@0.3.9-next.1
  - @backstage/plugin-scaffolder-node@0.4.9-next.1

## 0.2.16-next.0

### Patch Changes

- Updated dependencies
  - @backstage/backend-common@0.23.4-next.0
  - @backstage/plugin-catalog-backend@1.24.1-next.0
  - @backstage/config-loader@1.8.2-next.0
  - @backstage/backend-app-api@0.8.1-next.0
  - @backstage/backend-plugin-api@0.7.1-next.0
  - @backstage/backend-tasks@0.5.28-next.0
  - @backstage/cli-common@0.1.14
  - @backstage/cli-node@0.2.7
  - @backstage/config@1.2.0
  - @backstage/errors@1.2.4
  - @backstage/types@1.1.1
  - @backstage/plugin-app-node@0.1.23-next.0
  - @backstage/plugin-auth-node@0.4.18-next.0
  - @backstage/plugin-events-backend@0.3.10-next.0
  - @backstage/plugin-events-node@0.3.9-next.0
  - @backstage/plugin-permission-common@0.8.0
  - @backstage/plugin-permission-node@0.8.1-next.0
  - @backstage/plugin-scaffolder-node@0.4.9-next.0
  - @backstage/plugin-search-backend-node@1.2.28-next.0
  - @backstage/plugin-search-common@1.2.13

## 0.2.15

### Patch Changes

- b05e1e1: Service factories exported by this package have been updated to use the new service factory format that doesn't use a callback.
- Updated dependencies
  - @backstage/backend-plugin-api@0.7.0
  - @backstage/backend-app-api@0.8.0
  - @backstage/backend-common@0.23.3
  - @backstage/cli-node@0.2.7
  - @backstage/backend-tasks@0.5.27
  - @backstage/plugin-permission-common@0.8.0
  - @backstage/plugin-permission-node@0.8.0
  - @backstage/plugin-scaffolder-node@0.4.8
  - @backstage/plugin-events-node@0.3.8
  - @backstage/plugin-auth-node@0.4.17
  - @backstage/plugin-catalog-backend@1.24.0
  - @backstage/plugin-app-node@0.1.22
  - @backstage/plugin-events-backend@0.3.9
  - @backstage/plugin-search-backend-node@1.2.27
  - @backstage/config-loader@1.8.1
  - @backstage/plugin-search-common@1.2.13
  - @backstage/cli-common@0.1.14
  - @backstage/config@1.2.0
  - @backstage/errors@1.2.4
  - @backstage/types@1.1.1

## 0.2.15-next.1

### Patch Changes

- Updated dependencies
  - @backstage/plugin-catalog-backend@1.24.0-next.1
  - @backstage/backend-common@0.23.3-next.1
  - @backstage/backend-app-api@0.7.10-next.1
  - @backstage/backend-plugin-api@0.6.22-next.1
  - @backstage/backend-tasks@0.5.27-next.1
  - @backstage/cli-common@0.1.14
  - @backstage/cli-node@0.2.6
  - @backstage/config@1.2.0
  - @backstage/config-loader@1.8.1
  - @backstage/errors@1.2.4
  - @backstage/types@1.1.1
  - @backstage/plugin-app-node@0.1.22-next.1
  - @backstage/plugin-auth-node@0.4.17-next.1
  - @backstage/plugin-events-backend@0.3.9-next.1
  - @backstage/plugin-events-node@0.3.8-next.1
  - @backstage/plugin-permission-common@0.7.14
  - @backstage/plugin-permission-node@0.7.33-next.1
  - @backstage/plugin-scaffolder-node@0.4.8-next.1
  - @backstage/plugin-search-backend-node@1.2.27-next.1
  - @backstage/plugin-search-common@1.2.12

## 0.2.14-next.0

### Patch Changes

- Updated dependencies
  - @backstage/backend-plugin-api@0.6.21-next.0
  - @backstage/backend-common@0.23.2-next.0
  - @backstage/backend-tasks@0.5.26-next.0
  - @backstage/plugin-scaffolder-node@0.4.7-next.0
  - @backstage/backend-app-api@0.7.9-next.0
  - @backstage/plugin-app-node@0.1.21-next.0
  - @backstage/plugin-auth-node@0.4.16-next.0
  - @backstage/plugin-catalog-backend@1.23.2-next.0
  - @backstage/plugin-events-backend@0.3.8-next.0
  - @backstage/plugin-events-node@0.3.7-next.0
  - @backstage/plugin-permission-node@0.7.32-next.0
  - @backstage/plugin-search-backend-node@1.2.26-next.0
  - @backstage/cli-common@0.1.14
  - @backstage/cli-node@0.2.6
  - @backstage/config@1.2.0
  - @backstage/config-loader@1.8.1
  - @backstage/errors@1.2.4
  - @backstage/types@1.1.1
  - @backstage/plugin-permission-common@0.7.14
  - @backstage/plugin-search-common@1.2.12

## 0.2.11

### Patch Changes

- 78a0b08: Internal refactor to handle `BackendFeature` contract change.
- Updated dependencies
  - @backstage/cli-node@0.2.6
  - @backstage/backend-app-api@0.7.6
  - @backstage/backend-common@0.23.0
  - @backstage/backend-plugin-api@0.6.19
  - @backstage/backend-tasks@0.5.24
  - @backstage/plugin-auth-node@0.4.14
  - @backstage/plugin-catalog-backend@1.23.0
  - @backstage/plugin-events-backend@0.3.6
  - @backstage/plugin-search-backend-node@1.2.24
  - @backstage/plugin-events-node@0.3.5
  - @backstage/plugin-permission-node@0.7.30
  - @backstage/plugin-permission-common@0.7.14
  - @backstage/plugin-scaffolder-node@0.4.5
  - @backstage/plugin-search-common@1.2.12
  - @backstage/plugin-app-node@0.1.19
  - @backstage/cli-common@0.1.14
  - @backstage/config-loader@1.8.1
  - @backstage/config@1.2.0
  - @backstage/errors@1.2.4
  - @backstage/types@1.1.1

## 0.2.11-next.3

### Patch Changes

- Updated dependencies
  - @backstage/cli-node@0.2.6-next.2
  - @backstage/backend-plugin-api@0.6.19-next.3
  - @backstage/plugin-auth-node@0.4.14-next.3
  - @backstage/plugin-search-backend-node@1.2.24-next.3
  - @backstage/plugin-permission-common@0.7.14-next.0
  - @backstage/plugin-catalog-backend@1.23.0-next.3
  - @backstage/plugin-permission-node@0.7.30-next.3
  - @backstage/plugin-scaffolder-node@0.4.5-next.3
  - @backstage/plugin-events-backend@0.3.6-next.3
  - @backstage/plugin-search-common@1.2.12-next.0
  - @backstage/plugin-events-node@0.3.5-next.2
  - @backstage/plugin-app-node@0.1.19-next.2
  - @backstage/cli-common@0.1.14-next.0
  - @backstage/backend-tasks@0.5.24-next.3
  - @backstage/backend-common@0.23.0-next.3
  - @backstage/backend-app-api@0.7.6-next.3
  - @backstage/config-loader@1.8.1-next.0
  - @backstage/config@1.2.0
  - @backstage/errors@1.2.4
  - @backstage/types@1.1.1

## 0.2.11-next.2

### Patch Changes

- Updated dependencies
  - @backstage/cli-node@0.2.6-next.1
  - @backstage/backend-plugin-api@0.6.19-next.2
  - @backstage/backend-common@0.23.0-next.2
  - @backstage/plugin-permission-node@0.7.30-next.2
  - @backstage/backend-app-api@0.7.6-next.2
  - @backstage/backend-tasks@0.5.24-next.2
  - @backstage/plugin-app-node@0.1.19-next.1
  - @backstage/plugin-auth-node@0.4.14-next.2
  - @backstage/plugin-catalog-backend@1.23.0-next.2
  - @backstage/plugin-events-backend@0.3.6-next.2
  - @backstage/plugin-events-node@0.3.5-next.1
  - @backstage/plugin-scaffolder-node@0.4.5-next.2
  - @backstage/plugin-search-backend-node@1.2.24-next.2
  - @backstage/config-loader@1.8.0
  - @backstage/cli-common@0.1.13
  - @backstage/config@1.2.0
  - @backstage/errors@1.2.4
  - @backstage/types@1.1.1
  - @backstage/plugin-permission-common@0.7.13
  - @backstage/plugin-search-common@1.2.11

## 0.2.11-next.1

### Patch Changes

- Updated dependencies
  - @backstage/backend-app-api@0.7.6-next.1
  - @backstage/backend-tasks@0.5.24-next.1
  - @backstage/backend-plugin-api@0.6.19-next.1
  - @backstage/plugin-permission-node@0.7.30-next.1
  - @backstage/backend-common@0.23.0-next.1
  - @backstage/plugin-catalog-backend@1.23.0-next.1
  - @backstage/cli-node@0.2.6-next.0
  - @backstage/config-loader@1.8.0
  - @backstage/plugin-auth-node@0.4.14-next.1
  - @backstage/plugin-events-backend@0.3.6-next.1
  - @backstage/plugin-events-node@0.3.5-next.0
  - @backstage/plugin-scaffolder-node@0.4.5-next.1
  - @backstage/plugin-search-backend-node@1.2.24-next.1

## 0.2.11-next.0

### Patch Changes

- Updated dependencies
  - @backstage/backend-app-api@0.7.6-next.0
  - @backstage/cli-node@0.2.6-next.0
  - @backstage/backend-tasks@0.5.24-next.0
  - @backstage/backend-common@0.22.1-next.0
  - @backstage/plugin-catalog-backend@1.23.0-next.0
  - @backstage/plugin-search-backend-node@1.2.24-next.0
  - @backstage/plugin-events-node@0.3.5-next.0
  - @backstage/backend-plugin-api@0.6.19-next.0
  - @backstage/plugin-auth-node@0.4.14-next.0
  - @backstage/plugin-events-backend@0.3.6-next.0
  - @backstage/plugin-permission-node@0.7.30-next.0
  - @backstage/plugin-scaffolder-node@0.4.5-next.0
  - @backstage/plugin-app-node@0.1.19-next.0
  - @backstage/config-loader@1.8.0
  - @backstage/cli-common@0.1.13
  - @backstage/config@1.2.0
  - @backstage/errors@1.2.4
  - @backstage/types@1.1.1
  - @backstage/plugin-permission-common@0.7.13
  - @backstage/plugin-search-common@1.2.11

## 0.2.10

### Patch Changes

- b192752: Updated `README.md` to point to `packages/backend` instead of `packages/backend-next`.
- d229dc4: Move path utilities from `backend-common` to the `backend-plugin-api` package.
- b611fd0: Updates the `scanRoot` method in the `PluginScanner` class to specifically ignore the `lost+found` directory, which is a system-generated directory used for file recovery on Unix-like systems. Skipping this directory avoids unnecessary errors.
- Updated dependencies
  - @backstage/plugin-catalog-backend@1.22.0
  - @backstage/backend-app-api@0.7.3
  - @backstage/backend-common@0.22.0
  - @backstage/backend-plugin-api@0.6.18
  - @backstage/plugin-scaffolder-node@0.4.4
  - @backstage/backend-tasks@0.5.23
  - @backstage/plugin-search-backend-node@1.2.22
  - @backstage/plugin-events-node@0.3.4
  - @backstage/plugin-auth-node@0.4.13
  - @backstage/plugin-app-node@0.1.18
  - @backstage/plugin-events-backend@0.3.5
  - @backstage/plugin-permission-node@0.7.29

## 0.2.10-next.2

### Patch Changes

- b192752: Updated `README.md` to point to `packages/backend` instead of `packages/backend-next`.
- Updated dependencies
  - @backstage/plugin-catalog-backend@1.22.0-next.2
  - @backstage/backend-common@0.22.0-next.2
  - @backstage/plugin-scaffolder-node@0.4.4-next.2
  - @backstage/plugin-events-node@0.3.4-next.2

## 0.2.10-next.1

### Patch Changes

- Updated dependencies
  - @backstage/backend-app-api@0.7.2-next.1
  - @backstage/backend-common@0.22.0-next.1
  - @backstage/plugin-catalog-backend@1.22.0-next.1
  - @backstage/plugin-scaffolder-node@0.4.4-next.1
  - @backstage/backend-tasks@0.5.23-next.1
  - @backstage/plugin-auth-node@0.4.13-next.1
  - @backstage/plugin-events-backend@0.3.5-next.1
  - @backstage/plugin-events-node@0.3.4-next.1
  - @backstage/plugin-permission-node@0.7.29-next.1
  - @backstage/plugin-search-backend-node@1.2.22-next.1
  - @backstage/cli-node@0.2.5
  - @backstage/config-loader@1.8.0
  - @backstage/backend-plugin-api@0.6.18-next.1
  - @backstage/plugin-app-node@0.1.18-next.1

## 0.2.10-next.0

### Patch Changes

- b611fd0: Updates the `scanRoot` method in the `PluginScanner` class to specifically ignore the `lost+found` directory, which is a system-generated directory used for file recovery on Unix-like systems. Skipping this directory avoids unnecessary errors.
- Updated dependencies
  - @backstage/plugin-catalog-backend@1.22.0-next.0
  - @backstage/backend-app-api@0.7.1-next.0
  - @backstage/plugin-search-backend-node@1.2.22-next.0
  - @backstage/plugin-auth-node@0.4.13-next.0
  - @backstage/backend-common@0.21.8-next.0
  - @backstage/backend-plugin-api@0.6.18-next.0
  - @backstage/plugin-scaffolder-node@0.4.4-next.0
  - @backstage/backend-tasks@0.5.23-next.0
  - @backstage/cli-common@0.1.13
  - @backstage/cli-node@0.2.5
  - @backstage/config@1.2.0
  - @backstage/config-loader@1.8.0
  - @backstage/errors@1.2.4
  - @backstage/types@1.1.1
  - @backstage/plugin-app-node@0.1.18-next.0
  - @backstage/plugin-events-backend@0.3.5-next.0
  - @backstage/plugin-events-node@0.3.4-next.0
  - @backstage/plugin-permission-common@0.7.13
  - @backstage/plugin-permission-node@0.7.29-next.0
  - @backstage/plugin-search-common@1.2.11

## 0.2.9

### Patch Changes

- 82ff03e: Use `PackageRole` type explicitly
- Updated dependencies
  - @backstage/backend-common@0.21.7
  - @backstage/config-loader@1.8.0
  - @backstage/backend-app-api@0.7.0
  - @backstage/plugin-permission-node@0.7.28
  - @backstage/plugin-catalog-backend@1.21.1
  - @backstage/plugin-events-backend@0.3.4
  - @backstage/backend-plugin-api@0.6.17
  - @backstage/plugin-search-backend-node@1.2.21
  - @backstage/backend-tasks@0.5.22
  - @backstage/plugin-auth-node@0.4.12
  - @backstage/cli-node@0.2.5
  - @backstage/plugin-events-node@0.3.3
  - @backstage/plugin-scaffolder-node@0.4.3
  - @backstage/plugin-app-node@0.1.17
  - @backstage/cli-common@0.1.13
  - @backstage/config@1.2.0
  - @backstage/errors@1.2.4
  - @backstage/types@1.1.1
  - @backstage/plugin-permission-common@0.7.13
  - @backstage/plugin-search-common@1.2.11

## 0.2.9-next.1

### Patch Changes

- Updated dependencies
  - @backstage/backend-common@0.21.7-next.1
  - @backstage/backend-app-api@0.7.0-next.1
  - @backstage/plugin-events-backend@0.3.4-next.1
  - @backstage/backend-plugin-api@0.6.17-next.1
  - @backstage/plugin-auth-node@0.4.12-next.1
  - @backstage/plugin-catalog-backend@1.21.1-next.1
  - @backstage/backend-tasks@0.5.22-next.1
  - @backstage/plugin-events-node@0.3.3-next.1
  - @backstage/plugin-permission-node@0.7.28-next.1
  - @backstage/plugin-scaffolder-node@0.4.3-next.1
  - @backstage/plugin-search-backend-node@1.2.21-next.1
  - @backstage/cli-common@0.1.13
  - @backstage/cli-node@0.2.4
  - @backstage/config@1.2.0
  - @backstage/config-loader@1.8.0-next.0
  - @backstage/errors@1.2.4
  - @backstage/types@1.1.1
  - @backstage/plugin-app-node@0.1.17-next.1
  - @backstage/plugin-permission-common@0.7.13
  - @backstage/plugin-search-common@1.2.11

## 0.2.8-next.0

### Patch Changes

- Updated dependencies
  - @backstage/plugin-catalog-backend@1.21.1-next.0
  - @backstage/backend-app-api@0.6.3-next.0
  - @backstage/backend-common@0.21.7-next.0
  - @backstage/config-loader@1.8.0-next.0
  - @backstage/backend-plugin-api@0.6.17-next.0
  - @backstage/backend-tasks@0.5.22-next.0
  - @backstage/cli-common@0.1.13
  - @backstage/cli-node@0.2.4
  - @backstage/config@1.2.0
  - @backstage/errors@1.2.4
  - @backstage/types@1.1.1
  - @backstage/plugin-app-node@0.1.17-next.0
  - @backstage/plugin-auth-node@0.4.12-next.0
  - @backstage/plugin-events-backend@0.3.3-next.0
  - @backstage/plugin-events-node@0.3.3-next.0
  - @backstage/plugin-permission-common@0.7.13
  - @backstage/plugin-permission-node@0.7.28-next.0
  - @backstage/plugin-scaffolder-node@0.4.3-next.0
  - @backstage/plugin-search-backend-node@1.2.21-next.0
  - @backstage/plugin-search-common@1.2.11

## 0.2.7

### Patch Changes

- Updated dependencies
  - @backstage/plugin-catalog-backend@1.21.0
  - @backstage/backend-app-api@0.6.2
  - @backstage/plugin-auth-node@0.4.11
  - @backstage/backend-common@0.21.6
  - @backstage/backend-plugin-api@0.6.16
  - @backstage/plugin-permission-node@0.7.27
  - @backstage/backend-tasks@0.5.21
  - @backstage/plugin-events-backend@0.3.2
  - @backstage/plugin-events-node@0.3.2
  - @backstage/plugin-scaffolder-node@0.4.2
  - @backstage/plugin-search-backend-node@1.2.20
  - @backstage/cli-common@0.1.13
  - @backstage/cli-node@0.2.4
  - @backstage/config@1.2.0
  - @backstage/config-loader@1.7.0
  - @backstage/errors@1.2.4
  - @backstage/types@1.1.1
  - @backstage/plugin-app-node@0.1.16
  - @backstage/plugin-permission-common@0.7.13
  - @backstage/plugin-search-common@1.2.11

## 0.2.6

### Patch Changes

- Updated dependencies
  - @backstage/plugin-catalog-backend@1.20.0
  - @backstage/backend-app-api@0.6.1
  - @backstage/backend-common@0.21.5
  - @backstage/plugin-auth-node@0.4.10
  - @backstage/backend-tasks@0.5.20
  - @backstage/plugin-events-backend@0.3.1
  - @backstage/plugin-events-node@0.3.1
  - @backstage/plugin-permission-node@0.7.26
  - @backstage/plugin-scaffolder-node@0.4.1
  - @backstage/plugin-search-backend-node@1.2.19
  - @backstage/backend-plugin-api@0.6.15
  - @backstage/cli-common@0.1.13
  - @backstage/cli-node@0.2.4
  - @backstage/config@1.2.0
  - @backstage/config-loader@1.7.0
  - @backstage/errors@1.2.4
  - @backstage/types@1.1.1
  - @backstage/plugin-app-node@0.1.15
  - @backstage/plugin-permission-common@0.7.13
  - @backstage/plugin-search-common@1.2.11

## 0.2.5

### Patch Changes

- Updated dependencies
  - @backstage/plugin-catalog-backend@1.19.0

## 0.2.4

### Patch Changes

- 5247909: Add `events: EventsService` to `LegacyPluginEnvironment`.
- Updated dependencies
  - @backstage/plugin-scaffolder-node@0.4.0
  - @backstage/plugin-events-backend@0.3.0
  - @backstage/plugin-events-node@0.3.0
  - @backstage/plugin-catalog-backend@1.18.0
  - @backstage/backend-common@0.21.4
  - @backstage/plugin-auth-node@0.4.9
  - @backstage/config@1.2.0
  - @backstage/errors@1.2.4
  - @backstage/backend-plugin-api@0.6.14
  - @backstage/backend-app-api@0.6.0
  - @backstage/config-loader@1.7.0
  - @backstage/plugin-permission-common@0.7.13
  - @backstage/plugin-search-common@1.2.11
  - @backstage/backend-tasks@0.5.19
  - @backstage/plugin-search-backend-node@1.2.18
  - @backstage/plugin-permission-node@0.7.25
  - @backstage/cli-node@0.2.4
  - @backstage/cli-common@0.1.13
  - @backstage/types@1.1.1
  - @backstage/plugin-app-node@0.1.14

## 0.2.4-next.2

### Patch Changes

- Updated dependencies
  - @backstage/plugin-scaffolder-node@0.4.0-next.2
  - @backstage/plugin-catalog-backend@1.18.0-next.2
  - @backstage/backend-app-api@0.6.0-next.2
  - @backstage/backend-common@0.21.4-next.2
  - @backstage/plugin-auth-node@0.4.9-next.2
  - @backstage/backend-plugin-api@0.6.14-next.2
  - @backstage/backend-tasks@0.5.19-next.2
  - @backstage/cli-common@0.1.13
  - @backstage/cli-node@0.2.4-next.0
  - @backstage/config@1.2.0-next.1
  - @backstage/config-loader@1.7.0-next.1
  - @backstage/errors@1.2.4-next.0
  - @backstage/types@1.1.1
  - @backstage/plugin-app-node@0.1.14-next.2
  - @backstage/plugin-events-backend@0.3.0-next.2
  - @backstage/plugin-events-node@0.3.0-next.2
  - @backstage/plugin-permission-common@0.7.13-next.1
  - @backstage/plugin-permission-node@0.7.25-next.2
  - @backstage/plugin-search-backend-node@1.2.18-next.2
  - @backstage/plugin-search-common@1.2.11-next.1

## 0.2.4-next.1

### Patch Changes

- Updated dependencies
  - @backstage/config@1.2.0-next.1
  - @backstage/plugin-scaffolder-node@0.4.0-next.1
  - @backstage/config-loader@1.7.0-next.1
  - @backstage/backend-app-api@0.6.0-next.1
  - @backstage/backend-common@0.21.4-next.1
  - @backstage/backend-plugin-api@0.6.14-next.1
  - @backstage/backend-tasks@0.5.19-next.1
  - @backstage/plugin-auth-node@0.4.9-next.1
  - @backstage/plugin-catalog-backend@1.18.0-next.1
  - @backstage/plugin-events-backend@0.3.0-next.1
  - @backstage/plugin-permission-common@0.7.13-next.1
  - @backstage/plugin-permission-node@0.7.25-next.1
  - @backstage/plugin-search-backend-node@1.2.18-next.1
  - @backstage/plugin-app-node@0.1.14-next.1
  - @backstage/cli-common@0.1.13
  - @backstage/cli-node@0.2.4-next.0
  - @backstage/errors@1.2.4-next.0
  - @backstage/types@1.1.1
  - @backstage/plugin-events-node@0.3.0-next.1
  - @backstage/plugin-search-common@1.2.11-next.1

## 0.2.3-next.0

### Patch Changes

- 5247909: Add `events: EventsService` to `LegacyPluginEnvironment`.
- Updated dependencies
  - @backstage/plugin-events-backend@0.3.0-next.0
  - @backstage/plugin-events-node@0.3.0-next.0
  - @backstage/backend-common@0.21.3-next.0
  - @backstage/plugin-auth-node@0.4.8-next.0
  - @backstage/errors@1.2.4-next.0
  - @backstage/plugin-scaffolder-node@0.3.3-next.0
  - @backstage/backend-plugin-api@0.6.13-next.0
  - @backstage/backend-app-api@0.6.0-next.0
  - @backstage/plugin-catalog-backend@1.18.0-next.0
  - @backstage/plugin-permission-common@0.7.13-next.0
  - @backstage/plugin-search-common@1.2.11-next.0
  - @backstage/backend-tasks@0.5.18-next.0
  - @backstage/plugin-search-backend-node@1.2.17-next.0
  - @backstage/plugin-permission-node@0.7.24-next.0
  - @backstage/cli-node@0.2.4-next.0
  - @backstage/config-loader@1.6.3-next.0
  - @backstage/config@1.1.2-next.0
  - @backstage/plugin-app-node@0.1.13-next.0
  - @backstage/cli-common@0.1.13
  - @backstage/types@1.1.1

## 0.2.0

### Minor Changes

- d7adbbf: Implement the discovery of additional individual configuration schemas for dynamic plugins, and provide:

  - an alternate implementation of the root logger service that takes them into account,
  - an extension to the App backend plugin to set a global configuration schema that takes them into account.

### Patch Changes

- 8723c5a: Fix wrong `alpha` support in dynamic plugins support: the `alpha` sub-package should not be required for the dynamic plugins to be loaded under the new backend system.
- 8472188: Added or fixed the `repository` field in `package.json`.
- 6bb6f3e: Updated dependency `fs-extra` to `^11.2.0`.
  Updated dependency `@types/fs-extra` to `^11.0.0`.
- Updated dependencies
  - @backstage/backend-common@0.21.0
  - @backstage/plugin-auth-node@0.4.4
  - @backstage/cli-node@0.2.3
  - @backstage/backend-app-api@0.5.11
  - @backstage/backend-plugin-api@0.6.10
  - @backstage/plugin-catalog-backend@1.17.0
  - @backstage/backend-tasks@0.5.15
  - @backstage/plugin-events-backend@0.2.19
  - @backstage/config-loader@1.6.2
  - @backstage/plugin-scaffolder-node@0.3.0
  - @backstage/plugin-app-node@0.1.10
  - @backstage/plugin-permission-node@0.7.21
  - @backstage/plugin-search-backend-node@1.2.14
  - @backstage/cli-common@0.1.13
  - @backstage/config@1.1.1
  - @backstage/errors@1.2.3
  - @backstage/types@1.1.1
  - @backstage/plugin-events-node@0.2.19
  - @backstage/plugin-permission-common@0.7.12
  - @backstage/plugin-search-common@1.2.10

## 0.2.0-next.3

### Minor Changes

- d7adbbf: Implement the discovery of additional individual configuration schemas for dynamic plugins, and provide:

  - an alternate implementation of the root logger service that takes them into account,
  - an extension to the App backend plugin to set a global configuration schema that takes them into account.

### Patch Changes

- 8472188: Added or fixed the `repository` field in `package.json`.
- Updated dependencies
  - @backstage/backend-common@0.21.0-next.3
  - @backstage/cli-node@0.2.3-next.0
  - @backstage/backend-app-api@0.5.11-next.3
  - @backstage/backend-tasks@0.5.15-next.3
  - @backstage/config-loader@1.6.2-next.0
  - @backstage/plugin-app-node@0.1.10-next.3
  - @backstage/plugin-catalog-backend@1.17.0-next.3
  - @backstage/plugin-auth-node@0.4.4-next.3
  - @backstage/plugin-events-backend@0.2.19-next.3
  - @backstage/plugin-permission-node@0.7.21-next.3
  - @backstage/plugin-scaffolder-node@0.3.0-next.3
  - @backstage/plugin-search-backend-node@1.2.14-next.3
  - @backstage/backend-plugin-api@0.6.10-next.3
  - @backstage/cli-common@0.1.13
  - @backstage/config@1.1.1
  - @backstage/errors@1.2.3
  - @backstage/types@1.1.1
  - @backstage/plugin-events-node@0.2.19-next.3
  - @backstage/plugin-permission-common@0.7.12
  - @backstage/plugin-search-common@1.2.10

## 0.1.1-next.2

### Patch Changes

- Updated dependencies
  - @backstage/backend-common@0.21.0-next.2
  - @backstage/backend-plugin-api@0.6.10-next.2
  - @backstage/plugin-catalog-backend@1.17.0-next.2
  - @backstage/backend-tasks@0.5.15-next.2
  - @backstage/plugin-events-backend@0.2.19-next.2
  - @backstage/plugin-auth-node@0.4.4-next.2
  - @backstage/plugin-permission-node@0.7.21-next.2
  - @backstage/plugin-scaffolder-node@0.3.0-next.2
  - @backstage/plugin-search-backend-node@1.2.14-next.2
  - @backstage/plugin-events-node@0.2.19-next.2
  - @backstage/config@1.1.1
  - @backstage/cli-common@0.1.13
  - @backstage/cli-node@0.2.2
  - @backstage/errors@1.2.3
  - @backstage/types@1.1.1
  - @backstage/plugin-permission-common@0.7.12
  - @backstage/plugin-search-common@1.2.10

## 0.1.1-next.1

### Patch Changes

- 8723c5a: Fix wrong `alpha` support in dynamic plugins support: the `alpha` sub-package should not be required for the dynamic plugins to be loaded under the new backend system.
- Updated dependencies
  - @backstage/plugin-catalog-backend@1.17.0-next.1
  - @backstage/backend-plugin-api@0.6.10-next.1
  - @backstage/backend-common@0.21.0-next.1
  - @backstage/plugin-scaffolder-node@0.3.0-next.1
  - @backstage/backend-tasks@0.5.15-next.1
  - @backstage/cli-common@0.1.13
  - @backstage/cli-node@0.2.2
  - @backstage/config@1.1.1
  - @backstage/errors@1.2.3
  - @backstage/types@1.1.1
  - @backstage/plugin-auth-node@0.4.4-next.1
  - @backstage/plugin-events-backend@0.2.19-next.1
  - @backstage/plugin-events-node@0.2.19-next.1
  - @backstage/plugin-permission-common@0.7.12
  - @backstage/plugin-permission-node@0.7.21-next.1
  - @backstage/plugin-search-backend-node@1.2.14-next.1
  - @backstage/plugin-search-common@1.2.10

## 0.1.1-next.0

### Patch Changes

- Updated dependencies
  - @backstage/backend-common@0.21.0-next.0
  - @backstage/plugin-catalog-backend@1.17.0-next.0
  - @backstage/plugin-scaffolder-node@0.3.0-next.0
  - @backstage/backend-tasks@0.5.15-next.0
  - @backstage/cli-node@0.2.2
  - @backstage/plugin-auth-node@0.4.4-next.0
  - @backstage/plugin-events-backend@0.2.19-next.0
  - @backstage/plugin-permission-node@0.7.21-next.0
  - @backstage/plugin-search-backend-node@1.2.14-next.0
  - @backstage/backend-plugin-api@0.6.10-next.0
  - @backstage/cli-common@0.1.13
  - @backstage/config@1.1.1
  - @backstage/errors@1.2.3
  - @backstage/types@1.1.1
  - @backstage/plugin-events-node@0.2.19-next.0
  - @backstage/plugin-permission-common@0.7.12
  - @backstage/plugin-search-common@1.2.10

## 0.1.0

### Minor Changes

- eb81f42: New `backend-dynamic-feature-service` package, for the discovery of dynamic frontend and backend plugins (and modules) and the loading of the backend ones inside the backend application.

### Patch Changes

- Updated dependencies
  - @backstage/backend-common@0.20.1
  - @backstage/cli-node@0.2.2
  - @backstage/plugin-events-backend@0.2.18
  - @backstage/backend-plugin-api@0.6.9
  - @backstage/plugin-permission-common@0.7.12
  - @backstage/plugin-permission-node@0.7.20
  - @backstage/plugin-catalog-backend@1.16.1
  - @backstage/backend-tasks@0.5.14
  - @backstage/plugin-auth-node@0.4.3
  - @backstage/plugin-scaffolder-node@0.2.10
  - @backstage/plugin-search-backend-node@1.2.13
  - @backstage/cli-common@0.1.13
  - @backstage/config@1.1.1
  - @backstage/errors@1.2.3
  - @backstage/types@1.1.1
  - @backstage/plugin-events-node@0.2.18
  - @backstage/plugin-search-common@1.2.10

## 0.0.5-next.2

### Patch Changes

- Updated dependencies
  - @backstage/backend-plugin-api@0.6.9-next.2
  - @backstage/backend-common@0.20.1-next.2
  - @backstage/plugin-auth-node@0.4.3-next.2
  - @backstage/plugin-catalog-backend@1.16.1-next.2
  - @backstage/plugin-events-backend@0.2.18-next.2
  - @backstage/plugin-events-node@0.2.18-next.2
  - @backstage/plugin-permission-node@0.7.20-next.2
  - @backstage/plugin-scaffolder-node@0.2.10-next.2
  - @backstage/plugin-search-backend-node@1.2.13-next.2
  - @backstage/backend-tasks@0.5.14-next.2
  - @backstage/cli-node@0.2.2-next.0

## 0.0.5-next.1

### Patch Changes

- Updated dependencies
  - @backstage/cli-node@0.2.2-next.0
  - @backstage/backend-common@0.20.1-next.1
  - @backstage/config@1.1.1
  - @backstage/backend-tasks@0.5.14-next.1
  - @backstage/plugin-auth-node@0.4.3-next.1
  - @backstage/plugin-catalog-backend@1.16.1-next.1
  - @backstage/plugin-events-backend@0.2.18-next.1
  - @backstage/plugin-permission-node@0.7.20-next.1
  - @backstage/plugin-scaffolder-node@0.2.10-next.1
  - @backstage/plugin-search-backend-node@1.2.13-next.1
  - @backstage/backend-plugin-api@0.6.9-next.1
  - @backstage/cli-common@0.1.13
  - @backstage/errors@1.2.3
  - @backstage/types@1.1.1
  - @backstage/plugin-events-node@0.2.18-next.1
  - @backstage/plugin-permission-common@0.7.11
  - @backstage/plugin-search-common@1.2.9

## 0.0.5-next.0

### Patch Changes

- Updated dependencies
  - @backstage/backend-common@0.20.1-next.0
  - @backstage/backend-plugin-api@0.6.9-next.0
  - @backstage/backend-tasks@0.5.14-next.0
  - @backstage/cli-common@0.1.13
  - @backstage/cli-node@0.2.1
  - @backstage/config@1.1.1
  - @backstage/errors@1.2.3
  - @backstage/types@1.1.1
  - @backstage/plugin-auth-node@0.4.3-next.0
  - @backstage/plugin-catalog-backend@1.16.1-next.0
  - @backstage/plugin-events-backend@0.2.18-next.0
  - @backstage/plugin-events-node@0.2.18-next.0
  - @backstage/plugin-permission-common@0.7.11
  - @backstage/plugin-permission-node@0.7.20-next.0
  - @backstage/plugin-scaffolder-node@0.2.10-next.0
  - @backstage/plugin-search-backend-node@1.2.13-next.0
  - @backstage/plugin-search-common@1.2.9

## 0.0.4

### Patch Changes

- Updated dependencies
  - @backstage/backend-common@0.20.0
  - @backstage/plugin-catalog-backend@1.16.0
  - @backstage/plugin-scaffolder-node@0.2.9
  - @backstage/backend-tasks@0.5.13
  - @backstage/plugin-auth-node@0.4.2
  - @backstage/plugin-permission-common@0.7.11
  - @backstage/plugin-permission-node@0.7.19
  - @backstage/cli-node@0.2.1
  - @backstage/plugin-events-backend@0.2.17
  - @backstage/plugin-search-backend-node@1.2.12
  - @backstage/backend-plugin-api@0.6.8
  - @backstage/cli-common@0.1.13
  - @backstage/config@1.1.1
  - @backstage/errors@1.2.3
  - @backstage/types@1.1.1
  - @backstage/plugin-events-node@0.2.17
  - @backstage/plugin-search-common@1.2.9

## 0.0.4-next.3

### Patch Changes

- Updated dependencies
  - @backstage/plugin-scaffolder-node@0.2.9-next.3
  - @backstage/backend-common@0.20.0-next.3
  - @backstage/backend-plugin-api@0.6.8-next.3
  - @backstage/backend-tasks@0.5.13-next.3
  - @backstage/cli-common@0.1.13
  - @backstage/cli-node@0.2.0
  - @backstage/config@1.1.1
  - @backstage/errors@1.2.3
  - @backstage/types@1.1.1
  - @backstage/plugin-auth-node@0.4.2-next.3
  - @backstage/plugin-catalog-backend@1.16.0-next.3
  - @backstage/plugin-events-backend@0.2.17-next.3
  - @backstage/plugin-events-node@0.2.17-next.3
  - @backstage/plugin-permission-common@0.7.10
  - @backstage/plugin-permission-node@0.7.19-next.3
  - @backstage/plugin-search-backend-node@1.2.12-next.3
  - @backstage/plugin-search-common@1.2.8

## 0.0.4-next.2

### Patch Changes

- Updated dependencies
  - @backstage/plugin-catalog-backend@1.16.0-next.2
  - @backstage/backend-common@0.20.0-next.2
  - @backstage/plugin-auth-node@0.4.2-next.2
  - @backstage/plugin-events-backend@0.2.17-next.2
  - @backstage/backend-plugin-api@0.6.8-next.2
  - @backstage/backend-tasks@0.5.13-next.2
  - @backstage/cli-common@0.1.13
  - @backstage/cli-node@0.2.0
  - @backstage/config@1.1.1
  - @backstage/errors@1.2.3
  - @backstage/types@1.1.1
  - @backstage/plugin-events-node@0.2.17-next.2
  - @backstage/plugin-permission-common@0.7.10
  - @backstage/plugin-permission-node@0.7.19-next.2
  - @backstage/plugin-scaffolder-node@0.2.9-next.2
  - @backstage/plugin-search-backend-node@1.2.12-next.2
  - @backstage/plugin-search-common@1.2.8

## 0.0.4-next.1

### Patch Changes

- Updated dependencies
  - @backstage/plugin-catalog-backend@1.15.1-next.1
  - @backstage/backend-common@0.20.0-next.1
  - @backstage/backend-plugin-api@0.6.8-next.1
  - @backstage/backend-tasks@0.5.13-next.1
  - @backstage/cli-common@0.1.13
  - @backstage/cli-node@0.2.0
  - @backstage/config@1.1.1
  - @backstage/errors@1.2.3
  - @backstage/types@1.1.1
  - @backstage/plugin-auth-node@0.4.2-next.1
  - @backstage/plugin-events-backend@0.2.17-next.1
  - @backstage/plugin-events-node@0.2.17-next.1
  - @backstage/plugin-permission-common@0.7.10
  - @backstage/plugin-permission-node@0.7.19-next.1
  - @backstage/plugin-scaffolder-node@0.2.9-next.1
  - @backstage/plugin-search-backend-node@1.2.12-next.1
  - @backstage/plugin-search-common@1.2.8

## 0.0.4-next.0

### Patch Changes

- Updated dependencies
  - @backstage/backend-common@0.20.0-next.0
  - @backstage/backend-tasks@0.5.13-next.0
  - @backstage/plugin-auth-node@0.4.2-next.0
  - @backstage/plugin-catalog-backend@1.15.1-next.0
  - @backstage/plugin-events-backend@0.2.17-next.0
  - @backstage/plugin-permission-node@0.7.19-next.0
  - @backstage/plugin-scaffolder-node@0.2.9-next.0
  - @backstage/plugin-search-backend-node@1.2.12-next.0
  - @backstage/backend-plugin-api@0.6.8-next.0
  - @backstage/cli-common@0.1.13
  - @backstage/cli-node@0.2.0
  - @backstage/config@1.1.1
  - @backstage/errors@1.2.3
  - @backstage/types@1.1.1
  - @backstage/plugin-events-node@0.2.17-next.0
  - @backstage/plugin-permission-common@0.7.10
  - @backstage/plugin-search-common@1.2.8

## 0.0.3

### Patch Changes

- Updated dependencies
  - @backstage/plugin-catalog-backend@1.15.0
  - @backstage/cli-node@0.2.0
  - @backstage/plugin-search-backend-node@1.2.11
  - @backstage/backend-common@0.19.9
  - @backstage/backend-plugin-api@0.6.7
  - @backstage/backend-tasks@0.5.12
  - @backstage/plugin-permission-common@0.7.10
  - @backstage/plugin-scaffolder-node@0.2.8
  - @backstage/cli-common@0.1.13
  - @backstage/config@1.1.1
  - @backstage/errors@1.2.3
  - @backstage/types@1.1.1
  - @backstage/plugin-auth-node@0.4.1
  - @backstage/plugin-events-backend@0.2.16
  - @backstage/plugin-events-node@0.2.16
  - @backstage/plugin-permission-node@0.7.18
  - @backstage/plugin-search-common@1.2.8

## 0.0.3-next.2

### Patch Changes

- Updated dependencies
  - @backstage/backend-plugin-api@0.6.7-next.2
  - @backstage/backend-common@0.19.9-next.2
  - @backstage/plugin-catalog-backend@1.15.0-next.2
  - @backstage/backend-tasks@0.5.12-next.2
  - @backstage/plugin-auth-node@0.4.1-next.2
  - @backstage/plugin-events-backend@0.2.16-next.2
  - @backstage/plugin-events-node@0.2.16-next.2
  - @backstage/plugin-permission-node@0.7.18-next.2
  - @backstage/plugin-scaffolder-node@0.2.8-next.2
  - @backstage/plugin-search-backend-node@1.2.11-next.2

## 0.0.3-next.1

### Patch Changes

- Updated dependencies
  - @backstage/plugin-catalog-backend@1.15.0-next.1
  - @backstage/backend-common@0.19.9-next.1
  - @backstage/plugin-scaffolder-node@0.2.8-next.1
  - @backstage/backend-tasks@0.5.12-next.1
  - @backstage/plugin-auth-node@0.4.1-next.1
  - @backstage/plugin-events-backend@0.2.16-next.1
  - @backstage/plugin-permission-node@0.7.18-next.1
  - @backstage/plugin-search-backend-node@1.2.11-next.1
  - @backstage/backend-plugin-api@0.6.7-next.1
  - @backstage/cli-common@0.1.13
  - @backstage/cli-node@0.2.0-next.0
  - @backstage/config@1.1.1
  - @backstage/errors@1.2.3
  - @backstage/types@1.1.1
  - @backstage/plugin-events-node@0.2.16-next.1
  - @backstage/plugin-permission-common@0.7.9
  - @backstage/plugin-search-common@1.2.7

## 0.0.3-next.0

### Patch Changes

- Updated dependencies
  - @backstage/cli-node@0.2.0-next.0
  - @backstage/plugin-search-backend-node@1.2.11-next.0
  - @backstage/plugin-catalog-backend@1.15.0-next.0
  - @backstage/plugin-scaffolder-node@0.2.8-next.0
  - @backstage/backend-common@0.19.9-next.0
  - @backstage/backend-plugin-api@0.6.7-next.0
  - @backstage/backend-tasks@0.5.12-next.0
  - @backstage/cli-common@0.1.13
  - @backstage/config@1.1.1
  - @backstage/errors@1.2.3
  - @backstage/types@1.1.1
  - @backstage/plugin-auth-node@0.4.1-next.0
  - @backstage/plugin-events-backend@0.2.16-next.0
  - @backstage/plugin-events-node@0.2.16-next.0
  - @backstage/plugin-permission-common@0.7.9
  - @backstage/plugin-permission-node@0.7.18-next.0
  - @backstage/plugin-search-common@1.2.7

## 0.0.2

### Patch Changes

- Updated dependencies
  - @backstage/backend-tasks@0.5.11
  - @backstage/backend-common@0.19.8
  - @backstage/plugin-catalog-backend@1.14.0
  - @backstage/plugin-auth-node@0.4.0
  - @backstage/errors@1.2.3
  - @backstage/cli-common@0.1.13
  - @backstage/backend-plugin-api@0.6.6
  - @backstage/plugin-search-backend-node@1.2.10
  - @backstage/plugin-events-backend@0.2.15
  - @backstage/plugin-permission-node@0.7.17
  - @backstage/plugin-scaffolder-node@0.2.6
  - @backstage/cli-node@0.1.5
  - @backstage/config@1.1.1
  - @backstage/types@1.1.1
  - @backstage/plugin-events-node@0.2.15
  - @backstage/plugin-permission-common@0.7.9
  - @backstage/plugin-search-common@1.2.7

## 0.0.2-next.2

### Patch Changes

- Updated dependencies
  - @backstage/backend-common@0.19.8-next.2
  - @backstage/plugin-auth-node@0.4.0-next.2
  - @backstage/plugin-catalog-backend@1.14.0-next.2
  - @backstage/errors@1.2.3-next.0
  - @backstage/backend-tasks@0.5.11-next.2
  - @backstage/plugin-events-backend@0.2.15-next.2
  - @backstage/plugin-permission-node@0.7.17-next.2
  - @backstage/plugin-scaffolder-node@0.2.6-next.2
  - @backstage/plugin-search-backend-node@1.2.10-next.2
  - @backstage/backend-plugin-api@0.6.6-next.2
  - @backstage/cli-common@0.1.13-next.0
  - @backstage/cli-node@0.1.5-next.1
  - @backstage/config@1.1.1-next.0
  - @backstage/types@1.1.1
  - @backstage/plugin-events-node@0.2.15-next.2
  - @backstage/plugin-permission-common@0.7.9-next.0
  - @backstage/plugin-search-common@1.2.7-next.0

## 0.0.2-next.1

### Patch Changes

- Updated dependencies
  - @backstage/backend-tasks@0.5.10-next.1
  - @backstage/plugin-catalog-backend@1.14.0-next.1
  - @backstage/backend-common@0.19.7-next.1
  - @backstage/backend-plugin-api@0.6.5-next.1
  - @backstage/plugin-search-backend-node@1.2.9-next.1
  - @backstage/plugin-auth-node@0.3.2-next.1
  - @backstage/plugin-events-backend@0.2.14-next.1
  - @backstage/plugin-permission-node@0.7.16-next.1
  - @backstage/plugin-scaffolder-node@0.2.5-next.1
  - @backstage/config@1.1.0
  - @backstage/cli-common@0.1.13-next.0
  - @backstage/cli-node@0.1.5-next.0
  - @backstage/errors@1.2.2
  - @backstage/types@1.1.1
  - @backstage/plugin-events-node@0.2.14-next.1
  - @backstage/plugin-permission-common@0.7.8
  - @backstage/plugin-search-common@1.2.6

## 0.0.2-next.0

### Patch Changes

- Updated dependencies
  - @backstage/plugin-catalog-backend@1.14.0-next.0
  - @backstage/plugin-auth-node@0.3.2-next.0
  - @backstage/cli-common@0.1.13-next.0
  - @backstage/backend-common@0.19.7-next.0
  - @backstage/plugin-scaffolder-node@0.2.5-next.0
  - @backstage/config@1.1.0
  - @backstage/backend-plugin-api@0.6.5-next.0
  - @backstage/backend-tasks@0.5.10-next.0
  - @backstage/cli-node@0.1.5-next.0
  - @backstage/errors@1.2.2
  - @backstage/types@1.1.1
  - @backstage/plugin-events-backend@0.2.14-next.0
  - @backstage/plugin-events-node@0.2.14-next.0
  - @backstage/plugin-permission-common@0.7.8
  - @backstage/plugin-permission-node@0.7.16-next.0
  - @backstage/plugin-search-backend-node@1.2.9-next.0
  - @backstage/plugin-search-common@1.2.6

## 0.0.1

### Patch Changes

- Updated dependencies
  - @backstage/plugin-catalog-backend@1.13.0
  - @backstage/plugin-events-backend@0.2.12
  - @backstage/backend-tasks@0.5.8
  - @backstage/backend-common@0.19.5
  - @backstage/plugin-auth-node@0.3.0
  - @backstage/config@1.1.0
  - @backstage/errors@1.2.2
  - @backstage/plugin-permission-common@0.7.8
  - @backstage/plugin-search-common@1.2.6
  - @backstage/types@1.1.1
  - @backstage/plugin-permission-node@0.7.14
  - @backstage/backend-plugin-api@0.6.3
  - @backstage/cli-common@0.1.12
  - @backstage/cli-node@0.1.4
  - @backstage/plugin-events-node@0.2.12
  - @backstage/plugin-scaffolder-node@0.2.3
  - @backstage/plugin-search-backend-node@1.2.7

## 0.0.1-next.1

### Patch Changes

- Updated dependencies
  - @backstage/plugin-catalog-backend@1.13.0-next.3
  - @backstage/plugin-events-backend@0.2.12-next.3
  - @backstage/config@1.1.0-next.2
  - @backstage/errors@1.2.2-next.0
  - @backstage/plugin-permission-common@0.7.8-next.2
  - @backstage/plugin-search-common@1.2.6-next.2
  - @backstage/types@1.1.1-next.0
  - @backstage/plugin-permission-node@0.7.14-next.3
  - @backstage/backend-plugin-api@0.6.3-next.3
  - @backstage/backend-common@0.19.5-next.3
  - @backstage/backend-tasks@0.5.8-next.3
  - @backstage/cli-common@0.1.12
  - @backstage/cli-node@0.1.4-next.0
  - @backstage/plugin-auth-node@0.3.0-next.3
  - @backstage/plugin-events-node@0.2.12-next.3
  - @backstage/plugin-scaffolder-node@0.2.3-next.3
  - @backstage/plugin-search-backend-node@1.2.7-next.3

## 0.0.1-next.0

### Patch Changes

- Updated dependencies
  - @backstage/plugin-catalog-backend@1.13.0-next.2
  - @backstage/config@1.1.0-next.1
  - @backstage/backend-tasks@0.5.8-next.2
  - @backstage/backend-common@0.19.5-next.2
  - @backstage/plugin-auth-node@0.3.0-next.2
  - @backstage/plugin-events-backend@0.2.12-next.2
  - @backstage/plugin-permission-node@0.7.14-next.2
  - @backstage/backend-plugin-api@0.6.3-next.2
  - @backstage/plugin-permission-common@0.7.8-next.1
  - @backstage/plugin-scaffolder-node@0.2.3-next.2
  - @backstage/plugin-search-backend-node@1.2.7-next.2
  - @backstage/cli-common@0.1.12
  - @backstage/cli-node@0.1.3
  - @backstage/errors@1.2.1
  - @backstage/types@1.1.0
  - @backstage/plugin-events-node@0.2.12-next.2
  - @backstage/plugin-search-common@1.2.6-next.1<|MERGE_RESOLUTION|>--- conflicted
+++ resolved
@@ -1,7 +1,5 @@
 # @backstage/backend-dynamic-feature-service
 
-<<<<<<< HEAD
-=======
 ## 0.6.2-next.0
 
 ### Patch Changes
@@ -26,7 +24,6 @@
   - @backstage/plugin-permission-common@0.8.4
   - @backstage/plugin-search-common@1.2.17
 
->>>>>>> 66ce8958
 ## 0.6.1
 
 ### Patch Changes
