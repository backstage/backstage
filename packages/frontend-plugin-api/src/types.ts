--- conflicted
+++ resolved
@@ -21,17 +21,11 @@
 export type ProgressProps = {};
 
 /** @public */
-<<<<<<< HEAD
-export type CoreNotFoundErrorPageProps = PropsWithChildren<{
+export type NotFoundErrorPageProps = PropsWithChildren<{
   status?: string;
   statusMessage?: string;
   additionalInfo?: string;
 }>;
-=======
-export type NotFoundErrorPageProps = {
-  children?: ReactNode;
-};
->>>>>>> cdb146cb
 
 /** @public */
 export type ErrorDisplayProps = {
