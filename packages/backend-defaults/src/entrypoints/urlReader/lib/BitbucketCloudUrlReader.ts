/*
 * Copyright 2020 The Backstage Authors
 *
 * Licensed under the Apache License, Version 2.0 (the "License");
 * you may not use this file except in compliance with the License.
 * You may obtain a copy of the License at
 *
 *     http://www.apache.org/licenses/LICENSE-2.0
 *
 * Unless required by applicable law or agreed to in writing, software
 * distributed under the License is distributed on an "AS IS" BASIS,
 * WITHOUT WARRANTIES OR CONDITIONS OF ANY KIND, either express or implied.
 * See the License for the specific language governing permissions and
 * limitations under the License.
 */

import {
  UrlReaderService,
  UrlReaderServiceReadTreeOptions,
  UrlReaderServiceReadTreeResponse,
  UrlReaderServiceReadUrlOptions,
  UrlReaderServiceReadUrlResponse,
  UrlReaderServiceSearchOptions,
  UrlReaderServiceSearchResponse,
} from '@backstage/backend-plugin-api';
import {
  assertError,
  NotFoundError,
  NotModifiedError,
} from '@backstage/errors';
import {
  BitbucketCloudIntegration,
  getBitbucketCloudDefaultBranch,
  getBitbucketCloudDownloadUrl,
  getBitbucketCloudFileFetchUrl,
  getBitbucketCloudRequestOptions,
  ScmIntegrations,
} from '@backstage/integration';
import parseGitUrl from 'git-url-parse';
import { trimEnd } from 'lodash';
import { Minimatch } from 'minimatch';
import { ReaderFactory, ReadTreeResponseFactory } from './types';
import { ReadUrlResponseFactory } from './ReadUrlResponseFactory';

/**
 * Implements a {@link @backstage/backend-plugin-api#UrlReaderService} for files from Bitbucket Cloud.
 *
 * @public
 */
export class BitbucketCloudUrlReader implements UrlReaderService {
  static factory: ReaderFactory = ({ config, treeResponseFactory }) => {
    const integrations = ScmIntegrations.fromConfig(config);
    return integrations.bitbucketCloud.list().map(integration => {
      const reader = new BitbucketCloudUrlReader(integration, {
        treeResponseFactory,
      });
      const predicate = (url: URL) => url.host === integration.config.host;
      return { reader, predicate };
    });
  };

  private readonly integration: BitbucketCloudIntegration;
  private readonly deps: { treeResponseFactory: ReadTreeResponseFactory };

  constructor(
    integration: BitbucketCloudIntegration,
    deps: { treeResponseFactory: ReadTreeResponseFactory },
  ) {
<<<<<<< HEAD
    const { host, username, appPassword, token } = integration.config;
=======
    this.integration = integration;
    this.deps = deps;
    const { host, username, appPassword } = integration.config;
>>>>>>> 0d3a5b07

    // TODO: appPassword can be removed once fully
    // deprecated by BitBucket on 9th June 2026.
    if (username && !token && !appPassword) {
      throw new Error(
        `Bitbucket Cloud integration for '${host}' has configured a username but is missing a required token or appPassword.`,
      );
    }
  }

  async read(url: string): Promise<Buffer> {
    const response = await this.readUrl(url);
    return response.buffer();
  }

  async readUrl(
    url: string,
    options?: UrlReaderServiceReadUrlOptions,
  ): Promise<UrlReaderServiceReadUrlResponse> {
    const { etag, lastModifiedAfter, signal } = options ?? {};
    const bitbucketUrl = getBitbucketCloudFileFetchUrl(
      url,
      this.integration.config,
    );
    const requestOptions = getBitbucketCloudRequestOptions(
      this.integration.config,
    );

    let response: Response;
    try {
      response = await fetch(bitbucketUrl.toString(), {
        headers: {
          ...requestOptions.headers,
          ...(etag && { 'If-None-Match': etag }),
          ...(lastModifiedAfter && {
            'If-Modified-Since': lastModifiedAfter.toUTCString(),
          }),
        },
        // TODO(freben): The signal cast is there because pre-3.x versions of
        // node-fetch have a very slightly deviating AbortSignal type signature.
        // The difference does not affect us in practice however. The cast can be
        // removed after we support ESM for CLI dependencies and migrate to
        // version 3 of node-fetch.
        // https://github.com/backstage/backstage/issues/8242
        ...(signal && { signal: signal as any }),
      });
    } catch (e) {
      throw new Error(`Unable to read ${url}, ${e}`);
    }

    if (response.status === 304) {
      throw new NotModifiedError();
    }

    if (response.ok) {
      return ReadUrlResponseFactory.fromResponse(response);
    }

    const message = `${url} could not be read as ${bitbucketUrl}, ${response.status} ${response.statusText}`;
    if (response.status === 404) {
      throw new NotFoundError(message);
    }
    throw new Error(message);
  }

  async readTree(
    url: string,
    options?: UrlReaderServiceReadTreeOptions,
  ): Promise<UrlReaderServiceReadTreeResponse> {
    const { filepath } = parseGitUrl(url);

    const lastCommitShortHash = await this.getLastCommitShortHash(url);
    if (options?.etag && options.etag === lastCommitShortHash) {
      throw new NotModifiedError();
    }

    const downloadUrl = await getBitbucketCloudDownloadUrl(
      url,
      this.integration.config,
    );
    const archiveResponse = await fetch(
      downloadUrl,
      getBitbucketCloudRequestOptions(this.integration.config),
    );
    if (!archiveResponse.ok) {
      const message = `Failed to read tree from ${url}, ${archiveResponse.status} ${archiveResponse.statusText}`;
      if (archiveResponse.status === 404) {
        throw new NotFoundError(message);
      }
      throw new Error(message);
    }

    return await this.deps.treeResponseFactory.fromTarArchive({
      response: archiveResponse,
      subpath: filepath,
      etag: lastCommitShortHash,
      filter: options?.filter,
    });
  }

  async search(
    url: string,
    options?: UrlReaderServiceSearchOptions,
  ): Promise<UrlReaderServiceSearchResponse> {
    const { filepath } = parseGitUrl(url);

    // If it's a direct URL we use readUrl instead
    if (!filepath?.match(/[*?]/)) {
      try {
        const data = await this.readUrl(url, options);

        return {
          files: [
            {
              url: url,
              content: data.buffer,
              lastModifiedAt: data.lastModifiedAt,
            },
          ],
          etag: data.etag ?? '',
        };
      } catch (error) {
        assertError(error);
        if (error.name === 'NotFoundError') {
          return {
            files: [],
            etag: '',
          };
        }
        throw error;
      }
    }

    const matcher = new Minimatch(filepath);

    // TODO(freben): For now, read the entire repo and filter through that. In
    // a future improvement, we could be smart and try to deduce that non-glob
    // prefixes (like for filepaths such as some-prefix/**/a.yaml) can be used
    // to get just that part of the repo.
    const treeUrl = trimEnd(url.replace(filepath, ''), '/');

    const tree = await this.readTree(treeUrl, {
      etag: options?.etag,
      filter: path => matcher.match(path),
    });
    const files = await tree.files();

    return {
      etag: tree.etag,
      files: files.map(file => ({
        url: this.integration.resolveUrl({
          url: `/${file.path}`,
          base: url,
        }),
        content: file.content,
        lastModifiedAt: file.lastModifiedAt,
      })),
    };
  }

  toString() {
    const { host, username, appPassword, token } = this.integration.config;
    const authed = Boolean(username && (token ?? appPassword));

    return `bitbucketCloud{host=${host},authed=${authed}}`;
  }

  private async getLastCommitShortHash(url: string): Promise<string> {
    const { name: repoName, owner: project, ref } = parseGitUrl(url);

    let branch = ref;
    if (!branch) {
      branch = await getBitbucketCloudDefaultBranch(
        url,
        this.integration.config,
      );
    }

    const commitsApiUrl = `${this.integration.config.apiBaseUrl}/repositories/${project}/${repoName}/commits/${branch}`;

    const commitsResponse = await fetch(
      commitsApiUrl,
      getBitbucketCloudRequestOptions(this.integration.config),
    );
    if (!commitsResponse.ok) {
      const message = `Failed to retrieve commits from ${commitsApiUrl}, ${commitsResponse.status} ${commitsResponse.statusText}`;
      if (commitsResponse.status === 404) {
        throw new NotFoundError(message);
      }
      throw new Error(message);
    }

    const commits = await commitsResponse.json();
    if (
      commits &&
      commits.values &&
      commits.values.length > 0 &&
      commits.values[0].hash
    ) {
      return commits.values[0].hash.substring(0, 12);
    }

    throw new Error(`Failed to read response from ${commitsApiUrl}`);
  }
}<|MERGE_RESOLUTION|>--- conflicted
+++ resolved
@@ -66,13 +66,7 @@
     integration: BitbucketCloudIntegration,
     deps: { treeResponseFactory: ReadTreeResponseFactory },
   ) {
-<<<<<<< HEAD
     const { host, username, appPassword, token } = integration.config;
-=======
-    this.integration = integration;
-    this.deps = deps;
-    const { host, username, appPassword } = integration.config;
->>>>>>> 0d3a5b07
 
     // TODO: appPassword can be removed once fully
     // deprecated by BitBucket on 9th June 2026.
