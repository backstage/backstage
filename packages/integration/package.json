{
  "name": "@backstage/integration",
  "description": "Helpers for managing integrations towards external systems",
  "version": "1.2.0-next.1",
  "main": "src/index.ts",
  "types": "src/index.ts",
  "license": "Apache-2.0",
  "private": false,
  "publishConfig": {
    "access": "public",
    "main": "dist/index.cjs.js",
    "module": "dist/index.esm.js",
    "types": "dist/index.d.ts"
  },
  "backstage": {
    "role": "common-library"
  },
  "homepage": "https://backstage.io",
  "repository": {
    "type": "git",
    "url": "https://github.com/backstage/backstage",
    "directory": "packages/integration"
  },
  "keywords": [
    "backstage"
  ],
  "scripts": {
    "build": "backstage-cli package build",
    "lint": "backstage-cli package lint",
    "test": "backstage-cli package test",
    "prepack": "backstage-cli package prepack",
    "postpack": "backstage-cli package postpack",
    "clean": "backstage-cli package clean"
  },
  "dependencies": {
    "@backstage/config": "^1.0.1-next.0",
<<<<<<< HEAD
=======
    "@backstage/errors": "^1.0.0",
>>>>>>> 6a1a6444
    "cross-fetch": "^3.1.5",
    "git-url-parse": "^11.6.0",
    "@octokit/rest": "^18.5.3",
    "@octokit/auth-app": "^3.4.0",
    "luxon": "^2.0.2",
    "lodash": "^4.17.21"
  },
  "devDependencies": {
    "@backstage/cli": "^0.17.1-next.2",
    "@backstage/config-loader": "^1.1.1-next.1",
    "@backstage/test-utils": "^1.1.0-next.2",
    "@types/jest": "^26.0.7",
    "@types/luxon": "^2.0.4",
    "msw": "^0.35.0"
  },
  "files": [
    "dist",
    "config.d.ts"
  ],
  "configSchema": "config.d.ts"
}<|MERGE_RESOLUTION|>--- conflicted
+++ resolved
@@ -34,10 +34,7 @@
   },
   "dependencies": {
     "@backstage/config": "^1.0.1-next.0",
-<<<<<<< HEAD
-=======
     "@backstage/errors": "^1.0.0",
->>>>>>> 6a1a6444
     "cross-fetch": "^3.1.5",
     "git-url-parse": "^11.6.0",
     "@octokit/rest": "^18.5.3",
