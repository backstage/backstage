{
  "name": "@backstage/integration",
  "description": "Helpers for managing integrations towards external systems",
  "version": "1.2.1-next.0",
  "main": "src/index.ts",
  "types": "src/index.ts",
  "license": "Apache-2.0",
  "private": false,
  "publishConfig": {
    "access": "public",
    "main": "dist/index.cjs.js",
    "module": "dist/index.esm.js",
    "types": "dist/index.d.ts"
  },
  "backstage": {
    "role": "common-library"
  },
  "homepage": "https://backstage.io",
  "repository": {
    "type": "git",
    "url": "https://github.com/backstage/backstage",
    "directory": "packages/integration"
  },
  "keywords": [
    "backstage"
  ],
  "scripts": {
    "build": "backstage-cli package build",
    "lint": "backstage-cli package lint",
    "test": "backstage-cli package test",
    "prepack": "backstage-cli package prepack",
    "postpack": "backstage-cli package postpack",
    "clean": "backstage-cli package clean"
  },
  "dependencies": {
<<<<<<< HEAD
    "@backstage/config": "^1.0.0",
    "@backstage/plugin-catalog-backend-module-github": "^0.1.2",
    "@octokit/auth-app": "^3.4.0",
    "@octokit/graphql": "^4.8.0",
    "@octokit/rest": "^18.5.3",
    "@spotify/prettier-config": "^13.0.1",
=======
    "@backstage/config": "^1.0.1",
    "@backstage/errors": "^1.0.0",
>>>>>>> c1511c99
    "cross-fetch": "^3.1.5",
    "git-url-parse": "^11.6.0",
    "lodash": "^4.17.21",
    "luxon": "^2.0.2"
  },
  "devDependencies": {
    "@backstage/cli": "^0.17.2-next.0",
    "@backstage/config-loader": "^1.1.1",
    "@backstage/test-utils": "^1.1.0",
    "@types/jest": "^26.0.7",
    "@types/luxon": "^2.0.4",
    "msw": "^0.35.0"
  },
  "files": [
    "dist",
    "config.d.ts"
  ],
  "configSchema": "config.d.ts"
}<|MERGE_RESOLUTION|>--- conflicted
+++ resolved
@@ -33,17 +33,8 @@
     "clean": "backstage-cli package clean"
   },
   "dependencies": {
-<<<<<<< HEAD
-    "@backstage/config": "^1.0.0",
-    "@backstage/plugin-catalog-backend-module-github": "^0.1.2",
-    "@octokit/auth-app": "^3.4.0",
-    "@octokit/graphql": "^4.8.0",
-    "@octokit/rest": "^18.5.3",
-    "@spotify/prettier-config": "^13.0.1",
-=======
     "@backstage/config": "^1.0.1",
     "@backstage/errors": "^1.0.0",
->>>>>>> c1511c99
     "cross-fetch": "^3.1.5",
     "git-url-parse": "^11.6.0",
     "lodash": "^4.17.21",
