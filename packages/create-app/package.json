{
  "name": "@backstage/create-app",
  "description": "Create app package for Backstage",
  "version": "0.1.1-alpha.21",
  "private": false,
  "publishConfig": {
    "access": "public"
  },
  "homepage": "https://backstage.io",
  "repository": {
    "type": "git",
    "url": "https://github.com/spotify/backstage",
    "directory": "packages/create-app"
  },
  "keywords": [
    "backstage"
  ],
  "license": "Apache-2.0",
  "main": "dist/index.cjs.js",
  "bin": {
    "backstage-create-app": "bin/backstage-create-app"
  },
  "scripts": {
    "build": "backstage-cli build --outputs cjs",
    "lint": "backstage-cli lint",
    "clean": "backstage-cli clean",
    "start": "nodemon --"
  },
  "dependencies": {
<<<<<<< HEAD
    "@backstage/backend-common": "^0.1.1-alpha.20",
    "@backstage/cli-common": "^0.1.1-alpha.20",
    "@backstage/config": "^0.1.1-alpha.20",
    "@backstage/core": "^0.1.1-alpha.20",
    "@backstage/plugin-catalog": "^0.1.1-alpha.20",
    "@backstage/plugin-proxy-backend": "^0.1.1-alpha.20",
    "@backstage/plugin-register-component": "^0.1.1-alpha.20",
    "@backstage/plugin-scaffolder": "^0.1.1-alpha.20",
    "@backstage/plugin-techdocs": "^0.1.1-alpha.20",
    "@backstage/plugin-techdocs-backend": "^0.1.1-alpha.20",
    "@backstage/test-utils": "^0.1.1-alpha.20",
    "@material-ui/icons": "^4.9.1",
=======
    "@backstage/cli-common": "^0.1.1-alpha.21",
>>>>>>> 46bdf1f0
    "chalk": "^4.0.0",
    "commander": "^6.1.0",
    "fs-extra": "^9.0.0",
    "handlebars": "^4.7.3",
    "inquirer": "^7.0.4",
    "ora": "^4.0.3",
    "react": "^16.13.1",
    "recursive-readdir": "^2.2.2"
  },
  "devDependencies": {
    "@types/fs-extra": "^9.0.1",
    "@types/inquirer": "^7.3.1",
    "@types/ora": "^3.2.0",
    "@types/react-dev-utils": "^9.0.4",
    "@types/recursive-readdir": "^2.2.0",
    "ts-node": "^8.6.2"
  },
  "files": [
    "bin",
    "dist",
    "templates"
  ]
}<|MERGE_RESOLUTION|>--- conflicted
+++ resolved
@@ -27,22 +27,20 @@
     "start": "nodemon --"
   },
   "dependencies": {
-<<<<<<< HEAD
-    "@backstage/backend-common": "^0.1.1-alpha.20",
-    "@backstage/cli-common": "^0.1.1-alpha.20",
-    "@backstage/config": "^0.1.1-alpha.20",
-    "@backstage/core": "^0.1.1-alpha.20",
-    "@backstage/plugin-catalog": "^0.1.1-alpha.20",
-    "@backstage/plugin-proxy-backend": "^0.1.1-alpha.20",
-    "@backstage/plugin-register-component": "^0.1.1-alpha.20",
-    "@backstage/plugin-scaffolder": "^0.1.1-alpha.20",
-    "@backstage/plugin-techdocs": "^0.1.1-alpha.20",
-    "@backstage/plugin-techdocs-backend": "^0.1.1-alpha.20",
-    "@backstage/test-utils": "^0.1.1-alpha.20",
+    "@backstage/backend-common": "^0.1.1-alpha.21",
+    "@backstage/cli-common": "^0.1.1-alpha.21",
+    "@backstage/plugin-github-actions": "0.1.1-alpha.21",
+    "@backstage/catalog-model": "0.1.1-alpha.21",
+    "@backstage/config": "^0.1.1-alpha.21",
+    "@backstage/core": "^0.1.1-alpha.21",
+    "@backstage/plugin-catalog": "^0.1.1-alpha.21",
+    "@backstage/plugin-proxy-backend": "^0.1.1-alpha.21",
+    "@backstage/plugin-register-component": "^0.1.1-alpha.21",
+    "@backstage/plugin-scaffolder": "^0.1.1-alpha.21",
+    "@backstage/plugin-techdocs": "^0.1.1-alpha.21",
+    "@backstage/plugin-techdocs-backend": "^0.1.1-alpha.21",
+    "@backstage/test-utils": "^0.1.1-alpha.21",
     "@material-ui/icons": "^4.9.1",
-=======
-    "@backstage/cli-common": "^0.1.1-alpha.21",
->>>>>>> 46bdf1f0
     "chalk": "^4.0.0",
     "commander": "^6.1.0",
     "fs-extra": "^9.0.0",
@@ -50,7 +48,8 @@
     "inquirer": "^7.0.4",
     "ora": "^4.0.3",
     "react": "^16.13.1",
-    "recursive-readdir": "^2.2.2"
+    "recursive-readdir": "^2.2.2",
+    "react-router": "6.0.0-beta.0"
   },
   "devDependencies": {
     "@types/fs-extra": "^9.0.1",
