{
  "name": "@backstage/create-app",
  "description": "Create app package for Backstage",
  "version": "0.1.1-alpha.20",
  "private": false,
  "publishConfig": {
    "access": "public"
  },
  "homepage": "https://backstage.io",
  "repository": {
    "type": "git",
    "url": "https://github.com/spotify/backstage",
    "directory": "packages/create-app"
  },
  "keywords": [
    "backstage"
  ],
  "license": "Apache-2.0",
  "main": "dist/index.cjs.js",
  "bin": {
    "backstage-create-app": "bin/backstage-create-app"
  },
  "scripts": {
    "build": "backstage-cli build --outputs cjs",
    "lint": "backstage-cli lint",
    "clean": "backstage-cli clean",
    "start": "nodemon --"
  },
  "dependencies": {
    "@backstage/backend-common": "^0.1.1-alpha.20",
    "@backstage/cli-common": "^0.1.1-alpha.20",
    "@backstage/config": "^0.1.1-alpha.20",
    "@backstage/core": "^0.1.1-alpha.20",
    "@backstage/plugin-catalog": "^0.1.1-alpha.20",
    "@backstage/plugin-proxy-backend": "^0.1.1-alpha.20",
    "@backstage/plugin-register-component": "^0.1.1-alpha.20",
    "@backstage/plugin-scaffolder": "^0.1.1-alpha.20",
    "@backstage/plugin-techdocs": "^0.1.1-alpha.20",
    "@backstage/plugin-techdocs-backend": "^0.1.1-alpha.20",
    "@backstage/test-utils": "^0.1.1-alpha.20",
    "@material-ui/icons": "^4.9.1",
    "chalk": "^4.0.0",
<<<<<<< HEAD
    "commander": "^4.1.1",
    "dockerode": "^3.2.1",
=======
    "commander": "^6.1.0",
>>>>>>> e27ffb52
    "fs-extra": "^9.0.0",
    "handlebars": "^4.7.3",
    "inquirer": "^7.0.4",
    "ora": "^4.0.3",
    "react": "^16.13.1",
    "recursive-readdir": "^2.2.2"
  },
  "devDependencies": {
    "@types/fs-extra": "^9.0.1",
    "@types/inquirer": "^6.5.0",
    "@types/ora": "^3.2.0",
    "@types/react-dev-utils": "^9.0.4",
    "@types/recursive-readdir": "^2.2.0",
    "ts-node": "^8.6.2"
  },
  "files": [
    "bin",
    "dist",
    "templates"
  ]
}<|MERGE_RESOLUTION|>--- conflicted
+++ resolved
@@ -40,12 +40,7 @@
     "@backstage/test-utils": "^0.1.1-alpha.20",
     "@material-ui/icons": "^4.9.1",
     "chalk": "^4.0.0",
-<<<<<<< HEAD
-    "commander": "^4.1.1",
-    "dockerode": "^3.2.1",
-=======
     "commander": "^6.1.0",
->>>>>>> e27ffb52
     "fs-extra": "^9.0.0",
     "handlebars": "^4.7.3",
     "inquirer": "^7.0.4",
