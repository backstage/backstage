{
  "name": "example-backend",
  "version": "0.2.38",
  "main": "dist/index.cjs.js",
  "types": "src/index.ts",
  "license": "Apache-2.0",
  "private": true,
  "engines": {
    "node": "12 || 14"
  },
  "homepage": "https://backstage.io",
  "repository": {
    "type": "git",
    "url": "https://github.com/backstage/backstage",
    "directory": "packages/backend"
  },
  "keywords": [
    "backstage"
  ],
  "scripts": {
    "build": "backstage-cli backend:bundle",
    "build-image": "docker build ../.. -f Dockerfile --tag example-backend",
    "start": "backstage-cli backend:dev",
    "lint": "backstage-cli lint",
    "test": "backstage-cli test",
    "clean": "backstage-cli clean",
    "migrate:create": "knex migrate:make -x ts"
  },
  "dependencies": {
    "@backstage/backend-common": "^0.8.7",
    "@backstage/catalog-client": "^0.3.17",
    "@backstage/catalog-model": "^0.9.0",
    "@backstage/config": "^0.1.5",
    "@backstage/integration": "^0.5.8",
<<<<<<< HEAD
    "@backstage/plugin-auth-backend": "^0.3.16",
=======
    "@backstage/plugin-app-backend": "^0.3.15",
    "@backstage/plugin-auth-backend": "^0.3.18",
>>>>>>> e6caa731
    "@backstage/plugin-badges-backend": "^0.1.8",
    "@backstage/plugin-catalog-backend": "^0.13.0",
    "@backstage/plugin-code-coverage-backend": "^0.1.8",
    "@backstage/plugin-graphql-backend": "^0.1.8",
    "@backstage/plugin-jenkins-backend": "^0.1.2",
    "@backstage/plugin-kubernetes-backend": "^0.3.11",
    "@backstage/plugin-kafka-backend": "^0.2.8",
    "@backstage/plugin-proxy-backend": "^0.2.9",
    "@backstage/plugin-rollbar-backend": "^0.1.13",
    "@backstage/plugin-scaffolder-backend": "^0.14.1",
    "@backstage/plugin-scaffolder-backend-module-rails": "^0.1.3",
    "@backstage/plugin-search-backend": "^0.2.3",
    "@backstage/plugin-search-backend-node": "^0.4.0",
    "@backstage/plugin-techdocs-backend": "^0.9.0",
    "@backstage/plugin-todo-backend": "^0.1.8",
    "@gitbeaker/node": "^30.2.0",
    "@octokit/rest": "^18.5.3",
    "azure-devops-node-api": "^10.2.2",
    "dockerode": "^3.2.1",
    "example-app": "^0.2.37",
    "express": "^4.17.1",
    "express-promise-router": "^4.1.0",
    "knex": "^0.95.1",
    "pg": "^8.6.0",
    "pg-connection-string": "^2.3.0",
    "sqlite3": "^5.0.1",
    "winston": "^3.2.1"
  },
  "devDependencies": {
    "@backstage/cli": "^0.7.5",
    "@types/dockerode": "^3.2.1",
    "@types/express": "^4.17.6",
    "@types/express-serve-static-core": "^4.17.5"
  },
  "files": [
    "dist"
  ]
}<|MERGE_RESOLUTION|>--- conflicted
+++ resolved
@@ -32,12 +32,7 @@
     "@backstage/catalog-model": "^0.9.0",
     "@backstage/config": "^0.1.5",
     "@backstage/integration": "^0.5.8",
-<<<<<<< HEAD
     "@backstage/plugin-auth-backend": "^0.3.16",
-=======
-    "@backstage/plugin-app-backend": "^0.3.15",
-    "@backstage/plugin-auth-backend": "^0.3.18",
->>>>>>> e6caa731
     "@backstage/plugin-badges-backend": "^0.1.8",
     "@backstage/plugin-catalog-backend": "^0.13.0",
     "@backstage/plugin-code-coverage-backend": "^0.1.8",
