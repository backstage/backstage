# This dockerfile builds an image for the BIH backend package.
# It should be executed within the root of the repo as docker context.
#
# Before building this image be sure to have run the following commands in the repo root:
# yarn install
# yarn tsc
# yarn build

# Once the commands have been run, you can build the image using `yarn build-image`.

FROM container-registry.dev8.bip.va.gov/ironbank/opensource/nodejs/nodejs14:14.17.6

# Change into app working directory.
WORKDIR /app

# Change to root user for copying app files and adjusting perms for the app user.
USER root

<<<<<<< HEAD
# curl envconsul package from dev8 Nexus and place package in PATH
RUN curl -k -X GET "https://nexus.dev8.bip.va.gov/repository/raw-dependencies/hashicorp/envconsul/envconsul_0.11.0_linux_amd64.tgz" -O
RUN tar xzf envconsul_0.11.0_linux_amd64.tgz && rm envconsul_0.11.0_linux_amd64.tgz
RUN mv envconsul /bin
RUN chmod 777 /bin/envconsul
=======
# These three lines are in place to install python3, pip3 and mkdocs so that we can generate
# within the application.  When we get to a point where BIH is just reading, we
# can start to remove this piece and lighten the load on the backend of the application.
# This can be removed and in the case that we are utilizing AWS S3, but if locally you
# are just wanting to use local docs, then this needs to be included.
# RUN apt-get update && apt-get install -y python3
# RUN apt-get update && apt-get install -y python3-pip
# RUN pip3 install --upgrade pip && pip3 install mkdocs-techdocs-core==0.0.16
>>>>>>> 30cd8021

# Copy repo skeleton first, to avoid unnecessary docker cache invalidation.
# The skeleton contains the package.json of each package in the monorepo,
# and along with yarn.lock and the root package.json, that's enough to run yarn install.
COPY yarn.lock package.json packages/backend/dist/skeleton.tar.gz ./
RUN tar xzf skeleton.tar.gz && rm skeleton.tar.gz

RUN yarn config set "strict-ssl" false -g
RUN yarn install --frozen-lockfile --production --network-timeout 300000 && rm -rf "$(yarn cache dir)"

# Then copy the rest of the backend bundle, along with other required files.
<<<<<<< HEAD
COPY packages/backend/dist/bundle.tar.gz app-config.yaml github-app-backstage-bih-1-credentials.yaml scripts/entrypoint.sh ./
=======
COPY packages/backend/dist/bundle.tar.gz app-config.yaml github-app-backstage-bih-1-credentials.yaml ./
>>>>>>> 30cd8021
RUN tar xzf bundle.tar.gz && rm bundle.tar.gz

# Give the node app user read access to app files.
RUN chown -hR node /app

# Change back to the app user.
USER node

# Expose the application port.
EXPOSE 7000

# Run the app at container start.
<<<<<<< HEAD
ENTRYPOINT ["entrypoint.sh"]
=======
CMD ["node", "packages/backend", "--config", "app-config.yaml"]
>>>>>>> 30cd8021
<|MERGE_RESOLUTION|>--- conflicted
+++ resolved
@@ -16,22 +16,11 @@
 # Change to root user for copying app files and adjusting perms for the app user.
 USER root
 
-<<<<<<< HEAD
 # curl envconsul package from dev8 Nexus and place package in PATH
 RUN curl -k -X GET "https://nexus.dev8.bip.va.gov/repository/raw-dependencies/hashicorp/envconsul/envconsul_0.11.0_linux_amd64.tgz" -O
 RUN tar xzf envconsul_0.11.0_linux_amd64.tgz && rm envconsul_0.11.0_linux_amd64.tgz
 RUN mv envconsul /bin
 RUN chmod 777 /bin/envconsul
-=======
-# These three lines are in place to install python3, pip3 and mkdocs so that we can generate
-# within the application.  When we get to a point where BIH is just reading, we
-# can start to remove this piece and lighten the load on the backend of the application.
-# This can be removed and in the case that we are utilizing AWS S3, but if locally you
-# are just wanting to use local docs, then this needs to be included.
-# RUN apt-get update && apt-get install -y python3
-# RUN apt-get update && apt-get install -y python3-pip
-# RUN pip3 install --upgrade pip && pip3 install mkdocs-techdocs-core==0.0.16
->>>>>>> 30cd8021
 
 # Copy repo skeleton first, to avoid unnecessary docker cache invalidation.
 # The skeleton contains the package.json of each package in the monorepo,
@@ -43,11 +32,7 @@
 RUN yarn install --frozen-lockfile --production --network-timeout 300000 && rm -rf "$(yarn cache dir)"
 
 # Then copy the rest of the backend bundle, along with other required files.
-<<<<<<< HEAD
 COPY packages/backend/dist/bundle.tar.gz app-config.yaml github-app-backstage-bih-1-credentials.yaml scripts/entrypoint.sh ./
-=======
-COPY packages/backend/dist/bundle.tar.gz app-config.yaml github-app-backstage-bih-1-credentials.yaml ./
->>>>>>> 30cd8021
 RUN tar xzf bundle.tar.gz && rm bundle.tar.gz
 
 # Give the node app user read access to app files.
@@ -60,8 +45,4 @@
 EXPOSE 7000
 
 # Run the app at container start.
-<<<<<<< HEAD
-ENTRYPOINT ["entrypoint.sh"]
-=======
-CMD ["node", "packages/backend", "--config", "app-config.yaml"]
->>>>>>> 30cd8021
+ENTRYPOINT ["entrypoint.sh"]