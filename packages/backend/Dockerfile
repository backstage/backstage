# This dockerfile builds an image for the backend package.
# It should be executed with the root of the repo as docker context.
#
# Before building this image, be sure to have run the following commands in the repo root:
#
# yarn install
# yarn tsc
# yarn build
#
# Once the commands have been run, you can build the image using `yarn build-image`

FROM node:14-buster-slim
ARG app_config_file=app-config.yaml


RUN echo "app_config_file: $app_config_file"
WORKDIR /app

RUN apt-get update && apt-get install -y curl
RUN mkdir ca && curl https://s3.amazonaws.com/rds-downloads/rds-ca-2019-root.pem > ca/rds-ca-2019-root.pem

# Copy repo skeleton first, to avoid unnecessary docker cache invalidation.
# The skeleton contains the package.json of each package in the monorepo,
# and along with yarn.lock and the root package.json, that's enough to run yarn install.
COPY yarn.lock package.json packages/backend/dist/skeleton.tar.gz ./
RUN tar xzf skeleton.tar.gz && rm skeleton.tar.gz

RUN yarn install --frozen-lockfile --production --network-timeout 300000 && rm -rf "$(yarn cache dir)"

# Then copy the rest of the backend bundle, along with any other files we might want.
<<<<<<< HEAD
ADD packages/backend/dist/bundle.tar.gz $app_config_file ./ 

RUN mv $app_config_file app-config-current.yaml
=======
COPY packages/backend/dist/bundle.tar.gz app-config.yaml ./
RUN tar xzf bundle.tar.gz && rm bundle.tar.gz
>>>>>>> 4eb2729e

CMD ["node", "packages/backend", "--config", "app-config-current.yaml"]<|MERGE_RESOLUTION|>--- conflicted
+++ resolved
@@ -28,13 +28,8 @@
 RUN yarn install --frozen-lockfile --production --network-timeout 300000 && rm -rf "$(yarn cache dir)"
 
 # Then copy the rest of the backend bundle, along with any other files we might want.
-<<<<<<< HEAD
-ADD packages/backend/dist/bundle.tar.gz $app_config_file ./ 
-
+COPY packages/backend/dist/bundle.tar.gz $app_config_file ./ 
 RUN mv $app_config_file app-config-current.yaml
-=======
-COPY packages/backend/dist/bundle.tar.gz app-config.yaml ./
 RUN tar xzf bundle.tar.gz && rm bundle.tar.gz
->>>>>>> 4eb2729e
 
 CMD ["node", "packages/backend", "--config", "app-config-current.yaml"]