--- conflicted
+++ resolved
@@ -36,11 +36,8 @@
     "@octokit/rest": "^18.0.0",
     "@roadiehq/backstage-plugin-github-pull-requests": "^0.4.3",
     "@roadiehq/backstage-plugin-travis-ci": "^0.2.3",
-<<<<<<< HEAD
     "@roadiehq/backstage-plugin-code-insights": "^0.1.0",
-=======
     "dayjs": "^1.9.1",
->>>>>>> caeb82b3
     "history": "^5.0.0",
     "prop-types": "^15.7.2",
     "react": "^16.12.0",
