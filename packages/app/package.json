{
  "name": "example-app",
  "version": "0.2.0",
  "private": true,
  "bundled": true,
  "dependencies": {
    "@backstage/catalog-model": "^0.2.0",
    "@backstage/cli": "^0.2.0",
    "@backstage/core": "^0.2.0",
    "@backstage/plugin-api-docs": "^0.2.0",
    "@backstage/plugin-catalog": "^0.2.0",
    "@backstage/plugin-circleci": "^0.2.0",
    "@backstage/plugin-cloudbuild": "^0.2.0",
    "@backstage/plugin-cost-insights": "^0.2.0",
    "@backstage/plugin-explore": "^0.2.0",
    "@backstage/plugin-gcp-projects": "^0.2.0",
    "@backstage/plugin-github-actions": "^0.2.0",
    "@backstage/plugin-gitops-profiles": "^0.2.0",
    "@backstage/plugin-graphiql": "^0.2.0",
    "@backstage/plugin-jenkins": "^0.2.0",
    "@backstage/plugin-kubernetes": "^0.2.0",
    "@backstage/plugin-lighthouse": "^0.2.0",
    "@backstage/plugin-newrelic": "^0.2.0",
    "@backstage/plugin-register-component": "^0.2.0",
    "@backstage/plugin-rollbar": "^0.2.0",
    "@backstage/plugin-scaffolder": "^0.2.0",
    "@backstage/plugin-sentry": "^0.2.0",
    "@backstage/plugin-tech-radar": "^0.2.0",
    "@backstage/plugin-techdocs": "^0.2.0",
    "@backstage/plugin-user-settings": "^0.2.0",
    "@backstage/plugin-welcome": "^0.2.0",
    "@backstage/test-utils": "^0.1.2",
    "@backstage/theme": "^0.2.0",
    "@material-ui/core": "^4.11.0",
    "@material-ui/icons": "^4.9.1",
    "@octokit/rest": "^18.0.0",
<<<<<<< HEAD
    "@roadiehq/backstage-plugin-github-insights": "^0.2.10",
    "@roadiehq/backstage-plugin-github-pull-requests": "^0.6.0",
    "@roadiehq/backstage-plugin-travis-ci": "^0.2.6",
    "@roadiehq/backstage-plugin-buildkite": "^0.1.1",
=======
    "@roadiehq/backstage-plugin-github-insights": "^0.2.12",
    "@roadiehq/backstage-plugin-github-pull-requests": "^0.6.1",
    "@roadiehq/backstage-plugin-travis-ci": "^0.2.7",
>>>>>>> 728f772d
    "history": "^5.0.0",
    "prop-types": "^15.7.2",
    "react": "^16.12.0",
    "react-dom": "^16.12.0",
    "react-hot-loader": "^4.12.21",
    "react-router": "6.0.0-beta.0",
    "react-router-dom": "6.0.0-beta.0",
    "react-use": "^15.3.3",
    "zen-observable": "^0.8.15"
  },
  "devDependencies": {
    "@testing-library/cypress": "^6.0.0",
    "@testing-library/jest-dom": "^5.10.1",
    "@testing-library/react": "^10.4.1",
    "@testing-library/user-event": "^12.0.7",
    "@types/jest": "^26.0.7",
    "@types/jquery": "^3.3.34",
    "@types/node": "^12.0.0",
    "@types/react-dom": "^16.9.8",
    "@types/zen-observable": "^0.8.0",
    "cross-env": "^7.0.0",
    "cypress": "^4.2.0",
    "eslint-plugin-cypress": "^2.10.3",
    "start-server-and-test": "^1.10.11"
  },
  "scripts": {
    "start": "backstage-cli app:serve",
    "build": "backstage-cli app:build",
    "clean": "backstage-cli clean",
    "test": "backstage-cli test",
    "test:e2e": "start-server-and-test start http://localhost:3000 cy:dev",
    "test:e2e:ci": "start-server-and-test start http://localhost:3000 cy:run",
    "lint": "backstage-cli lint",
    "cy:dev": "cypress open",
    "cy:run": "cypress run"
  },
  "browserslist": {
    "production": [
      ">0.2%",
      "not dead",
      "not op_mini all"
    ],
    "development": [
      "last 1 chrome version",
      "last 1 firefox version",
      "last 1 safari version"
    ]
  },
  "license": "Apache-2.0",
  "proxy": {
    "/circleci/api": {
      "target": "https://circleci.com/api/v1.1",
      "changeOrigin": true,
      "pathRewrite": {
        "^/circleci/api/": "/"
      }
    }
  }
}<|MERGE_RESOLUTION|>--- conflicted
+++ resolved
@@ -34,16 +34,10 @@
     "@material-ui/core": "^4.11.0",
     "@material-ui/icons": "^4.9.1",
     "@octokit/rest": "^18.0.0",
-<<<<<<< HEAD
-    "@roadiehq/backstage-plugin-github-insights": "^0.2.10",
-    "@roadiehq/backstage-plugin-github-pull-requests": "^0.6.0",
-    "@roadiehq/backstage-plugin-travis-ci": "^0.2.6",
-    "@roadiehq/backstage-plugin-buildkite": "^0.1.1",
-=======
     "@roadiehq/backstage-plugin-github-insights": "^0.2.12",
     "@roadiehq/backstage-plugin-github-pull-requests": "^0.6.1",
     "@roadiehq/backstage-plugin-travis-ci": "^0.2.7",
->>>>>>> 728f772d
+    "@roadiehq/backstage-plugin-buildkite": "^0.1.1",
     "history": "^5.0.0",
     "prop-types": "^15.7.2",
     "react": "^16.12.0",
