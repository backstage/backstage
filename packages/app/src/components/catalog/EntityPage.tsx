--- conflicted
+++ resolved
@@ -14,20 +14,11 @@
  * limitations under the License.
  */
 import {
-<<<<<<< HEAD
   Router as FirebaseFunctionsRouter,
   isPluginApplicableToEntity as isFirebaseFunctionsAvailable,
   FirebaseFunctionWidget,
 } from '@roadiehq/backstage-plugin-firebase-functions';
 import {
-  Router as GitHubActionsRouter,
-=======
-  isPluginApplicableToEntity as isTravisCIAvailable,
-  RecentTravisCIBuildsWidget,
-  Router as TravisCIRouter,
-} from '@roadiehq/backstage-plugin-travis-ci';
-import {
->>>>>>> 2c33a29c
   isPluginApplicableToEntity as isGitHubActionsAvailable,
   RecentWorkflowRunsCard,
   Router as GitHubActionsRouter,
@@ -65,8 +56,6 @@
       return <GitHubActionsRouter entity={entity} />;
     case isCircleCIAvailable(entity):
       return <CircleCIRouter entity={entity} />;
-    case isTravisCIAvailable(entity):
-      return <TravisCIRouter entity={entity} />;
     default:
       return (
         <WarningPanel title="CI/CD switcher:">
@@ -86,9 +75,6 @@
     case isGitHubActionsAvailable(entity):
       content = <RecentWorkflowRunsCard entity={entity} />;
       break;
-    case isTravisCIAvailable(entity):
-      content = <RecentTravisCIBuildsWidget entity={entity} />;
-      break;
     default:
       content = null;
   }
@@ -104,26 +90,10 @@
 
 const OverviewContent = ({ entity }: { entity: Entity }) => (
   <Grid container spacing={3}>
-<<<<<<< HEAD
-    <Grid item sm={4}>
-      <AboutCard entity={entity} />
-    </Grid>
-    {isJenkinsAvailable(entity) && (
-      <Grid item sm={4}>
-        <JenkinsLatestRunCard branch="master" />
-      </Grid>
-    )}
-    {isFirebaseFunctionsAvailable(entity) && (
-      <Grid item sm={4}>
-        <FirebaseFunctionWidget entity={entity} />
-      </Grid>
-    )}
-=======
     <Grid item md={6}>
       <AboutCard entity={entity} />
     </Grid>
     <RecentCICDRunsSwitcher entity={entity} />
->>>>>>> 2c33a29c
   </Grid>
 );
 
