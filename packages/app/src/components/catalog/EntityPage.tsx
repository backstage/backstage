--- conflicted
+++ resolved
@@ -82,15 +82,13 @@
   Router as PullRequestsRouter,
 } from '@roadiehq/backstage-plugin-github-pull-requests';
 import {
-<<<<<<< HEAD
   JiraCard,
   isPluginApplicableToEntity as isJiraAvailable,
 } from '@roadiehq/backstage-plugin-jira';
-=======
+import {
   isPluginApplicableToEntity as isPagerDutyAvailable,
   PagerDutyCard,
 } from '@backstage/plugin-pagerduty';
->>>>>>> 9337ee7d
 import {
   isPluginApplicableToEntity as isTravisCIAvailable,
   RecentTravisCIBuildsWidget,
