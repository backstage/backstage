--- conflicted
+++ resolved
@@ -102,15 +102,14 @@
       element={<DocsRouter entity={entity} />}
     />
     <EntityPageLayout.Content
-<<<<<<< HEAD
+      path="/kubernetes/*"
+      title="Kubernetes"
+      element={<KubernetesRouter entity={entity} />}
+    />
+    <EntityPageLayout.Content
       path="/firebase-functions/*"
       title="Firebase functions"
       element={<FirebaseFunctionsRouter entity={entity} />}
-=======
-      path="/kubernetes/*"
-      title="Kubernetes"
-      element={<KubernetesRouter entity={entity} />}
->>>>>>> 06ae3734
     />
   </EntityPageLayout>
 );
