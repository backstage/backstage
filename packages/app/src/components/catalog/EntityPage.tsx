--- conflicted
+++ resolved
@@ -15,9 +15,14 @@
  */
 import {
   Router as FirebaseFunctionsRouter,
-  isPluginApplicableToEntity as isFirebaseFunctionsAvailable,
+  isOnlyOneFirebaseFunction as isFirebaseFunctionsWidgetAvailable,
   FirebaseFunctionWidget,
 } from '@roadiehq/backstage-plugin-firebase-functions';
+import {
+  Router as TravisCIRouter,
+  isPluginApplicableToEntity as isTravisCIAvailable,
+  RecentTravisCIBuildsWidget,
+} from '@roadiehq/backstage-plugin-travis-ci';
 import {
   isPluginApplicableToEntity as isGitHubActionsAvailable,
   RecentWorkflowRunsCard,
@@ -60,13 +65,10 @@
       return <GitHubActionsRouter entity={entity} />;
     case isCircleCIAvailable(entity):
       return <CircleCIRouter entity={entity} />;
-<<<<<<< HEAD
-=======
     case isCloudbuildAvailable(entity):
       return <CloudbuildRouter entity={entity} />;
     case isTravisCIAvailable(entity):
       return <TravisCIRouter entity={entity} />;
->>>>>>> 126b2168
     default:
       return (
         <WarningPanel title="CI/CD switcher:">
@@ -86,6 +88,9 @@
     case isGitHubActionsAvailable(entity):
       content = <RecentWorkflowRunsCard entity={entity} />;
       break;
+    case isTravisCIAvailable(entity):
+      content = <RecentTravisCIBuildsWidget entity={entity} />;
+      break;
     default:
       content = null;
   }
@@ -105,6 +110,11 @@
       <AboutCard entity={entity} />
     </Grid>
     <RecentCICDRunsSwitcher entity={entity} />
+    {isFirebaseFunctionsWidgetAvailable(entity) ? (
+      <Grid item md={6} lg={3}>
+        <FirebaseFunctionWidget entity={entity} />
+      </Grid>
+    ) : null}
   </Grid>
 );
 
@@ -142,7 +152,7 @@
     />
     <EntityPageLayout.Content
       path="/firebase-functions/*"
-      title="Firebase functions"
+      title="Firebase Functions"
       element={<FirebaseFunctionsRouter entity={entity} />}
     />
   </EntityPageLayout>
