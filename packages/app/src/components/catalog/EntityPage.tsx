--- conflicted
+++ resolved
@@ -222,9 +222,6 @@
   </EntitySwitch>
 );
 
-<<<<<<< HEAD
-/* const errorsContent = (
-=======
 const entityWarningContent = (
   <>
     <EntitySwitch>
@@ -246,7 +243,6 @@
 );
 
 const errorsContent = (
->>>>>>> 561d74a4
   <EntitySwitch>
     <EntitySwitch.Case if={isRollbarAvailable}>
       <EntityRollbarContent />
@@ -256,7 +252,7 @@
       <EntitySentryContent />
     </EntitySwitch.Case>
   </EntitySwitch>
-); */
+); * /
 
 const overviewContent = (
   <Grid container spacing={3} alignItems="stretch">
