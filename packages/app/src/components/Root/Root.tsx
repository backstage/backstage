/*
 * Copyright 2020 The Backstage Authors
 *
 * Licensed under the Apache License, Version 2.0 (the "License");
 * you may not use this file except in compliance with the License.
 * You may obtain a copy of the License at
 *
 *     http://www.apache.org/licenses/LICENSE-2.0
 *
 * Unless required by applicable law or agreed to in writing, software
 * distributed under the License is distributed on an "AS IS" BASIS,
 * WITHOUT WARRANTIES OR CONDITIONS OF ANY KIND, either express or implied.
 * See the License for the specific language governing permissions and
 * limitations under the License.
 */

import React, { useContext, PropsWithChildren } from 'react';
import { Link, makeStyles } from '@material-ui/core';
import HomeIcon from '@material-ui/icons/Home';
import ExtensionIcon from '@material-ui/icons/Extension';
import LayersIcon from '@material-ui/icons/Layers';
import LibraryBooks from '@material-ui/icons/LibraryBooks';
import LogoFull from './LogoFull';
import LogoIcon from './LogoIcon';
import { NavLink } from 'react-router-dom';
import { Settings as SidebarSettings } from '@backstage/plugin-user-settings';
import { SidebarSearch } from '@backstage/plugin-search';
import {
  Sidebar,
  SidebarPage,
  sidebarConfig,
  SidebarContext,
  SidebarItem,
  SidebarDivider,
  SidebarSpace,
  SidebarScrollWrapper,
} from '@backstage/core-components';

const useSidebarLogoStyles = makeStyles({
  root: {
    width: sidebarConfig.drawerWidthClosed,
    height: 3 * sidebarConfig.logoHeight,
    display: 'flex',
    flexFlow: 'row nowrap',
    alignItems: 'center',
    marginBottom: -14,
  },
  link: {
    width: sidebarConfig.drawerWidthClosed,
    marginLeft: 24,
  },
});

const SidebarLogo = () => {
  const classes = useSidebarLogoStyles();
  const { isOpen } = useContext(SidebarContext);

  return (
    <div className={classes.root}>
      <Link
        component={NavLink}
        to="/"
        underline="none"
        className={classes.link}
      >
        {isOpen ? <LogoFull /> : <LogoIcon />}
      </Link>
    </div>
  );
};

export const Root = ({ children }: PropsWithChildren<{}>) => (
  <SidebarPage>
    <Sidebar>
      <SidebarLogo />
      <SidebarSearch />
      <SidebarDivider />
      {/* Global nav, not org-specific */}
      <SidebarItem icon={HomeIcon} to="catalog" text="Home" />
      <SidebarItem icon={ExtensionIcon} to="api-docs" text="APIs" />
      <SidebarItem icon={LibraryBooks} to="docs" text="Docs" />
      <SidebarItem icon={LayersIcon} to="explore" text="Explore" />
      {/* <SidebarItem icon={CreateComponentIcon} to="create" text="Create..." /> */}
      {/* End global nav */}
<<<<<<< HEAD
      {/* <SidebarDivider />
      <SidebarItem icon={MapIcon} to="tech-radar" text="Tech Radar" />
      <SidebarItem icon={RuleIcon} to="lighthouse" text="Lighthouse" />
      <SidebarItem icon={MoneyIcon} to="cost-insights" text="Cost Insights" />
      <SidebarItem icon={GraphiQLIcon} to="graphiql" text="GraphiQL" />
      <SidebarDivider /> */}
=======
      <SidebarDivider />
      <SidebarScrollWrapper>
        <SidebarItem icon={MapIcon} to="tech-radar" text="Tech Radar" />
        <SidebarItem icon={RuleIcon} to="lighthouse" text="Lighthouse" />
        <SidebarItem icon={MoneyIcon} to="cost-insights" text="Cost Insights" />
        <SidebarItem icon={GraphiQLIcon} to="graphiql" text="GraphiQL" />
      </SidebarScrollWrapper>
      <SidebarDivider />
      <Shortcuts />
>>>>>>> 561d74a4
      <SidebarSpace />
      <SidebarDivider />
      <SidebarSettings />
    </Sidebar>
    {children}
  </SidebarPage>
);<|MERGE_RESOLUTION|>--- conflicted
+++ resolved
@@ -82,24 +82,12 @@
       <SidebarItem icon={LayersIcon} to="explore" text="Explore" />
       {/* <SidebarItem icon={CreateComponentIcon} to="create" text="Create..." /> */}
       {/* End global nav */}
-<<<<<<< HEAD
       {/* <SidebarDivider />
       <SidebarItem icon={MapIcon} to="tech-radar" text="Tech Radar" />
       <SidebarItem icon={RuleIcon} to="lighthouse" text="Lighthouse" />
       <SidebarItem icon={MoneyIcon} to="cost-insights" text="Cost Insights" />
       <SidebarItem icon={GraphiQLIcon} to="graphiql" text="GraphiQL" />
       <SidebarDivider /> */}
-=======
-      <SidebarDivider />
-      <SidebarScrollWrapper>
-        <SidebarItem icon={MapIcon} to="tech-radar" text="Tech Radar" />
-        <SidebarItem icon={RuleIcon} to="lighthouse" text="Lighthouse" />
-        <SidebarItem icon={MoneyIcon} to="cost-insights" text="Cost Insights" />
-        <SidebarItem icon={GraphiQLIcon} to="graphiql" text="GraphiQL" />
-      </SidebarScrollWrapper>
-      <SidebarDivider />
-      <Shortcuts />
->>>>>>> 561d74a4
       <SidebarSpace />
       <SidebarDivider />
       <SidebarSettings />
