/*
 * Copyright 2020 Spotify AB
 *
 * Licensed under the Apache License, Version 2.0 (the "License");
 * you may not use this file except in compliance with the License.
 * You may obtain a copy of the License at
 *
 *     http://www.apache.org/licenses/LICENSE-2.0
 *
 * Unless required by applicable law or agreed to in writing, software
 * distributed under the License is distributed on an "AS IS" BASIS,
 * WITHOUT WARRANTIES OR CONDITIONS OF ANY KIND, either express or implied.
 * See the License for the specific language governing permissions and
 * limitations under the License.
 */

import React, { useContext, PropsWithChildren } from 'react';
import { Link, makeStyles } from '@material-ui/core';
import HomeIcon from '@material-ui/icons/Home';
import ExtensionIcon from '@material-ui/icons/Extension';
import RuleIcon from '@material-ui/icons/AssignmentTurnedIn';
import MapIcon from '@material-ui/icons/MyLocation';
import LayersIcon from '@material-ui/icons/Layers';
import LibraryBooks from '@material-ui/icons/LibraryBooks';
import CreateComponentIcon from '@material-ui/icons/AddCircleOutline';
import MoneyIcon from '@material-ui/icons/MonetizationOn';
import LogoFull from './LogoFull';
import LogoIcon from './LogoIcon';
import {
  Sidebar,
  SidebarPage,
  sidebarConfig,
  SidebarContext,
  SidebarItem,
  SidebarDivider,
  SidebarSpace,
} from '@backstage/core';
import { NavLink } from 'react-router-dom';
import { GraphiQLIcon } from '@backstage/plugin-graphiql';
import { Settings as SidebarSettings } from '@backstage/plugin-user-settings';
import { SidebarSearch } from '@backstage/plugin-search';
<<<<<<< HEAD
import VisibilityIcon from '@material-ui/icons/Visibility';
=======
import { Shortcuts } from '@backstage/plugin-shortcuts';
>>>>>>> 4eb2729e

const useSidebarLogoStyles = makeStyles({
  root: {
    width: sidebarConfig.drawerWidthClosed,
    height: 3 * sidebarConfig.logoHeight,
    display: 'flex',
    flexFlow: 'row nowrap',
    alignItems: 'center',
    marginBottom: -14,
  },
  link: {
    width: sidebarConfig.drawerWidthClosed,
    marginLeft: 24,
  },
});

const SidebarLogo = () => {
  const classes = useSidebarLogoStyles();
  const { isOpen } = useContext(SidebarContext);

  return (
    <div className={classes.root}>
      <Link
        component={NavLink}
        to="/"
        underline="none"
        className={classes.link}
      >
        {isOpen ? <LogoFull /> : <LogoIcon />}
      </Link>
    </div>
  );
};

export const Root = ({ children }: PropsWithChildren<{}>) => (
  <SidebarPage>
    <Sidebar>
      <SidebarLogo />
      <SidebarSearch />
      <SidebarDivider />
      {/* Global nav, not org-specific */}
      <SidebarItem icon={HomeIcon} to="/catalog" text="Home" />
      <SidebarItem
        icon={VisibilityIcon}
        to="/dfds-capability-overview"
        text="Capability Overview"
      />
      <SidebarItem icon={ExtensionIcon} to="api-docs" text="APIs" />
      <SidebarItem icon={LibraryBooks} to="docs" text="Docs" />
      <SidebarItem icon={LayersIcon} to="explore" text="Explore" />
      <SidebarItem icon={CreateComponentIcon} to="create" text="Create..." />
      {/* End global nav */}
      <SidebarDivider />
      <SidebarItem icon={MapIcon} to="tech-radar" text="Tech Radar" />
      <SidebarItem icon={RuleIcon} to="lighthouse" text="Lighthouse" />
      <SidebarItem icon={MoneyIcon} to="cost-insights" text="Cost Insights" />
      <SidebarItem icon={GraphiQLIcon} to="graphiql" text="GraphiQL" />
      <SidebarDivider />
      <Shortcuts />
      <SidebarSpace />
      <SidebarDivider />
      <SidebarSettings />
    </Sidebar>
    {children}
  </SidebarPage>
);<|MERGE_RESOLUTION|>--- conflicted
+++ resolved
@@ -39,11 +39,8 @@
 import { GraphiQLIcon } from '@backstage/plugin-graphiql';
 import { Settings as SidebarSettings } from '@backstage/plugin-user-settings';
 import { SidebarSearch } from '@backstage/plugin-search';
-<<<<<<< HEAD
 import VisibilityIcon from '@material-ui/icons/Visibility';
-=======
 import { Shortcuts } from '@backstage/plugin-shortcuts';
->>>>>>> 4eb2729e
 
 const useSidebarLogoStyles = makeStyles({
   root: {
