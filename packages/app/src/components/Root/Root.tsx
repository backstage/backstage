/*
 * Copyright 2020 Spotify AB
 *
 * Licensed under the Apache License, Version 2.0 (the "License");
 * you may not use this file except in compliance with the License.
 * You may obtain a copy of the License at
 *
 *     http://www.apache.org/licenses/LICENSE-2.0
 *
 * Unless required by applicable law or agreed to in writing, software
 * distributed under the License is distributed on an "AS IS" BASIS,
 * WITHOUT WARRANTIES OR CONDITIONS OF ANY KIND, either express or implied.
 * See the License for the specific language governing permissions and
 * limitations under the License.
 */

import React, { FC, useContext } from 'react';
import PropTypes from 'prop-types';
import { Link, makeStyles, Typography } from '@material-ui/core';
import HomeIcon from '@material-ui/icons/Home';
import ExploreIcon from '@material-ui/icons/Explore';
import CreateComponentIcon from '@material-ui/icons/AddCircleOutline';
import AccountTreeIcon from '@material-ui/icons/AccountTree';

import {
  Sidebar,
  SidebarPage,
  sidebarConfig,
  SidebarContext,
  SidebarItem,
  SidebarDivider,
  SidebarSearchField,
  SidebarSpace,
  SidebarUserBadge,
  SidebarThemeToggle,
} from '@backstage/core';

const icon = require('./icon.svg') as string;
const logo = require('./logo.svg') as string;

const useSidebarLogoStyles = makeStyles({
  root: {
    width: sidebarConfig.drawerWidthClosed,
    height: 3 * sidebarConfig.logoHeight,
    display: 'flex',
    flexFlow: 'row nowrap',
    alignItems: 'center',
    marginBottom: -14,
  },
  icon: {
    width: 'auto',
    height: 28,
  },
  logo: {
    width: 'auto',
    height: 30,
  },
  title: {
    fontSize: sidebarConfig.logoHeight,
    fontWeight: 'bold',
    marginLeft: 20,
    whiteSpace: 'nowrap',
    color: '#fff',
  },
});

const SidebarLogo: FC<{}> = () => {
  const classes = useSidebarLogoStyles();
<<<<<<< HEAD
  const isOpen = useContext(SidebarContext);
=======
  const { isOpen } = useContext(SidebarContext);

>>>>>>> c954f9d5
  return (
    <div className={classes.root}>
      <Link href="/" underline="none">
        <Typography variant="h6" color="inherit" className={classes.title}>
          {isOpen ? (
            <img src={logo} alt="logo" className={classes.logo} />
          ) : (
            <img src={icon} alt="logo" className={classes.icon} />
          )}
        </Typography>
      </Link>
    </div>
  );
};

const handleSearch = (query: string): void => {
  // XXX (@koroeskohr): for testing purposes
  // eslint-disable-next-line no-console
  console.log(query);
};

const Root: FC<{}> = ({ children }) => (
  <SidebarPage>
    <Sidebar>
      <SidebarLogo />
      <SidebarSearchField onSearch={handleSearch} />
      <SidebarDivider />
      {/* Global nav, not org-specific */}
      <SidebarItem icon={HomeIcon} to="/" text="Home" />
      <SidebarItem icon={ExploreIcon} to="/explore" text="Explore" />
      <SidebarItem icon={CreateComponentIcon} to="/create" text="Create..." />
      {/* End global nav */}
      <SidebarDivider />
      <SidebarItem icon={AccountTreeIcon} to="/catalog" text="Catalog" />
      <SidebarDivider />
      <SidebarSpace />
      <SidebarDivider />
      <SidebarThemeToggle />
      <SidebarUserBadge />
    </Sidebar>
    {children}
  </SidebarPage>
);

Root.propTypes = {
  children: PropTypes.node,
};

export default Root;<|MERGE_RESOLUTION|>--- conflicted
+++ resolved
@@ -66,12 +66,8 @@
 
 const SidebarLogo: FC<{}> = () => {
   const classes = useSidebarLogoStyles();
-<<<<<<< HEAD
-  const isOpen = useContext(SidebarContext);
-=======
   const { isOpen } = useContext(SidebarContext);
 
->>>>>>> c954f9d5
   return (
     <div className={classes.root}>
       <Link href="/" underline="none">
