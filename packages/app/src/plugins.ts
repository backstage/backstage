--- conflicted
+++ resolved
@@ -17,10 +17,6 @@
 export { plugin as WelcomePlugin } from '@backstage/plugin-welcome';
 export { plugin as LighthousePlugin } from '@backstage/plugin-lighthouse';
 export { plugin as InventoryPlugin } from '@backstage/plugin-inventory';
-<<<<<<< HEAD
-export { plugin as TechRadar } from '@backstage/plugin-tech-radar';
-export { plugin as Explore } from '@backstage/plugin-explore';
-=======
 export { plugin as ScaffolderPlugin } from '@backstage/plugin-scaffolder';
 export { plugin as TechRadar } from '@backstage/plugin-tech-radar';
->>>>>>> 8e0ebb66
+export { plugin as Explore } from '@backstage/plugin-explore';