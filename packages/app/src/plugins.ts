/*
 * Copyright 2020 Spotify AB
 *
 * Licensed under the Apache License, Version 2.0 (the "License");
 * you may not use this file except in compliance with the License.
 * You may obtain a copy of the License at
 *
 *     http://www.apache.org/licenses/LICENSE-2.0
 *
 * Unless required by applicable law or agreed to in writing, software
 * distributed under the License is distributed on an "AS IS" BASIS,
 * WITHOUT WARRANTIES OR CONDITIONS OF ANY KIND, either express or implied.
 * See the License for the specific language governing permissions and
 * limitations under the License.
 */
export { plugin as WelcomePlugin } from '@backstage/plugin-welcome';
export { plugin as LighthousePlugin } from '@backstage/plugin-lighthouse';
export { plugin as CatalogPlugin } from '@backstage/plugin-catalog';
export { plugin as ScaffolderPlugin } from '@backstage/plugin-scaffolder';
export { plugin as TechRadar } from '@backstage/plugin-tech-radar';
export { plugin as Explore } from '@backstage/plugin-explore';
export { plugin as Circleci } from '@backstage/plugin-circleci';
export { plugin as RegisterComponent } from '@backstage/plugin-register-component';
export { plugin as Sentry } from '@backstage/plugin-sentry';
export { plugin as GitopsProfiles } from '@backstage/plugin-gitops-profiles';
export { plugin as TechDocs } from '@backstage/plugin-techdocs';
export { plugin as GraphiQL } from '@backstage/plugin-graphiql';
export { plugin as GithubActions } from '@backstage/plugin-github-actions';
export { plugin as Rollbar } from '@backstage/plugin-rollbar';
export { plugin as Newrelic } from '@backstage/plugin-newrelic';
export { plugin as TravisCI } from '@roadiehq/backstage-plugin-travis-ci';
export { plugin as Jenkins } from '@backstage/plugin-jenkins';
export { plugin as ApiDocs } from '@backstage/plugin-api-docs';
export { plugin as GithubPullRequests } from '@roadiehq/backstage-plugin-github-pull-requests';
export { plugin as GcpProjects } from '@backstage/plugin-gcp-projects';
export { plugin as Kubernetes } from '@backstage/plugin-kubernetes';
export { plugin as Cloudbuild } from '@backstage/plugin-cloudbuild';
export { plugin as CostInsights } from '@backstage/plugin-cost-insights';
<<<<<<< HEAD
export { plugin as CodeInsights } from '@roadiehq/backstage-plugin-code-insights';
=======
export { plugin as UserSettings } from '@backstage/plugin-user-settings';
>>>>>>> 2cbb8f43
<|MERGE_RESOLUTION|>--- conflicted
+++ resolved
@@ -36,8 +36,5 @@
 export { plugin as Kubernetes } from '@backstage/plugin-kubernetes';
 export { plugin as Cloudbuild } from '@backstage/plugin-cloudbuild';
 export { plugin as CostInsights } from '@backstage/plugin-cost-insights';
-<<<<<<< HEAD
 export { plugin as CodeInsights } from '@roadiehq/backstage-plugin-code-insights';
-=======
-export { plugin as UserSettings } from '@backstage/plugin-user-settings';
->>>>>>> 2cbb8f43
+export { plugin as UserSettings } from '@backstage/plugin-user-settings';