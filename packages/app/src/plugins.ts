--- conflicted
+++ resolved
@@ -33,11 +33,7 @@
 export { plugin as ApiDocs } from '@backstage/plugin-api-docs';
 export { plugin as GithubPullRequests } from '@roadiehq/backstage-plugin-github-pull-requests';
 export { plugin as GcpProjects } from '@backstage/plugin-gcp-projects';
-<<<<<<< HEAD
 export { plugin as FirebaseFunctionsPlugin } from '@roadiehq/backstage-plugin-firebase-functions';
 export { plugin as Kubernetes } from '@backstage/plugin-kubernetes';
-=======
-export { plugin as Kubernetes } from '@backstage/plugin-kubernetes';
 export { plugin as Cloudbuild } from '@backstage/plugin-cloudbuild';
-export { plugin as CostInsights } from '@backstage/plugin-cost-insights';
->>>>>>> 126b2168
+export { plugin as CostInsights } from '@backstage/plugin-cost-insights';