/*
 * Copyright 2020 Spotify AB
 *
 * Licensed under the Apache License, Version 2.0 (the "License");
 * you may not use this file except in compliance with the License.
 * You may obtain a copy of the License at
 *
 *     http://www.apache.org/licenses/LICENSE-2.0
 *
 * Unless required by applicable law or agreed to in writing, software
 * distributed under the License is distributed on an "AS IS" BASIS,
 * WITHOUT WARRANTIES OR CONDITIONS OF ANY KIND, either express or implied.
 * See the License for the specific language governing permissions and
 * limitations under the License.
 */
export { plugin as WelcomePlugin } from '@backstage/plugin-welcome';
export { plugin as LighthousePlugin } from '@backstage/plugin-lighthouse';
export { plugin as CatalogPlugin } from '@backstage/plugin-catalog';
export { plugin as ScaffolderPlugin } from '@backstage/plugin-scaffolder';
export { plugin as TechRadar } from '@backstage/plugin-tech-radar';
export { plugin as Explore } from '@backstage/plugin-explore';
export { plugin as Circleci } from '@backstage/plugin-circleci';
export { plugin as RegisterComponent } from '@backstage/plugin-register-component';
export { plugin as Sentry } from '@backstage/plugin-sentry';
<<<<<<< HEAD
export { plugin as ReleaseManager } from '@backstage/plugin-release-manager';
=======
export { plugin as GitopsProfiles } from '@backstage/plugin-gitops-profiles';
export { plugin as TechDocs } from '@backstage/plugin-techdocs';
export { plugin as GraphiQL } from '@backstage/plugin-graphiql';
export { plugin as GithubActions } from '@backstage/plugin-github-actions';
export { plugin as Rollbar } from '@backstage/plugin-rollbar';
>>>>>>> b75116ed
<|MERGE_RESOLUTION|>--- conflicted
+++ resolved
@@ -22,12 +22,9 @@
 export { plugin as Circleci } from '@backstage/plugin-circleci';
 export { plugin as RegisterComponent } from '@backstage/plugin-register-component';
 export { plugin as Sentry } from '@backstage/plugin-sentry';
-<<<<<<< HEAD
 export { plugin as ReleaseManager } from '@backstage/plugin-release-manager';
-=======
 export { plugin as GitopsProfiles } from '@backstage/plugin-gitops-profiles';
 export { plugin as TechDocs } from '@backstage/plugin-techdocs';
 export { plugin as GraphiQL } from '@backstage/plugin-graphiql';
 export { plugin as GithubActions } from '@backstage/plugin-github-actions';
-export { plugin as Rollbar } from '@backstage/plugin-rollbar';
->>>>>>> b75116ed
+export { plugin as Rollbar } from '@backstage/plugin-rollbar';