/*
 * Copyright 2020 Spotify AB
 *
 * Licensed under the Apache License, Version 2.0 (the "License");
 * you may not use this file except in compliance with the License.
 * You may obtain a copy of the License at
 *
 *     http://www.apache.org/licenses/LICENSE-2.0
 *
 * Unless required by applicable law or agreed to in writing, software
 * distributed under the License is distributed on an "AS IS" BASIS,
 * WITHOUT WARRANTIES OR CONDITIONS OF ANY KIND, either express or implied.
 * See the License for the specific language governing permissions and
 * limitations under the License.
 */
<<<<<<< HEAD
export { plugin as LighthousePlugin } from '@backstage/plugin-lighthouse';
export { catalogPlugin } from '@backstage/plugin-catalog';
export { scaffolderPlugin } from '@backstage/plugin-scaffolder';
export { plugin as TechRadar } from '@backstage/plugin-tech-radar';
export { explorePlugin } from '@backstage/plugin-explore';
export { plugin as Circleci } from '@backstage/plugin-circleci';
export { plugin as RegisterComponent } from '@backstage/plugin-register-component';
export { plugin as Sentry } from '@backstage/plugin-sentry';
export { plugin as GitopsProfiles } from '@backstage/plugin-gitops-profiles';
export { plugin as TechDocs } from '@backstage/plugin-techdocs';
export { plugin as GraphiQL } from '@backstage/plugin-graphiql';
export { plugin as GithubActions } from '@backstage/plugin-github-actions';
export { plugin as Rollbar } from '@backstage/plugin-rollbar';
export { plugin as Newrelic } from '@backstage/plugin-newrelic';
export { plugin as TravisCI } from '@roadiehq/backstage-plugin-travis-ci';
export { plugin as Jenkins } from '@backstage/plugin-jenkins';
export { plugin as ApiDocs } from '@backstage/plugin-api-docs';
export { plugin as GithubPullRequests } from '@roadiehq/backstage-plugin-github-pull-requests';
export { plugin as GcpProjects } from '@backstage/plugin-gcp-projects';
export { plugin as Kubernetes } from '@backstage/plugin-kubernetes';
export { plugin as Cloudbuild } from '@backstage/plugin-cloudbuild';
export { plugin as CostInsights } from '@backstage/plugin-cost-insights';
export { plugin as GitHubInsights } from '@roadiehq/backstage-plugin-github-insights';
export { plugin as CatalogImport } from '@backstage/plugin-catalog-import';
export { plugin as UserSettings } from '@backstage/plugin-user-settings';
export { plugin as PagerDuty } from '@backstage/plugin-pagerduty';
export { plugin as Buildkite } from '@roadiehq/backstage-plugin-buildkite';
export { plugin as Search } from '@backstage/plugin-search';
export { plugin as Org } from '@backstage/plugin-org';
export { plugin as Kafka } from '@backstage/plugin-kafka';
export { dfdsCapabilityOverviewPlugin } from '@backstage/plugin-dfds-capability-overview';
export { dfdsCapabilityManagementPlugin } from '@backstage/plugin-dfds-capability-management';
=======

// TODO(Rugvip): This plugin is currently not part of the app element tree,
//               ideally we have an API for the context menu that permits that.
export { badgesPlugin } from '@backstage/plugin-badges';
export { shortcutsPlugin } from '@backstage/plugin-shortcuts';
>>>>>>> 4eb2729e
<|MERGE_RESOLUTION|>--- conflicted
+++ resolved
@@ -13,7 +13,6 @@
  * See the License for the specific language governing permissions and
  * limitations under the License.
  */
-<<<<<<< HEAD
 export { plugin as LighthousePlugin } from '@backstage/plugin-lighthouse';
 export { catalogPlugin } from '@backstage/plugin-catalog';
 export { scaffolderPlugin } from '@backstage/plugin-scaffolder';
@@ -46,10 +45,8 @@
 export { plugin as Kafka } from '@backstage/plugin-kafka';
 export { dfdsCapabilityOverviewPlugin } from '@backstage/plugin-dfds-capability-overview';
 export { dfdsCapabilityManagementPlugin } from '@backstage/plugin-dfds-capability-management';
-=======
 
 // TODO(Rugvip): This plugin is currently not part of the app element tree,
 //               ideally we have an API for the context menu that permits that.
 export { badgesPlugin } from '@backstage/plugin-badges';
-export { shortcutsPlugin } from '@backstage/plugin-shortcuts';
->>>>>>> 4eb2729e
+export { shortcutsPlugin } from '@backstage/plugin-shortcuts';