/*
 * Copyright 2020 Spotify AB
 *
 * Licensed under the Apache License, Version 2.0 (the "License");
 * you may not use this file except in compliance with the License.
 * You may obtain a copy of the License at
 *
 *     http://www.apache.org/licenses/LICENSE-2.0
 *
 * Unless required by applicable law or agreed to in writing, software
 * distributed under the License is distributed on an "AS IS" BASIS,
 * WITHOUT WARRANTIES OR CONDITIONS OF ANY KIND, either express or implied.
 * See the License for the specific language governing permissions and
 * limitations under the License.
 */
export { plugin as WelcomePlugin } from '@backstage/plugin-welcome';
export { plugin as LighthousePlugin } from '@backstage/plugin-lighthouse';
export { plugin as CatalogPlugin } from '@backstage/plugin-catalog';
export { plugin as ScaffolderPlugin } from '@backstage/plugin-scaffolder';
export { plugin as TechRadar } from '@backstage/plugin-tech-radar';
export { plugin as Explore } from '@backstage/plugin-explore';
export { plugin as Circleci } from '@backstage/plugin-circleci';
export { plugin as RegisterComponent } from '@backstage/plugin-register-component';
export { plugin as Sentry } from '@backstage/plugin-sentry';
export { plugin as GitopsProfiles } from '@backstage/plugin-gitops-profiles';
export { plugin as TechDocs } from '@backstage/plugin-techdocs';
export { plugin as GraphiQL } from '@backstage/plugin-graphiql';
export { plugin as GithubActions } from '@backstage/plugin-github-actions';
export { plugin as Rollbar } from '@backstage/plugin-rollbar';
export { plugin as Newrelic } from '@backstage/plugin-newrelic';
export { plugin as TravisCI } from '@roadiehq/backstage-plugin-travis-ci';
export { plugin as Jenkins } from '@backstage/plugin-jenkins';
export { plugin as ApiDocs } from '@backstage/plugin-api-docs';
<<<<<<< HEAD
export { plugin as GcpProjects } from '@backstage/plugin-gcp-projects';
export { plugin as GithubPrs } from '@backstage/plugin-github-prs';
export { plugin as Argocd } from '@backstage/plugin-argocd';
=======
export { plugin as GithubPullRequests } from '@roadiehq/backstage-plugin-github-pull-requests';
export { plugin as GcpProjects } from '@backstage/plugin-gcp-projects';
>>>>>>> 9c76103e
<|MERGE_RESOLUTION|>--- conflicted
+++ resolved
@@ -31,11 +31,7 @@
 export { plugin as TravisCI } from '@roadiehq/backstage-plugin-travis-ci';
 export { plugin as Jenkins } from '@backstage/plugin-jenkins';
 export { plugin as ApiDocs } from '@backstage/plugin-api-docs';
-<<<<<<< HEAD
 export { plugin as GcpProjects } from '@backstage/plugin-gcp-projects';
 export { plugin as GithubPrs } from '@backstage/plugin-github-prs';
 export { plugin as Argocd } from '@backstage/plugin-argocd';
-=======
-export { plugin as GithubPullRequests } from '@roadiehq/backstage-plugin-github-pull-requests';
-export { plugin as GcpProjects } from '@backstage/plugin-gcp-projects';
->>>>>>> 9c76103e
+// export { plugin as GithubPullRequests } from '@roadiehq/backstage-plugin-github-pull-requests';