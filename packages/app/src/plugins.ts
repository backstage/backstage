/*
 * Copyright 2020 Spotify AB
 *
 * Licensed under the Apache License, Version 2.0 (the "License");
 * you may not use this file except in compliance with the License.
 * You may obtain a copy of the License at
 *
 *     http://www.apache.org/licenses/LICENSE-2.0
 *
 * Unless required by applicable law or agreed to in writing, software
 * distributed under the License is distributed on an "AS IS" BASIS,
 * WITHOUT WARRANTIES OR CONDITIONS OF ANY KIND, either express or implied.
 * See the License for the specific language governing permissions and
 * limitations under the License.
 */
export { plugin as WelcomePlugin } from '@backstage/plugin-welcome';
export { plugin as LighthousePlugin } from '@backstage/plugin-lighthouse';
export { plugin as CatalogPlugin } from '@backstage/plugin-catalog';
export { plugin as ScaffolderPlugin } from '@backstage/plugin-scaffolder';
export { plugin as TechRadar } from '@backstage/plugin-tech-radar';
export { explorePlugin } from '@backstage/plugin-explore';
export { plugin as Circleci } from '@backstage/plugin-circleci';
export { plugin as RegisterComponent } from '@backstage/plugin-register-component';
export { plugin as Sentry } from '@backstage/plugin-sentry';
export { plugin as GitopsProfiles } from '@backstage/plugin-gitops-profiles';
export { plugin as TechDocs } from '@backstage/plugin-techdocs';
export { plugin as GraphiQL } from '@backstage/plugin-graphiql';
export { plugin as GithubActions } from '@backstage/plugin-github-actions';
export { plugin as Rollbar } from '@backstage/plugin-rollbar';
export { plugin as Newrelic } from '@backstage/plugin-newrelic';
export { plugin as TravisCI } from '@roadiehq/backstage-plugin-travis-ci';
export { plugin as Jenkins } from '@backstage/plugin-jenkins';
export { plugin as ApiDocs } from '@backstage/plugin-api-docs';
export { plugin as GithubPullRequests } from '@roadiehq/backstage-plugin-github-pull-requests';
export { plugin as GcpProjects } from '@backstage/plugin-gcp-projects';
export { plugin as Kubernetes } from '@backstage/plugin-kubernetes';
export { plugin as Cloudbuild } from '@backstage/plugin-cloudbuild';
export { plugin as CostInsights } from '@backstage/plugin-cost-insights';
<<<<<<< HEAD
export { plugin as TechStack } from '@backstage/plugin-tech-stack';
=======
export { plugin as GitHubInsights } from '@roadiehq/backstage-plugin-github-insights';
export { plugin as CatalogImport } from '@backstage/plugin-catalog-import';
export { plugin as UserSettings } from '@backstage/plugin-user-settings';
export { plugin as PagerDuty } from '@backstage/plugin-pagerduty';
export { plugin as Buildkite } from '@roadiehq/backstage-plugin-buildkite';
export { plugin as Search } from '@backstage/plugin-search';
export { plugin as Org } from '@backstage/plugin-org';
export { plugin as Kafka } from '@backstage/plugin-kafka';
>>>>>>> 64399b44
<|MERGE_RESOLUTION|>--- conflicted
+++ resolved
@@ -36,9 +36,6 @@
 export { plugin as Kubernetes } from '@backstage/plugin-kubernetes';
 export { plugin as Cloudbuild } from '@backstage/plugin-cloudbuild';
 export { plugin as CostInsights } from '@backstage/plugin-cost-insights';
-<<<<<<< HEAD
-export { plugin as TechStack } from '@backstage/plugin-tech-stack';
-=======
 export { plugin as GitHubInsights } from '@roadiehq/backstage-plugin-github-insights';
 export { plugin as CatalogImport } from '@backstage/plugin-catalog-import';
 export { plugin as UserSettings } from '@backstage/plugin-user-settings';
@@ -46,5 +43,4 @@
 export { plugin as Buildkite } from '@roadiehq/backstage-plugin-buildkite';
 export { plugin as Search } from '@backstage/plugin-search';
 export { plugin as Org } from '@backstage/plugin-org';
-export { plugin as Kafka } from '@backstage/plugin-kafka';
->>>>>>> 64399b44
+export { plugin as Kafka } from '@backstage/plugin-kafka';