/*
 * Copyright 2020 Spotify AB
 *
 * Licensed under the Apache License, Version 2.0 (the "License");
 * you may not use this file except in compliance with the License.
 * You may obtain a copy of the License at
 *
 *     http://www.apache.org/licenses/LICENSE-2.0
 *
 * Unless required by applicable law or agreed to in writing, software
 * distributed under the License is distributed on an "AS IS" BASIS,
 * WITHOUT WARRANTIES OR CONDITIONS OF ANY KIND, either express or implied.
 * See the License for the specific language governing permissions and
 * limitations under the License.
 */

import {
  errorApiRef,
  discoveryApiRef,
  UrlPatternDiscovery,
  githubAuthApiRef,
  createApiFactory,
  configApiRef,
} from '@backstage/core';

import {
  graphQlBrowseApiRef,
  GraphQLEndpoints,
} from '@backstage/plugin-graphiql';

import {
  TravisCIApi,
  travisCIApiRef,
} from '@roadiehq/backstage-plugin-travis-ci';
import {
  GithubPullRequestsClient,
  githubPullRequestsApiRef,
} from '@roadiehq/backstage-plugin-github-pull-requests';

<<<<<<< HEAD
export const apis = (config: ConfigApi) => {
  // eslint-disable-next-line no-console
  console.log(`Creating APIs for ${config.getString('app.title')}`);

  const backendUrl = config.getString('backend.baseUrl');
  const techdocsUrl = config.getString('techdocs.requestUrl');

  const builder = ApiRegistry.builder();

  const discoveryApi = builder.add(
    discoveryApiRef,
    UrlPatternDiscovery.compile(`${backendUrl}/{{ pluginId }}`),
  );
  const alertApi = builder.add(alertApiRef, new AlertApiForwarder());
  const errorApi = builder.add(
    errorApiRef,
    new ErrorAlerter(alertApi, new ErrorApiForwarder()),
  );

  builder.add(storageApiRef, WebStorage.create({ errorApi }));
  builder.add(GCPApiRef, new GCPClient());
  builder.add(
    circleCIApiRef,
    new CircleCIApi(`${backendUrl}/proxy/circleci/api`),
  );

  builder.add(jenkinsApiRef, new JenkinsApi(`${backendUrl}/proxy/jenkins/api`));

  builder.add(githubActionsApiRef, new GithubActionsClient());

  builder.add(featureFlagsApiRef, new FeatureFlags());

  builder.add(lighthouseApiRef, LighthouseRestApi.fromConfig(config));

  builder.add(travisCIApiRef, new TravisCIApi());
  builder.add(githubPullRequestsApiRef, new GithubPullRequestsClient());

  const oauthRequestApi = builder.add(
    oauthRequestApiRef,
    new OAuthRequestManager(),
  );

  builder.add(
    googleAuthApiRef,
    GoogleAuth.create({
      discoveryApi,
      oauthRequestApi,
    }),
  );

  builder.add(
    microsoftAuthApiRef,
    MicrosoftAuth.create({
      discoveryApi,
      oauthRequestApi,
    }),
  );

  const githubAuthApi = builder.add(
    githubAuthApiRef,
    GithubAuth.create({
      discoveryApi,
      oauthRequestApi,
    }),
  );

  builder.add(
    oktaAuthApiRef,
    OktaAuth.create({
      discoveryApi,
      oauthRequestApi,
    }),
  );

  builder.add(
    gitlabAuthApiRef,
    GitlabAuth.create({
      discoveryApi,
      oauthRequestApi,
    }),
  );

  builder.add(
    auth0AuthApiRef,
    Auth0Auth.create({
      discoveryApi,
      oauthRequestApi,
    }),
  );

  builder.add(
    oauth2ApiRef,
    OAuth2.create({
      discoveryApi,
      oauthRequestApi,
    }),
  );

  builder.add(catalogApiRef, new CatalogClient({ discoveryApi }));

  builder.add(scaffolderApiRef, new ScaffolderApi({ discoveryApi }));

  builder.add(gitOpsApiRef, new GitOpsRestApi('http://localhost:3008'));

  builder.add(
    graphQlBrowseApiRef,
    GraphQLEndpoints.from([
      GraphQLEndpoints.create({
        id: 'gitlab',
        title: 'GitLab',
        url: 'https://gitlab.com/api/graphql',
      }),
      GraphQLEndpoints.github({
        id: 'github',
        title: 'GitHub',
        errorApi,
        githubAuthApi,
      }),
    ]),
  );

  builder.add(rollbarApiRef, new RollbarClient({ discoveryApi }));

  builder.add(
    techdocsStorageApiRef,
    new TechDocsStorageApi({
      apiOrigin: techdocsUrl,
    }),
  );

  return builder.build();
};
=======
export const apis = [
  // TODO(Rugvip): migrate to use /api
  createApiFactory({
    api: discoveryApiRef,
    deps: { configApi: configApiRef },
    factory: ({ configApi }) =>
      UrlPatternDiscovery.compile(
        `${configApi.getString('backend.baseUrl')}/{{ pluginId }}`,
      ),
  }),
  createApiFactory({
    api: graphQlBrowseApiRef,
    deps: { errorApi: errorApiRef, githubAuthApi: githubAuthApiRef },
    factory: ({ errorApi, githubAuthApi }) =>
      GraphQLEndpoints.from([
        GraphQLEndpoints.create({
          id: 'gitlab',
          title: 'GitLab',
          url: 'https://gitlab.com/api/graphql',
        }),
        GraphQLEndpoints.github({
          id: 'github',
          title: 'GitHub',
          errorApi,
          githubAuthApi,
        }),
      ]),
  }),

  // TODO: move to plugins
  createApiFactory(travisCIApiRef, new TravisCIApi()),
  createApiFactory(githubPullRequestsApiRef, new GithubPullRequestsClient()),
];
>>>>>>> 76865cd5
<|MERGE_RESOLUTION|>--- conflicted
+++ resolved
@@ -37,140 +37,6 @@
   githubPullRequestsApiRef,
 } from '@roadiehq/backstage-plugin-github-pull-requests';
 
-<<<<<<< HEAD
-export const apis = (config: ConfigApi) => {
-  // eslint-disable-next-line no-console
-  console.log(`Creating APIs for ${config.getString('app.title')}`);
-
-  const backendUrl = config.getString('backend.baseUrl');
-  const techdocsUrl = config.getString('techdocs.requestUrl');
-
-  const builder = ApiRegistry.builder();
-
-  const discoveryApi = builder.add(
-    discoveryApiRef,
-    UrlPatternDiscovery.compile(`${backendUrl}/{{ pluginId }}`),
-  );
-  const alertApi = builder.add(alertApiRef, new AlertApiForwarder());
-  const errorApi = builder.add(
-    errorApiRef,
-    new ErrorAlerter(alertApi, new ErrorApiForwarder()),
-  );
-
-  builder.add(storageApiRef, WebStorage.create({ errorApi }));
-  builder.add(GCPApiRef, new GCPClient());
-  builder.add(
-    circleCIApiRef,
-    new CircleCIApi(`${backendUrl}/proxy/circleci/api`),
-  );
-
-  builder.add(jenkinsApiRef, new JenkinsApi(`${backendUrl}/proxy/jenkins/api`));
-
-  builder.add(githubActionsApiRef, new GithubActionsClient());
-
-  builder.add(featureFlagsApiRef, new FeatureFlags());
-
-  builder.add(lighthouseApiRef, LighthouseRestApi.fromConfig(config));
-
-  builder.add(travisCIApiRef, new TravisCIApi());
-  builder.add(githubPullRequestsApiRef, new GithubPullRequestsClient());
-
-  const oauthRequestApi = builder.add(
-    oauthRequestApiRef,
-    new OAuthRequestManager(),
-  );
-
-  builder.add(
-    googleAuthApiRef,
-    GoogleAuth.create({
-      discoveryApi,
-      oauthRequestApi,
-    }),
-  );
-
-  builder.add(
-    microsoftAuthApiRef,
-    MicrosoftAuth.create({
-      discoveryApi,
-      oauthRequestApi,
-    }),
-  );
-
-  const githubAuthApi = builder.add(
-    githubAuthApiRef,
-    GithubAuth.create({
-      discoveryApi,
-      oauthRequestApi,
-    }),
-  );
-
-  builder.add(
-    oktaAuthApiRef,
-    OktaAuth.create({
-      discoveryApi,
-      oauthRequestApi,
-    }),
-  );
-
-  builder.add(
-    gitlabAuthApiRef,
-    GitlabAuth.create({
-      discoveryApi,
-      oauthRequestApi,
-    }),
-  );
-
-  builder.add(
-    auth0AuthApiRef,
-    Auth0Auth.create({
-      discoveryApi,
-      oauthRequestApi,
-    }),
-  );
-
-  builder.add(
-    oauth2ApiRef,
-    OAuth2.create({
-      discoveryApi,
-      oauthRequestApi,
-    }),
-  );
-
-  builder.add(catalogApiRef, new CatalogClient({ discoveryApi }));
-
-  builder.add(scaffolderApiRef, new ScaffolderApi({ discoveryApi }));
-
-  builder.add(gitOpsApiRef, new GitOpsRestApi('http://localhost:3008'));
-
-  builder.add(
-    graphQlBrowseApiRef,
-    GraphQLEndpoints.from([
-      GraphQLEndpoints.create({
-        id: 'gitlab',
-        title: 'GitLab',
-        url: 'https://gitlab.com/api/graphql',
-      }),
-      GraphQLEndpoints.github({
-        id: 'github',
-        title: 'GitHub',
-        errorApi,
-        githubAuthApi,
-      }),
-    ]),
-  );
-
-  builder.add(rollbarApiRef, new RollbarClient({ discoveryApi }));
-
-  builder.add(
-    techdocsStorageApiRef,
-    new TechDocsStorageApi({
-      apiOrigin: techdocsUrl,
-    }),
-  );
-
-  return builder.build();
-};
-=======
 export const apis = [
   // TODO(Rugvip): migrate to use /api
   createApiFactory({
@@ -203,5 +69,4 @@
   // TODO: move to plugins
   createApiFactory(travisCIApiRef, new TravisCIApi()),
   createApiFactory(githubPullRequestsApiRef, new GithubPullRequestsClient()),
-];
->>>>>>> 76865cd5
+];