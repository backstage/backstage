/*
 * Copyright 2020 Spotify AB
 *
 * Licensed under the Apache License, Version 2.0 (the "License");
 * you may not use this file except in compliance with the License.
 * You may obtain a copy of the License at
 *
 *     http://www.apache.org/licenses/LICENSE-2.0
 *
 * Unless required by applicable law or agreed to in writing, software
 * distributed under the License is distributed on an "AS IS" BASIS,
 * WITHOUT WARRANTIES OR CONDITIONS OF ANY KIND, either express or implied.
 * See the License for the specific language governing permissions and
 * limitations under the License.
 */

import {
  AnyApiFactory,
  configApiRef,
  createApiFactory,
  errorApiRef,
  githubAuthApiRef,
} from '@backstage/core';
import {
<<<<<<< HEAD
=======
  ScmIntegrationsApi,
  scmIntegrationsApiRef,
} from '@backstage/integration-react';
import {
  costInsightsApiRef,
  ExampleCostInsightsClient,
} from '@backstage/plugin-cost-insights';
import {
>>>>>>> 4eb2729e
  graphQlBrowseApiRef,
  GraphQLEndpoints,
} from '@backstage/plugin-graphiql';

<<<<<<< HEAD
import { costInsightsApiRef } from '@backstage/plugin-cost-insights';
import CostInsightsClient from './costInsights';
=======
export const apis: AnyApiFactory[] = [
  createApiFactory({
    api: scmIntegrationsApiRef,
    deps: { configApi: configApiRef },
    factory: ({ configApi }) => ScmIntegrationsApi.fromConfig(configApi),
  }),
>>>>>>> 4eb2729e

  createApiFactory({
    api: graphQlBrowseApiRef,
    deps: { errorApi: errorApiRef, githubAuthApi: githubAuthApiRef },
    factory: ({ errorApi, githubAuthApi }) =>
      GraphQLEndpoints.from([
        GraphQLEndpoints.create({
          id: 'gitlab',
          title: 'GitLab',
          url: 'https://gitlab.com/api/graphql',
        }),
        GraphQLEndpoints.github({
          id: 'github',
          title: 'GitHub',
          errorApi,
          githubAuthApi,
        }),
      ]),
  }),

  createApiFactory({
    api: costInsightsApiRef,
    deps: {},
    factory: () => new CostInsightsClient(),
  }),
];<|MERGE_RESOLUTION|>--- conflicted
+++ resolved
@@ -22,32 +22,25 @@
   githubAuthApiRef,
 } from '@backstage/core';
 import {
-<<<<<<< HEAD
-=======
   ScmIntegrationsApi,
   scmIntegrationsApiRef,
 } from '@backstage/integration-react';
 import {
   costInsightsApiRef,
-  ExampleCostInsightsClient,
 } from '@backstage/plugin-cost-insights';
 import {
->>>>>>> 4eb2729e
   graphQlBrowseApiRef,
   GraphQLEndpoints,
 } from '@backstage/plugin-graphiql';
 
-<<<<<<< HEAD
-import { costInsightsApiRef } from '@backstage/plugin-cost-insights';
-import CostInsightsClient from './costInsights';
-=======
+import DfdsCostInsightsClient from './costInsights';
+
 export const apis: AnyApiFactory[] = [
   createApiFactory({
     api: scmIntegrationsApiRef,
     deps: { configApi: configApiRef },
     factory: ({ configApi }) => ScmIntegrationsApi.fromConfig(configApi),
   }),
->>>>>>> 4eb2729e
 
   createApiFactory({
     api: graphQlBrowseApiRef,
@@ -71,6 +64,6 @@
   createApiFactory({
     api: costInsightsApiRef,
     deps: {},
-    factory: () => new CostInsightsClient(),
+    factory: () => new DfdsCostInsightsClient(),
   }),
 ];