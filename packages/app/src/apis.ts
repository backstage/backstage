/*
 * Copyright 2020 Spotify AB
 *
 * Licensed under the Apache License, Version 2.0 (the "License");
 * you may not use this file except in compliance with the License.
 * You may obtain a copy of the License at
 *
 *     http://www.apache.org/licenses/LICENSE-2.0
 *
 * Unless required by applicable law or agreed to in writing, software
 * distributed under the License is distributed on an "AS IS" BASIS,
 * WITHOUT WARRANTIES OR CONDITIONS OF ANY KIND, either express or implied.
 * See the License for the specific language governing permissions and
 * limitations under the License.
 */

import {
  errorApiRef,
  discoveryApiRef,
  UrlPatternDiscovery,
  githubAuthApiRef,
  createApiFactory,
  configApiRef,
} from '@backstage/core';

import {
  graphQlBrowseApiRef,
  GraphQLEndpoints,
} from '@backstage/plugin-graphiql';
<<<<<<< HEAD
import { scaffolderApiRef, ScaffolderApi } from '@backstage/plugin-scaffolder';
import {
  techdocsStorageApiRef,
  TechDocsStorageApi,
} from '@backstage/plugin-techdocs';

import { rollbarApiRef, RollbarClient } from '@backstage/plugin-rollbar';
import {
  GithubActionsClient,
  githubActionsApiRef,
} from '@backstage/plugin-github-actions';
import { jenkinsApiRef, JenkinsApi } from '@backstage/plugin-jenkins';
=======
>>>>>>> e37abb73

import {
  TravisCIApi,
  travisCIApiRef,
} from '@roadiehq/backstage-plugin-travis-ci';
import {
  GithubPullRequestsClient,
  githubPullRequestsApiRef,
} from '@backstage/plugin-github-prs';
import { GCPClient, GCPApiRef } from '@backstage/plugin-gcp-projects';

<<<<<<< HEAD
export const apis = (config: ConfigApi) => {
  // eslint-disable-next-line no-console
  console.log(`Creating APIs for ${config.getString('app.title')}`);

  const backendUrl = config.getString('backend.baseUrl');
  const techdocsUrl = config.getString('techdocs.storageUrl');

  const builder = ApiRegistry.builder();

  const discoveryApi = builder.add(
    discoveryApiRef,
    UrlPatternDiscovery.compile(`${backendUrl}/{{ pluginId }}`),
  );
  const alertApi = builder.add(alertApiRef, new AlertApiForwarder());
  const errorApi = builder.add(
    errorApiRef,
    new ErrorAlerter(alertApi, new ErrorApiForwarder()),
  );

  builder.add(storageApiRef, WebStorage.create({ errorApi }));
  builder.add(GCPApiRef, new GCPClient());
  builder.add(
    circleCIApiRef,
    new CircleCIApi(`${backendUrl}/proxy/circleci/api`),
  );

  builder.add(GCPApiRef, new GCPClient());

  builder.add(jenkinsApiRef, new JenkinsApi(`${backendUrl}/proxy/jenkins/api`));

  builder.add(githubActionsApiRef, new GithubActionsClient());

  builder.add(featureFlagsApiRef, new FeatureFlags());

  builder.add(lighthouseApiRef, LighthouseRestApi.fromConfig(config));

  builder.add(travisCIApiRef, new TravisCIApi());
  builder.add(githubPullRequestsApiRef, new GithubPullRequestsClient());

  const oauthRequestApi = builder.add(
    oauthRequestApiRef,
    new OAuthRequestManager(),
  );

  builder.add(
    googleAuthApiRef,
    GoogleAuth.create({
      discoveryApi,
      oauthRequestApi,
    }),
  );

  builder.add(
    microsoftAuthApiRef,
    MicrosoftAuth.create({
      discoveryApi,
      oauthRequestApi,
    }),
  );

  const githubAuthApi = builder.add(
    githubAuthApiRef,
    GithubAuth.create({
      discoveryApi,
      oauthRequestApi,
    }),
  );

  builder.add(
    oktaAuthApiRef,
    OktaAuth.create({
      discoveryApi,
      oauthRequestApi,
    }),
  );

  builder.add(
    gitlabAuthApiRef,
    GitlabAuth.create({
      discoveryApi,
      oauthRequestApi,
    }),
  );

  builder.add(
    auth0AuthApiRef,
    Auth0Auth.create({
      discoveryApi,
      oauthRequestApi,
    }),
  );

  builder.add(
    oauth2ApiRef,
    OAuth2.create({
      discoveryApi,
      oauthRequestApi,
    }),
  );

  builder.add(
    techRadarApiRef,
    new TechRadar({
      width: 1500,
      height: 800,
    }),
  );

  builder.add(catalogApiRef, new CatalogClient({ discoveryApi }));

  builder.add(scaffolderApiRef, new ScaffolderApi({ discoveryApi }));

  builder.add(gitOpsApiRef, new GitOpsRestApi('http://localhost:3008'));

  builder.add(
    graphQlBrowseApiRef,
    GraphQLEndpoints.from([
      GraphQLEndpoints.create({
        id: 'gitlab',
        title: 'GitLab',
        url: 'https://gitlab.com/api/graphql',
      }),
      GraphQLEndpoints.github({
        id: 'github',
        title: 'GitHub',
        errorApi,
        githubAuthApi,
      }),
    ]),
  );

  builder.add(rollbarApiRef, new RollbarClient({ discoveryApi }));

  builder.add(
    techdocsStorageApiRef,
    new TechDocsStorageApi({
      apiOrigin: techdocsUrl,
    }),
  );

  return builder.build();
};
=======
export const apis = [
  // TODO(Rugvip): migrate to use /api
  createApiFactory({
    api: discoveryApiRef,
    deps: { configApi: configApiRef },
    factory: ({ configApi }) =>
      UrlPatternDiscovery.compile(
        `${configApi.getString('backend.baseUrl')}/{{ pluginId }}`,
      ),
  }),
  createApiFactory({
    api: graphQlBrowseApiRef,
    deps: { errorApi: errorApiRef, githubAuthApi: githubAuthApiRef },
    factory: ({ errorApi, githubAuthApi }) =>
      GraphQLEndpoints.from([
        GraphQLEndpoints.create({
          id: 'gitlab',
          title: 'GitLab',
          url: 'https://gitlab.com/api/graphql',
        }),
        GraphQLEndpoints.github({
          id: 'github',
          title: 'GitHub',
          errorApi,
          githubAuthApi,
        }),
      ]),
  }),

  // TODO: move to plugins
  createApiFactory(travisCIApiRef, new TravisCIApi()),
  createApiFactory(githubPullRequestsApiRef, new GithubPullRequestsClient()),
];
>>>>>>> e37abb73
<|MERGE_RESOLUTION|>--- conflicted
+++ resolved
@@ -27,21 +27,6 @@
   graphQlBrowseApiRef,
   GraphQLEndpoints,
 } from '@backstage/plugin-graphiql';
-<<<<<<< HEAD
-import { scaffolderApiRef, ScaffolderApi } from '@backstage/plugin-scaffolder';
-import {
-  techdocsStorageApiRef,
-  TechDocsStorageApi,
-} from '@backstage/plugin-techdocs';
-
-import { rollbarApiRef, RollbarClient } from '@backstage/plugin-rollbar';
-import {
-  GithubActionsClient,
-  githubActionsApiRef,
-} from '@backstage/plugin-github-actions';
-import { jenkinsApiRef, JenkinsApi } from '@backstage/plugin-jenkins';
-=======
->>>>>>> e37abb73
 
 import {
   TravisCIApi,
@@ -53,150 +38,6 @@
 } from '@backstage/plugin-github-prs';
 import { GCPClient, GCPApiRef } from '@backstage/plugin-gcp-projects';
 
-<<<<<<< HEAD
-export const apis = (config: ConfigApi) => {
-  // eslint-disable-next-line no-console
-  console.log(`Creating APIs for ${config.getString('app.title')}`);
-
-  const backendUrl = config.getString('backend.baseUrl');
-  const techdocsUrl = config.getString('techdocs.storageUrl');
-
-  const builder = ApiRegistry.builder();
-
-  const discoveryApi = builder.add(
-    discoveryApiRef,
-    UrlPatternDiscovery.compile(`${backendUrl}/{{ pluginId }}`),
-  );
-  const alertApi = builder.add(alertApiRef, new AlertApiForwarder());
-  const errorApi = builder.add(
-    errorApiRef,
-    new ErrorAlerter(alertApi, new ErrorApiForwarder()),
-  );
-
-  builder.add(storageApiRef, WebStorage.create({ errorApi }));
-  builder.add(GCPApiRef, new GCPClient());
-  builder.add(
-    circleCIApiRef,
-    new CircleCIApi(`${backendUrl}/proxy/circleci/api`),
-  );
-
-  builder.add(GCPApiRef, new GCPClient());
-
-  builder.add(jenkinsApiRef, new JenkinsApi(`${backendUrl}/proxy/jenkins/api`));
-
-  builder.add(githubActionsApiRef, new GithubActionsClient());
-
-  builder.add(featureFlagsApiRef, new FeatureFlags());
-
-  builder.add(lighthouseApiRef, LighthouseRestApi.fromConfig(config));
-
-  builder.add(travisCIApiRef, new TravisCIApi());
-  builder.add(githubPullRequestsApiRef, new GithubPullRequestsClient());
-
-  const oauthRequestApi = builder.add(
-    oauthRequestApiRef,
-    new OAuthRequestManager(),
-  );
-
-  builder.add(
-    googleAuthApiRef,
-    GoogleAuth.create({
-      discoveryApi,
-      oauthRequestApi,
-    }),
-  );
-
-  builder.add(
-    microsoftAuthApiRef,
-    MicrosoftAuth.create({
-      discoveryApi,
-      oauthRequestApi,
-    }),
-  );
-
-  const githubAuthApi = builder.add(
-    githubAuthApiRef,
-    GithubAuth.create({
-      discoveryApi,
-      oauthRequestApi,
-    }),
-  );
-
-  builder.add(
-    oktaAuthApiRef,
-    OktaAuth.create({
-      discoveryApi,
-      oauthRequestApi,
-    }),
-  );
-
-  builder.add(
-    gitlabAuthApiRef,
-    GitlabAuth.create({
-      discoveryApi,
-      oauthRequestApi,
-    }),
-  );
-
-  builder.add(
-    auth0AuthApiRef,
-    Auth0Auth.create({
-      discoveryApi,
-      oauthRequestApi,
-    }),
-  );
-
-  builder.add(
-    oauth2ApiRef,
-    OAuth2.create({
-      discoveryApi,
-      oauthRequestApi,
-    }),
-  );
-
-  builder.add(
-    techRadarApiRef,
-    new TechRadar({
-      width: 1500,
-      height: 800,
-    }),
-  );
-
-  builder.add(catalogApiRef, new CatalogClient({ discoveryApi }));
-
-  builder.add(scaffolderApiRef, new ScaffolderApi({ discoveryApi }));
-
-  builder.add(gitOpsApiRef, new GitOpsRestApi('http://localhost:3008'));
-
-  builder.add(
-    graphQlBrowseApiRef,
-    GraphQLEndpoints.from([
-      GraphQLEndpoints.create({
-        id: 'gitlab',
-        title: 'GitLab',
-        url: 'https://gitlab.com/api/graphql',
-      }),
-      GraphQLEndpoints.github({
-        id: 'github',
-        title: 'GitHub',
-        errorApi,
-        githubAuthApi,
-      }),
-    ]),
-  );
-
-  builder.add(rollbarApiRef, new RollbarClient({ discoveryApi }));
-
-  builder.add(
-    techdocsStorageApiRef,
-    new TechDocsStorageApi({
-      apiOrigin: techdocsUrl,
-    }),
-  );
-
-  return builder.build();
-};
-=======
 export const apis = [
   // TODO(Rugvip): migrate to use /api
   createApiFactory({
@@ -229,5 +70,5 @@
   // TODO: move to plugins
   createApiFactory(travisCIApiRef, new TravisCIApi()),
   createApiFactory(githubPullRequestsApiRef, new GithubPullRequestsClient()),
-];
->>>>>>> e37abb73
+  createApiFactory(GCPApiRef, new GCPClient()),
+];