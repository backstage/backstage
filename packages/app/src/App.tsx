/*
 * Copyright 2020 Spotify AB
 *
 * Licensed under the Apache License, Version 2.0 (the "License");
 * you may not use this file except in compliance with the License.
 * You may obtain a copy of the License at
 *
 *     http://www.apache.org/licenses/LICENSE-2.0
 *
 * Unless required by applicable law or agreed to in writing, software
 * distributed under the License is distributed on an "AS IS" BASIS,
 * WITHOUT WARRANTIES OR CONDITIONS OF ANY KIND, either express or implied.
 * See the License for the specific language governing permissions and
 * limitations under the License.
 */

import { CssBaseline, makeStyles, ThemeProvider } from '@material-ui/core';
import { BackstageTheme, createApp } from '@spotify-backstage/core';
import React, { FC } from 'react';
import { BrowserRouter as Router } from 'react-router-dom';
import Root from './components/Root';
import ErrorDisplay from './components/ErrorDisplay';
import * as plugins from './plugins';
<<<<<<< HEAD
import * as config from './config';
=======
import apis, { errorDialogForwarder } from './apis';
>>>>>>> fc55a291

const useStyles = makeStyles(theme => ({
  '@global': {
    html: {
      height: '100%',
      fontFamily: theme.typography.fontFamily,
    },
    body: {
      height: '100%',
      fontFamily: theme.typography.fontFamily,
      'overscroll-behavior-y': 'none',
    },
    a: {
      color: 'inherit',
      textDecoration: 'none',
    },
  },
}));

const app = createApp();
app.registerApis(apis);
app.registerPlugin(...Object.values(plugins));
const AppComponent = app.build();

const App: FC<{}> = () => {
  useStyles();
  return (
    <CssBaseline>
      <ThemeProvider theme={BackstageTheme}>
        <ErrorDisplay forwarder={errorDialogForwarder} />
        <Router>
          <Root sidebarItems={config.sidebarItems}>
            <AppComponent />
          </Root>
        </Router>
      </ThemeProvider>
    </CssBaseline>
  );
};

export default App;<|MERGE_RESOLUTION|>--- conflicted
+++ resolved
@@ -21,11 +21,8 @@
 import Root from './components/Root';
 import ErrorDisplay from './components/ErrorDisplay';
 import * as plugins from './plugins';
-<<<<<<< HEAD
 import * as config from './config';
-=======
 import apis, { errorDialogForwarder } from './apis';
->>>>>>> fc55a291
 
 const useStyles = makeStyles(theme => ({
   '@global': {
