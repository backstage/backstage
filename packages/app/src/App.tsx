--- conflicted
+++ resolved
@@ -34,11 +34,8 @@
 import { Router as LighthouseRouter } from '@backstage/plugin-lighthouse';
 import { Router as RegisterComponentRouter } from '@backstage/plugin-register-component';
 import { Router as SettingsRouter } from '@backstage/plugin-user-settings';
-<<<<<<< HEAD
 import { Router as OrgRouter } from '@backstage/plugin-org';
-=======
 import { Router as ImportComponentRouter } from '@backstage/plugin-catalog-import';
->>>>>>> 257619c1
 import { Route, Routes, Navigate } from 'react-router';
 
 import { EntityPage } from './components/catalog/EntityPage';
